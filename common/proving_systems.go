package common

<<<<<<< HEAD
import "encoding/json"
=======
import (
	"encoding/json"
	"fmt"
)
>>>>>>> 769ca6ab

type ProvingSystemId uint16

const (
	GnarkPlonkBls12_381 ProvingSystemId = iota
	GnarkPlonkBn254
	Groth16Bn254
	SP1
)

func (t *ProvingSystemId) String() string {
	return [...]string{"GnarkPlonkBls12_381", "GnarkPlonkBn254", "Groth16Bn254", "SP1"}[*t]
}

<<<<<<< HEAD
func (t *ProvingSystemId) FromString(provingSystem string) ProvingSystemId {
	return map[string]ProvingSystemId{
		"GnarkPlonkBls12_381": GnarkPlonkBls12_381,
		"GnarkPlonkBn254":     GnarkPlonkBn254,
		"Groth16Bn254":        Groth16Bn254,
		"SP1":                 SP1,
	}[provingSystem]
=======
func ProvingSystemIdFromString(provingSystem string) (ProvingSystemId, error) {
	switch provingSystem {
	case "GnarkPlonkBls12_381":
		return GnarkPlonkBls12_381, nil
	case "GnarkPlonkBn254":
		return GnarkPlonkBn254, nil
	case "Groth16Bn254":
		return Groth16Bn254, nil
	case "SP1":
		return SP1, nil
	}

	return 0, fmt.Errorf("Unknown proving system: %s", provingSystem)
>>>>>>> 769ca6ab
}

func (t *ProvingSystemId) UnmarshalJSON(b []byte) error {
	var s string
	err := json.Unmarshal(b, &s)
	if err != nil {
		return err
	}
<<<<<<< HEAD
	*t = t.FromString(s)
	return nil
=======
	*t, err = ProvingSystemIdFromString(s)
	return err
>>>>>>> 769ca6ab
}<|MERGE_RESOLUTION|>--- conflicted
+++ resolved
@@ -1,13 +1,9 @@
 package common
 
-<<<<<<< HEAD
-import "encoding/json"
-=======
 import (
 	"encoding/json"
 	"fmt"
 )
->>>>>>> 769ca6ab
 
 type ProvingSystemId uint16
 
@@ -22,15 +18,6 @@
 	return [...]string{"GnarkPlonkBls12_381", "GnarkPlonkBn254", "Groth16Bn254", "SP1"}[*t]
 }
 
-<<<<<<< HEAD
-func (t *ProvingSystemId) FromString(provingSystem string) ProvingSystemId {
-	return map[string]ProvingSystemId{
-		"GnarkPlonkBls12_381": GnarkPlonkBls12_381,
-		"GnarkPlonkBn254":     GnarkPlonkBn254,
-		"Groth16Bn254":        Groth16Bn254,
-		"SP1":                 SP1,
-	}[provingSystem]
-=======
 func ProvingSystemIdFromString(provingSystem string) (ProvingSystemId, error) {
 	switch provingSystem {
 	case "GnarkPlonkBls12_381":
@@ -44,7 +31,6 @@
 	}
 
 	return 0, fmt.Errorf("Unknown proving system: %s", provingSystem)
->>>>>>> 769ca6ab
 }
 
 func (t *ProvingSystemId) UnmarshalJSON(b []byte) error {
@@ -53,11 +39,6 @@
 	if err != nil {
 		return err
 	}
-<<<<<<< HEAD
-	*t = t.FromString(s)
-	return nil
-=======
 	*t, err = ProvingSystemIdFromString(s)
 	return err
->>>>>>> 769ca6ab
 }