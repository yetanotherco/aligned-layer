--- conflicted
+++ resolved
@@ -106,11 +106,7 @@
     --rpc_url $RPC_URL \
     --batcher_url $BATCHER_URL \
     --network $NETWORK \
-<<<<<<< HEAD
-    --max_fee 0.04ether \
-=======
     --max_fee 0.004ether \
->>>>>>> 422f6d4d
     2>&1)
 
   echo "$submit"
@@ -198,17 +194,10 @@
     fi
   done
 
-<<<<<<< HEAD
-  if [ $verified -eq 0 ]; then
-    slack_message="$REPETITIONS Proofs submitted but not verified. Spent amount: $spent_amount ETH ($ $spent_amount_usd) [ ${batch_explorer_urls[@]} ]"
-  else
-    slack_message="$verified / $REPETITIONS Proofs submitted and verified. Spent amount: $spent_amount ETH ($ $spent_amount_usd) [ ${batch_explorer_urls[@]} ]"
-=======
   if [ $verified -eq 1 ]; then
     slack_message="$total_number_proofs proofs submitted and verified. We sent $REPETITIONS proofs. Spent amount: $spent_amount ETH ($ $spent_amount_usd) [ ${batch_explorer_urls[@]} ]"
   else
     slack_message="$total_number_proofs proofs submitted but not verified. We sent $REPETITIONS proofs. Spent amount: $spent_amount ETH ($ $spent_amount_usd) [ ${batch_explorer_urls[@]} ]"
->>>>>>> 422f6d4d
   fi
 
   ## Send Update to Slack
