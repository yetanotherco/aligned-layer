module github.com/yetanotherco/aligned_layer

<<<<<<< HEAD
go 1.22

require github.com/Layr-Labs/eigensdk-go v0.1.6

require (
	github.com/bits-and-blooms/bitset v1.10.0 // indirect
	github.com/btcsuite/btcd/btcec/v2 v2.2.0 // indirect
	github.com/consensys/bavard v0.1.13 // indirect
	github.com/consensys/gnark-crypto v0.12.1 // indirect
=======
go 1.22.2

require github.com/urfave/cli/v2 v2.27.1

require (
	github.com/Layr-Labs/eigensdk-go v0.1.6 // indirect
	github.com/Microsoft/go-winio v0.6.1 // indirect
	github.com/StackExchange/wmi v1.2.1 // indirect
	github.com/beorn7/perks v1.0.1 // indirect
	github.com/bits-and-blooms/bitset v1.10.0 // indirect
	github.com/btcsuite/btcd/btcec/v2 v2.2.0 // indirect
	github.com/cespare/xxhash/v2 v2.2.0 // indirect
	github.com/consensys/bavard v0.1.13 // indirect
	github.com/consensys/gnark-crypto v0.12.1 // indirect
	github.com/cpuguy83/go-md2man/v2 v2.0.2 // indirect
>>>>>>> 55f42735
	github.com/crate-crypto/go-kzg-4844 v0.7.0 // indirect
	github.com/deckarep/golang-set/v2 v2.1.0 // indirect
	github.com/decred/dcrd/dcrec/secp256k1/v4 v4.0.1 // indirect
	github.com/ethereum/c-kzg-4844 v0.4.0 // indirect
<<<<<<< HEAD
	github.com/ethereum/go-ethereum v1.13.14 // indirect
	github.com/fsnotify/fsnotify v1.6.0 // indirect
	github.com/google/uuid v1.6.0 // indirect
	github.com/holiman/uint256 v1.2.4 // indirect
	github.com/joho/godotenv v1.5.1 // indirect
	github.com/mmcloughlin/addchain v0.4.0 // indirect
	github.com/supranational/blst v0.3.11 // indirect
=======
	github.com/ethereum/go-ethereum v1.13.15 // indirect
	github.com/fsnotify/fsnotify v1.6.0 // indirect
	github.com/go-ole/go-ole v1.3.0 // indirect
	github.com/golang-jwt/jwt v3.2.2+incompatible // indirect
	github.com/google/uuid v1.6.0 // indirect
	github.com/gorilla/websocket v1.4.2 // indirect
	github.com/holiman/uint256 v1.2.4 // indirect
	github.com/mmcloughlin/addchain v0.4.0 // indirect
	github.com/prometheus/client_golang v1.19.0 // indirect
	github.com/prometheus/client_model v0.5.0 // indirect
	github.com/prometheus/common v0.48.0 // indirect
	github.com/prometheus/procfs v0.12.0 // indirect
	github.com/russross/blackfriday/v2 v2.1.0 // indirect
	github.com/shirou/gopsutil v3.21.4-0.20210419000835-c7a38de76ee5+incompatible // indirect
	github.com/supranational/blst v0.3.11 // indirect
	github.com/tklauser/go-sysconf v0.3.12 // indirect
	github.com/tklauser/numcpus v0.6.1 // indirect
	github.com/xrash/smetrics v0.0.0-20201216005158-039620a65673 // indirect
>>>>>>> 55f42735
	go.uber.org/multierr v1.11.0 // indirect
	go.uber.org/zap v1.27.0 // indirect
	golang.org/x/crypto v0.18.0 // indirect
	golang.org/x/exp v0.0.0-20231110203233-9a3e6036ecaa // indirect
<<<<<<< HEAD
	golang.org/x/sync v0.5.0 // indirect
	golang.org/x/sys v0.16.0 // indirect
=======
	golang.org/x/mod v0.16.0 // indirect
	golang.org/x/sync v0.5.0 // indirect
	golang.org/x/sys v0.16.0 // indirect
	golang.org/x/tools v0.15.0 // indirect
	google.golang.org/protobuf v1.32.0 // indirect
>>>>>>> 55f42735
	gopkg.in/yaml.v3 v3.0.1 // indirect
	rsc.io/tmplfunc v0.0.3 // indirect
)<|MERGE_RESOLUTION|>--- conflicted
+++ resolved
@@ -1,22 +1,16 @@
 module github.com/yetanotherco/aligned_layer
 
-<<<<<<< HEAD
-go 1.22
-
-require github.com/Layr-Labs/eigensdk-go v0.1.6
+go 1.22.2
 
 require (
-	github.com/bits-and-blooms/bitset v1.10.0 // indirect
-	github.com/btcsuite/btcd/btcec/v2 v2.2.0 // indirect
-	github.com/consensys/bavard v0.1.13 // indirect
-	github.com/consensys/gnark-crypto v0.12.1 // indirect
-=======
-go 1.22.2
-
-require github.com/urfave/cli/v2 v2.27.1
+	github.com/Layr-Labs/eigensdk-go v0.1.6
+	github.com/ethereum/go-ethereum v1.13.15
+	github.com/joho/godotenv v1.5.1
+	github.com/urfave/cli v1.22.14
+	github.com/urfave/cli/v2 v2.27.1
+)
 
 require (
-	github.com/Layr-Labs/eigensdk-go v0.1.6 // indirect
 	github.com/Microsoft/go-winio v0.6.1 // indirect
 	github.com/StackExchange/wmi v1.2.1 // indirect
 	github.com/beorn7/perks v1.0.1 // indirect
@@ -26,21 +20,10 @@
 	github.com/consensys/bavard v0.1.13 // indirect
 	github.com/consensys/gnark-crypto v0.12.1 // indirect
 	github.com/cpuguy83/go-md2man/v2 v2.0.2 // indirect
->>>>>>> 55f42735
 	github.com/crate-crypto/go-kzg-4844 v0.7.0 // indirect
 	github.com/deckarep/golang-set/v2 v2.1.0 // indirect
 	github.com/decred/dcrd/dcrec/secp256k1/v4 v4.0.1 // indirect
 	github.com/ethereum/c-kzg-4844 v0.4.0 // indirect
-<<<<<<< HEAD
-	github.com/ethereum/go-ethereum v1.13.14 // indirect
-	github.com/fsnotify/fsnotify v1.6.0 // indirect
-	github.com/google/uuid v1.6.0 // indirect
-	github.com/holiman/uint256 v1.2.4 // indirect
-	github.com/joho/godotenv v1.5.1 // indirect
-	github.com/mmcloughlin/addchain v0.4.0 // indirect
-	github.com/supranational/blst v0.3.11 // indirect
-=======
-	github.com/ethereum/go-ethereum v1.13.15 // indirect
 	github.com/fsnotify/fsnotify v1.6.0 // indirect
 	github.com/go-ole/go-ole v1.3.0 // indirect
 	github.com/golang-jwt/jwt v3.2.2+incompatible // indirect
@@ -58,21 +41,15 @@
 	github.com/tklauser/go-sysconf v0.3.12 // indirect
 	github.com/tklauser/numcpus v0.6.1 // indirect
 	github.com/xrash/smetrics v0.0.0-20201216005158-039620a65673 // indirect
->>>>>>> 55f42735
 	go.uber.org/multierr v1.11.0 // indirect
 	go.uber.org/zap v1.27.0 // indirect
 	golang.org/x/crypto v0.18.0 // indirect
 	golang.org/x/exp v0.0.0-20231110203233-9a3e6036ecaa // indirect
-<<<<<<< HEAD
-	golang.org/x/sync v0.5.0 // indirect
-	golang.org/x/sys v0.16.0 // indirect
-=======
 	golang.org/x/mod v0.16.0 // indirect
 	golang.org/x/sync v0.5.0 // indirect
 	golang.org/x/sys v0.16.0 // indirect
 	golang.org/x/tools v0.15.0 // indirect
 	google.golang.org/protobuf v1.32.0 // indirect
->>>>>>> 55f42735
 	gopkg.in/yaml.v3 v3.0.1 // indirect
 	rsc.io/tmplfunc v0.0.3 // indirect
 )