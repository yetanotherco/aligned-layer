**/.DS_Store
**/.idea
out
<<<<<<< HEAD
cache
**/.env
=======
cache
>>>>>>> d4b2c540
<|MERGE_RESOLUTION|>--- conflicted
+++ resolved
@@ -1,9 +1,5 @@
 **/.DS_Store
 **/.idea
+**/.env
 out
-<<<<<<< HEAD
-cache
-**/.env
-=======
-cache
->>>>>>> d4b2c540
+cache