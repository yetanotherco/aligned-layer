--- conflicted
+++ resolved
@@ -11,12 +11,6 @@
 export DB_HOST=$DB_HOST
 export ELIXIR_HOSTNAME=$ELIXIR_HOSTNAME
 export ALIGNED_CONFIG_FILE=$ALIGNED_CONFIG_FILE
-<<<<<<< HEAD
-
-DEFAULT_FROM=1600000
-DEFAULT_TO=1700000
-=======
->>>>>>> 14454a7b
 
 if [ "$#" -eq 0 ]; then
     echo "Error, No arguments provided."
