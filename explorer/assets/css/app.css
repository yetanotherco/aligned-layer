--- conflicted
+++ resolved
@@ -26,41 +26,6 @@
         --radius: 0.5rem;
     }
 
-<<<<<<< HEAD
-	.dark {
-		--background: 101 53% 0%;
-		--foreground: 101 22% 99%;
-		--muted: 281 12% 8%;
-		--muted-foreground: 281 0% 67%;
-		--popover: 101 53% 0%;
-		--popover-foreground: 101 22% 99%;
-		--card: 0 0% 1%;
-		--card-foreground: 0 0% 100%;
-		--border: 101 3% 12%;
-		--input: 101 3% 12%;
-		--primary: 117.66 58.78% 74.31%;
-		--primary-foreground: 0 0% 11.54%;
-		--secondary: 164.68 46.53% 19.8%;
-		--secondary-foreground: 281 78% 97%;
-		--accent: 165.88 42.5% 31.37%;
-		--accent-foreground: 281 78% 97%;
-		--destructive: 1 83% 50%;
-		--destructive-foreground: 0 0% 100%;
-		--ring: 165.75 41.24% 38.04%;
-	}
-}
-
-@layer components {
-	.tooltip {
-		display: none;
-	}
-
-	.tooltip[data-show] {
-		position: absolute;
-		display: block;
-		z-index: 9999;
-	}
-=======
     .dark {
         --background: 0 0% 0%;
         --foreground: 101 22% 99%;
@@ -82,5 +47,16 @@
         --destructive-foreground: 0 0% 100%;
         --ring: 168.51 79.66% 23.14%;
     }
->>>>>>> 6f4465a8
+}
+
+@layer components {
+	.tooltip {
+		display: none;
+	}
+
+	.tooltip[data-show] {
+		position: absolute;
+		display: block;
+		z-index: 9999;
+	}
 }