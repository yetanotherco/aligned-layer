#!/bin/bash

source .env

# Add new environment variables here
env_vars=(
  "ENVIRONMENT"
  "RPC_URL"
  "PHX_HOST"
  "DB_NAME"
  "DB_USER"
  "DB_PASS"
  "DB_HOST"
  "ALIGNED_CONFIG_FILE"
  "DEBUG_ERRORS"
  "TRACKER_API_URL"
  "MAX_BATCH_SIZE"
  "BATCH_TTL_MINUTES"
<<<<<<< HEAD
  "SCHEDULED_BATCH_INTERVAL_MINUTES"
=======
  "LATEST_RELEASE"
>>>>>>> 422f6d4d
)

for var in "${env_vars[@]}"; do
  export "$var=${!var}"
done

mix compile --force #force recompile to get the latest .env values

elixir --sname explorer -S mix phx.server<|MERGE_RESOLUTION|>--- conflicted
+++ resolved
@@ -16,11 +16,8 @@
   "TRACKER_API_URL"
   "MAX_BATCH_SIZE"
   "BATCH_TTL_MINUTES"
-<<<<<<< HEAD
   "SCHEDULED_BATCH_INTERVAL_MINUTES"
-=======
   "LATEST_RELEASE"
->>>>>>> 422f6d4d
 )
 
 for var in "${env_vars[@]}"; do
