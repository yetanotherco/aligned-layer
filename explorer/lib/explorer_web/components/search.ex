defmodule SearchComponent do
  use ExplorerWeb, :live_component

  @impl true
  def handle_event("search_batch", %{"batch" => %{"merkle_root" => input_hash}}, socket) do
    input_hash
    |> (fn hash ->
          if String.match?(hash, ~r/^0x[a-fA-F0-9]+$/), do: {:ok, hash}, else: :invalid_hash
        end).()
    |> case do
      {:ok, hash} ->
        case Proofs.get_number_of_batches_containing_proof(hash) do
          0 -> {:noreply, push_navigate(socket, to: ~p"/batches/#{hash}")}
          _ -> {:noreply, push_navigate(socket, to: ~p"/search?q=#{hash}")}
        end

      :invalid_hash ->
        {:noreply,
         socket
         |> assign(batch_merkle_root: input_hash)
         |> put_flash!(:error, "Please enter a valid proof batch hash (0x69...).")}
    end
  end

  attr(:class, :string, default: nil)

  @impl true
  def render(assigns) do
    ~H"""
    <form
      phx-target={@myself}
      phx-submit="search_batch"
      class={
        classes([
          "relative flex items-center gap-2 sm:px-0 w-full",
          @class
        ])
      }
    >
      <input
        phx-hook="SearchFocus"
        id={"input_#{assigns.id}"}
<<<<<<< HEAD
        class="pr-10 w-full rounded-lg border-foreground/20 bg-card focus:border-foreground/20 focus:ring-accent text-sm"
=======
        class="pr-10 w-full text-foreground rounded-lg border-foreground/20 bg-card focus:border-foreground/20 focus:ring-accent text-sm"
>>>>>>> 306f72d2
        type="search"
        placeholder="Search batch by batch hash or proof hash"
        name="batch[merkle_root]"
      />
      <.icon name="hero-magnifying-glass-solid" class="absolute right-3 text-foreground/20 size-5 hover:text-foreground" />
    </form>
    """
  end
end<|MERGE_RESOLUTION|>--- conflicted
+++ resolved
@@ -40,11 +40,7 @@
       <input
         phx-hook="SearchFocus"
         id={"input_#{assigns.id}"}
-<<<<<<< HEAD
-        class="pr-10 w-full rounded-lg border-foreground/20 bg-card focus:border-foreground/20 focus:ring-accent text-sm"
-=======
         class="pr-10 w-full text-foreground rounded-lg border-foreground/20 bg-card focus:border-foreground/20 focus:ring-accent text-sm"
->>>>>>> 306f72d2
         type="search"
         placeholder="Search batch by batch hash or proof hash"
         name="batch[merkle_root]"
