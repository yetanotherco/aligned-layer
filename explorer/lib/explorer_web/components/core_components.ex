--- conflicted
+++ resolved
@@ -116,6 +116,7 @@
       role="alert"
       class={[
         "fixed bottom-2 right-2 mr-2 w-80 sm:w-96 z-50 rounded-lg p-3 ring-1",
+        "fixed bottom-2 right-2 mr-2 w-80 sm:w-96 z-50 rounded-lg p-3 ring-1",
         @kind == :info && "bg-emerald-50 text-emerald-800 ring-emerald-500 fill-cyan-900",
         @kind == :error && "bg-rose-50 text-rose-900 shadow-md ring-rose-500 fill-rose-900"
       ]}
@@ -233,6 +234,8 @@
       class={[
         "phx-submit-loading:opacity-75 rounded-lg bg-card hover:bg-zinc-700 py-2 px-3",
         "text-sm font-semibold leading-6 text-foregound active:text-foregound/80",
+        "phx-submit-loading:opacity-75 rounded-lg bg-card hover:bg-zinc-700 py-2 px-3",
+        "text-sm font-semibold leading-6 text-foregound active:text-foregound/80",
         @class
       ]}
       {@rest}
@@ -252,11 +255,7 @@
 
   def card(assigns) do
     ~H"""
-<<<<<<< HEAD
     <div class={["px-3 py-2 bg-background border border-foreground/20 rounded-md min-w-52", @class]}>
-=======
-    <div class={["px-3 py-2 bg-background border border-foreground/20 rounded-md w-fit", @class]}>
->>>>>>> da0e0468
       <h2 class="font-medium text-muted-foreground capitalize">
         <%= @title %>
       </h2>
