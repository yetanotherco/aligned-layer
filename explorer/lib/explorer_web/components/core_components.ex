--- conflicted
+++ resolved
@@ -840,7 +840,6 @@
   end
 
   @doc """
-<<<<<<< HEAD
   Tooltip component.
 
   ## Example
@@ -873,7 +872,8 @@
   def random_id(prefix) do
     prefix <> "_" <> (:crypto.strong_rand_bytes(8) |> Base.url_encode64(padding: false))
   end
-=======
+  
+  @doc """
   Divider component.
   """
   attr :class, :string, default: nil
@@ -883,5 +883,4 @@
     <hr class={["border-t rounded-full border-muted-foreground/40 my-1.5", @class]} />
     """
   end
->>>>>>> 9e5ac9dd
 end