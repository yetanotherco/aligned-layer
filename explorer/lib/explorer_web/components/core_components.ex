--- conflicted
+++ resolved
@@ -392,13 +392,8 @@
     <span class={[
       "px-3 py-1 rounded-full",
       case @status do
-<<<<<<< HEAD
-        true -> "text-black bg-primary group-hover:bg-primary/80"
-        false -> "text-black bg-destructive-foreground group-hover:bg-destructive-foreground/80"
-=======
         true -> "text-accent-foreground bg-accent group-hover:bg-primary/80"
         false -> "text-background bg-foreground group-hover:bg-secondary/80"
->>>>>>> 6f4465a8
       end,
       @class
     ]}>
