--- conflicted
+++ resolved
@@ -226,7 +226,12 @@
                      _ -> 268_435_456
                    end)
 
-<<<<<<< HEAD
+  @batcher_submission_gas_cost Application.compile_env(:explorer, :batcher_submission_gas_cost)
+  @aggregator_gas_cost Application.compile_env(:explorer, :aggregator_gas_cost)
+  @aggregator_fee_percentage_multiplier Application.compile_env(:explorer, :aggregator_fee_percentage_multiplier)
+  @percentage_divider Application.compile_env(:explorer, :percentage_divider)
+  @additional_submission_gas_cost_per_proof Application.compile_env(:explorer, :additional_submission_gas_cost_per_proof)
+
   def scheduled_batch_interval() do
     default_value = 10
     case System.get_env("SCHEDULED_BATCH_INTERVAL_MINUTES") do
@@ -243,13 +248,6 @@
         end
     end
   end
-=======
-  @batcher_submission_gas_cost Application.compile_env(:explorer, :batcher_submission_gas_cost)
-  @aggregator_gas_cost Application.compile_env(:explorer, :aggregator_gas_cost)
-  @aggregator_fee_percentage_multiplier Application.compile_env(:explorer, :aggregator_fee_percentage_multiplier)
-  @percentage_divider Application.compile_env(:explorer, :percentage_divider)
-  @additional_submission_gas_cost_per_proof Application.compile_env(:explorer, :additional_submission_gas_cost_per_proof)
->>>>>>> 422f6d4d
 
   def string_to_bytes32(hex_string) do
     # Remove the '0x' prefix
