--- conflicted
+++ resolved
@@ -69,26 +69,8 @@
     end
   end
 
-<<<<<<< HEAD
   def extract_amount_of_proofs(%BatchDB{} = batch) do
     amount_of_proofs = batch.data_pointer |> Utils.fetch_batch_data_pointer |> Utils.extract_amount_of_proofs_from_json
     Map.put(batch, :amount_of_proofs, amount_of_proofs)
-=======
-  def extract_batch_data_pointer_info(%Batch{} = batch) do
-    amount_of_proofs = batch.batch_data_pointer |> Utils.fetch_batch_data_pointer |> Utils.extract_amount_of_proofs_from_json
-
-    %BatchDB {
-      batch_merkle_root: batch.batch_merkle_root,
-      amount_of_proofs: amount_of_proofs,
-      is_verified: batch.is_verified
-    }
-  end
-
-  def extract_amount_of_proofs(%{batchDataPointer: batchDataPointer}) do
-    case Utils.fetch_batch_data_pointer(batchDataPointer) do
-      {:ok, batch_json} -> Utils.extract_amount_of_proofs_from_json({:ok, batch_json})
-      {:error, _} -> 300
-    end
->>>>>>> 05594ba0
   end
 end