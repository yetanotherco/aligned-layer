defmodule ExplorerWeb.Batch.Index do
  require Logger
  use ExplorerWeb, :live_view

  @impl true
  def mount(%{"merkle_root" => merkle_root}, _, socket) do
    if connected?(socket), do: Phoenix.PubSub.subscribe(Explorer.PubSub, "update_views")

    current_batch =
      case Batches.get_batch(%{merkle_root: merkle_root}) do
        nil ->
          :empty

        %Batches{fee_per_proof: fee_per_proof} = batch ->
<<<<<<< HEAD
          {_, fee_per_proof_usd} = EthConverter.wei_to_usd(fee_per_proof, 2)
=======
          {_, fee_per_proof_usd} = EthConverter.wei_to_usd_sf(fee_per_proof, 2)
>>>>>>> 306f72d2

          %{
            batch
            | fee_per_proof: EthConverter.wei_to_eth(fee_per_proof)
          }
          |> Map.merge(%{
            fee_per_proof_usd: fee_per_proof_usd,
            status: batch |> Helpers.get_batch_status
          })
      end

    {
      :ok,
      assign(socket,
        merkle_root: merkle_root,
        current_batch: current_batch,
        proof_hashes: :empty,
        network: System.get_env("ENVIRONMENT"),
        site_url: System.get_env("PHX_HOST"),
        page_title: Helpers.shorten_hash(merkle_root)
      )
    }
  rescue
    _ ->
      {:ok,
       socket
       |> assign(
         merkle_root: :empty,
         current_batch: :empty,
         newBatchInfo: :empty,
         batchWasResponded: :empty,
         proof_hashes: :empty,
         proofs: :empty,
         eth_usd_price: :empty
       )}
  end

  @impl true
  def handle_info(_params, socket) do
    new_batch =
      case Batches.get_batch(%{merkle_root: socket.assigns.merkle_root}) do
        nil ->
          :empty

        %{fee_per_proof: fee_per_proof} = batch ->
<<<<<<< HEAD
          {_, fee_per_proof_usd} = EthConverter.wei_to_usd(fee_per_proof, 2)
=======
          {_, fee_per_proof_usd} = EthConverter.wei_to_usd_sf(fee_per_proof, 2)
>>>>>>> 306f72d2

          %{
            batch
            | fee_per_proof: EthConverter.wei_to_eth(fee_per_proof)
          }
          |> Map.merge(%{
            fee_per_proof_usd: fee_per_proof_usd,
            status: batch |> Helpers.get_batch_status
          })

      end

    {
      :noreply,
      assign(
        socket,
        current_batch: new_batch
      )
    }
  end

  @impl true
  def handle_event("show_proofs", _value, socket) do
    {:noreply, assign(socket, proof_hashes: get_proofs(socket.assigns.merkle_root))}
  end

  @impl true
  def handle_event("hide_proofs", _value, socket) do
    {:noreply, assign(socket, proof_hashes: :empty)}
  end

  defp get_proofs(merkle_root) do
    case Proofs.get_proofs_from_batch(%{merkle_root: merkle_root}) do
      proofs when is_list(proofs) ->
        Enum.map(proofs, fn proof -> "0x" <> Base.encode16(proof.proof_hash, case: :lower) end)

      _ ->
        nil
    end
  end
end<|MERGE_RESOLUTION|>--- conflicted
+++ resolved
@@ -12,11 +12,7 @@
           :empty
 
         %Batches{fee_per_proof: fee_per_proof} = batch ->
-<<<<<<< HEAD
-          {_, fee_per_proof_usd} = EthConverter.wei_to_usd(fee_per_proof, 2)
-=======
           {_, fee_per_proof_usd} = EthConverter.wei_to_usd_sf(fee_per_proof, 2)
->>>>>>> 306f72d2
 
           %{
             batch
@@ -62,11 +58,7 @@
           :empty
 
         %{fee_per_proof: fee_per_proof} = batch ->
-<<<<<<< HEAD
-          {_, fee_per_proof_usd} = EthConverter.wei_to_usd(fee_per_proof, 2)
-=======
           {_, fee_per_proof_usd} = EthConverter.wei_to_usd_sf(fee_per_proof, 2)
->>>>>>> 306f72d2
 
           %{
             batch
