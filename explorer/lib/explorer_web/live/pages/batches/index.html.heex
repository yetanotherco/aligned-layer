<div class="flex flex-col space-y-3 text-foreground px-5 sm:max-w-lg md:max-w-3xl lg:max-w-5xl mx-auto capitalize mb-12">
  <.card_preheding>Latest Batches</.card_preheding>
  <%= if @batches != :empty and @batches != [] do %>
    <.card_background>
      <table class={[
        "table-auto border-collapse w-full"
      ]}>
        <thead>
          <tr class="text-muted-foreground font-normal">
            <th class="text-left">Batch Merkle Root</th>
            <th>Block Number</th>
            <th>Status</th>
          </tr>
        </thead>
        <tbody>
          <%= for batch <- @batches do %>
            <tr class="text-foreground gap-y-2 [&>th]:pt-3">
              <th class="text-left">
                <.link navigate={~p"/batches/#{batch.batch_merkle_root}"} class="group">
                  <span
                    title={batch.batch_merkle_root}
                    class="inline-flex gap-x-3 col-span-2 items-center group-hover:text-foreground/80"
                  >
                    <%= Utils.shorten_block_hash(batch.batch_merkle_root) %>
                    <.right_arrow />
                  </span>
                </.link>
              </th>

              <th class="font-normal group-hover:text-foreground/80">
                <%= batch.submition_block_number %>
              </th>

              <th class={[
                "font-medium text-base rounded-full"
              ]}>
<<<<<<< HEAD
                <span class={[
                  "px-3 py-1 rounded-full",
                  case batch.is_verified do
                    true -> "text-black bg-primary group-hover:bg-primary/80"
                    false -> "text-white bg-secondary group-hover:bg-secondary/80"
                  end
                ]}>
                  <%= batch.is_verified %>
                </span>
=======
                <.dynamic_badge status={batch.responded} />
>>>>>>> 05594ba0
              </th>
            </tr>
          <% end %>
        </tbody>
      </table>
    </.card_background>
    <.link navigate={~p"/batches?page=#{@current_page + 1}"}>
      <.button class="text-muted-foreground flex self-center">
        Show More
      </.button>
    </.link>
  <% else %>
    <p class="text-lg">No batches found</p>
  <% end %>
</div><|MERGE_RESOLUTION|>--- conflicted
+++ resolved
@@ -34,19 +34,7 @@
               <th class={[
                 "font-medium text-base rounded-full"
               ]}>
-<<<<<<< HEAD
-                <span class={[
-                  "px-3 py-1 rounded-full",
-                  case batch.is_verified do
-                    true -> "text-black bg-primary group-hover:bg-primary/80"
-                    false -> "text-white bg-secondary group-hover:bg-secondary/80"
-                  end
-                ]}>
-                  <%= batch.is_verified %>
-                </span>
-=======
                 <.dynamic_badge status={batch.responded} />
->>>>>>> 05594ba0
               </th>
             </tr>
           <% end %>
