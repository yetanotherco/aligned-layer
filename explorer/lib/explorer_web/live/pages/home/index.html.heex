--- conflicted
+++ resolved
@@ -1,4 +1,3 @@
-<<<<<<< HEAD
 <section class="mx-auto" style="max-width: 1200px;">
   <div class="flex justify-center items-center">
     <h1 class="text-5xl w-fit text-center font-normal p-2 px-4 selection:bg-accent-foreground/20 selection:text-accent-foreground/80 rounded-xl tracking-tighter bg-accent drop-shadow-lg text-black mt-3">
@@ -42,74 +41,12 @@
       >
         <div style="height: 200px;" class="px-4 pb-8">
           <.line_chart
-            id="cost_per_proof_chart"
-            points={@cost_per_proof_chart.points}
-            extra_data={@cost_per_proof_chart.extra_data}
+            id="batch_size_chart"
+            points={@batch_size_chart_data.points}
+            extra_data={@batch_size_chart_data.extra_data}
           />
         </div>
       </.card>
-=======
-<section class="md:max-w-[50rem] mx-auto">
-  <h1 class="text-5xl text-center font-medium tracking-tighter drop-shadow-lg text-primary mt-3">
-    Aligned Explorer
-  </h1>
-  <div class="mt-8 text-foreground px-2 grid grid-cols-1 sm:grid-cols-2 gap-3">
-    <.card_link
-      icon="hero-arrow-right-solid"
-      navigate={~p"/operators"}
-      title="Registered Active Operators"
-    >
-      <%= if @operators_registered != :empty do %>
-        <%= @operators_registered %>
-      <% end %>
-    </.card_link>
-    <.card_link
-        icon="hero-arrow-right-solid"
-        navigate={~p"/restakes"}
-        title="Total Restaked"
-        subtitle={
-          if @restaked_amount_eth |> Helpers.format_number() != nil do
-            "(#{@restaked_amount_eth |> Helpers.format_number()} ETH)"
-          end
-        }>
-        <%= if @restaked_amount_usd |> Helpers.format_number() != nil do %>
-          <%= @restaked_amount_usd |> Helpers.format_number() %> USD
-        <% end %>
-    </.card_link>
-    <.card title="verified batches">
-      <%= if @verified_batches != :empty do %>
-        <%= @verified_batches |> Helpers.format_number() %>
-      <% end %>
-    </.card>
-    <.card title="Verified Proofs" class="-mt-0.5 md:mt-0">
-      <%= if @verified_proofs != :empty do %>
-        <%= @verified_proofs |> Helpers.format_number() %>
-      <% end %>
-    </.card>
-    <.live_component module={ContractsComponent} id="contracts_card" class="sm:col-span-2" />
-    <.card title="Cost per proof" class="w-full sm:col-span-2">
-      <div style="height: 200px;" class="mt-4">
-        <.line_chart
-          id="cost_per_proof_chart"
-          points={@cost_per_proof_chart.points}
-          extra_data={@cost_per_proof_chart.extra_data}
-        />
-      </div>
-    </.card>
-    <.card title="Batch Size" class="w-full  sm:col-span-2">
-      <div style="height: 200px;" class="mt-4">
-        <.line_chart
-          id="batch_size_chart"
-          points={@batch_size_chart_data.points}
-          extra_data={@batch_size_chart_data.extra_data}
-        />
-      </div>
-    </.card>
-    <div class="relative truncate sm:col-span-2">
-        <h1 class="text-xl font-bold font-foreground text-left py-2">
-        Recent Batches
-        </h1>
->>>>>>> 76954eed
     </div>
 
     <%= if @latest_batches != :empty and @latest_batches != [] do %>
@@ -126,31 +63,8 @@
           >
             View All <.icon name="hero-arrow-top-right-on-square-solid" class="size-3.5 mb-1" />
           </.link>
-<<<<<<< HEAD
         </div>
       </.card>
-=======
-        </:col>
-        <:col :let={latest_batch} label="Status">
-          <.dynamic_badge_for_batcher status={latest_batch.status} />
-        </:col>
-        <:col :let={latest_batch} label="Age">
-          <span class="md:px-0" title={latest_batch.submission_timestamp}>
-            <%= latest_batch.age %>
-          </span>
-        </:col>
-        <:col :let={latest_batch} label="Submission Block Number">
-          <%= latest_batch.submission_block_number |> Helpers.format_number() %>
-        </:col>
-        <:footer>
-          <div class="flex justify-center py-3">
-            <.link navigate={~p"/batches"} class="absolute hover:underline font-medium text-muted-foreground capitalize text-sm">
-                View All <.icon name="hero-arrow-top-right-on-square-solid" class="size-3.5 mb-1" />
-            </.link>
-          </div>
-        </:footer>
-      </.table>
->>>>>>> 76954eed
     <% else %>
       <.empty_card_background text="No Batches To Display." />
     <% end %>
