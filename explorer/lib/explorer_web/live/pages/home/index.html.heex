--- conflicted
+++ resolved
@@ -6,11 +6,7 @@
     <.card_link
       icon="hero-arrow-right-solid"
       navigate={~p"/operators"}
-<<<<<<< HEAD
-      title="Registered Operators"
-=======
       title="Registered Active Operators"
->>>>>>> f470f128
     >
       <%= if @operators_registered != :empty do %>
         <%= @operators_registered %>
@@ -18,11 +14,7 @@
         0
       <% end %>
     </.card_link>
-<<<<<<< HEAD
-    <.card_link icon="hero-arrow-right-solid" navigate={~p"/restakes"} title="Total ETH Restaked">
-=======
     <.card_link icon="hero-arrow-right-solid" navigate={~p"/restake"} title="Total ETH Restaked">
->>>>>>> f470f128
       <%= if @restaked_amount_eth != :nil and @restaked_amount_eth != :nil do %>
         <%= @restaked_amount_eth |> Helpers.format_number() %>
       <% else %>
