--- conflicted
+++ resolved
@@ -12,22 +12,10 @@
         <%= @operators_registered %>
       <% end %>
     </.card_link>
-<<<<<<< HEAD
     <.card_link
-      icon="hero-arrow-right-solid"
-      navigate={~p"/restakes"}
-      title="Total Restaked"
-      subtitle={"(#{@restaked_amount_eth |> Helpers.format_number()} ETH)"}>
-      <%= if @restaked_amount_eth != :nil do %>
-        <%= @restaked_amount_usd |> Helpers.format_number() %> USD
-      <% else %>
-        0
-      <% end %>
-=======
-    <.card_link 
-        icon="hero-arrow-right-solid" 
-        navigate={~p"/restake"} 
-        title="Total Restaked" 
+        icon="hero-arrow-right-solid"
+        navigate={~p"/restakes"}
+        title="Total Restaked"
         subtitle={
           if @restaked_amount_eth |> Helpers.format_number() != nil do
             "(#{@restaked_amount_eth |> Helpers.format_number()} ETH)"
@@ -36,7 +24,6 @@
         <%= if @restaked_amount_usd |> Helpers.format_number() != nil do %>
           <%= @restaked_amount_usd |> Helpers.format_number() %> USD
         <% end %>
->>>>>>> db4247c1
     </.card_link>
     <.card title="verified batches">
       <%= if @verified_batches != :empty do %>
