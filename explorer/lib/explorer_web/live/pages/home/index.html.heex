<section class="mx-auto" style="max-width: 1200px;">
  <div class="flex justify-center items-center">
    <h1 class="text-5xl w-fit font-normal p-2 px-4 selection:bg-accent-foreground/20 selection:text-accent-foreground/80 rounded-xl tracking-tighter bg-accent drop-shadow-lg text-black mt-3">
      Aligned Layer Explorer
    </h1>
  </div>
  <div class="mt-8 text-foreground px-2 flex flex-col justify-center gap-5">
    <.card_background class="flex lg:justify-between gap-10 px-20 py-8 flex-wrap">
      <%= for %{title: title, value: value, tooltip_text: tooltip_text} <- @stats do %>
        <div>
          <p class="mb-2 text-md text-muted-foreground"><%= title %></p>
          <h3 class="text-2xl text-foreground font-bold"><%= value %></h3>
          <%= if tooltip_text do %>
            <.tooltip>
              <%= tooltip_text %>
            </.tooltip>
          <% end %>
        </div>
      <% end %>
<<<<<<< HEAD
    </.card_background>
    <div class="flex flex-wrap gap-5">
      <.card
        title="Cost per proof"
        subtitle="Cost of proving over time"
        class="p-0 flex-1"
        header_container_class="px-10 pt-8"
      >
        <div style="height: 175px;" class="px-4 pb-8">
          <.line_chart
            id="cost_per_proof_chart"
            points={@cost_per_proof_chart.points}
            extra_data={@cost_per_proof_chart.extra_data}
          />
        </div>
      </.card>
      <.card
        title="Batch size"
        subtitle="Number of proofs in last batches"
        class="p-0 flex-1"
        header_container_class="px-10 pt-8"
      >
        <div style="height: 175px;" class="px-4 pb-8">
          <.line_chart
            id="cost_per_proof_chart"
            points={@cost_per_proof_chart.points}
            extra_data={@cost_per_proof_chart.extra_data}
          />
        </div>
      </.card>
=======
    </.card>
    <.live_component module={ContractsComponent} id="contracts_card" class="sm:col-span-2" />
    <.card title="Cost per proof" class="col-span-auto">
      <div style="height: 200px;" class="mt-4">
        <.line_chart
          id="cost_per_proof_chart"
          points={@cost_per_proof_chart.points}
          extra_data={@cost_per_proof_chart.extra_data}
        />
      </div>
    </.card>
    <.card title="Batch Size" class="col-span-auto">
      <div style="height: 200px;" class="mt-4">
        <.line_chart
          id="batch_size_chart"
          points={@batch_size_chart_data.points}
          extra_data={@batch_size_chart_data.extra_data}
        />
      </div>
    </.card>
    <div class="relative truncate sm:col-span-2">
        <h1 class="text-xl font-bold font-foreground text-left py-2">
        Recent Batches
        </h1>
>>>>>>> 473bdccc
    </div>
    <%= if @latest_batches != :empty and @latest_batches != [] do %>
      <.card
        title="Latest batches"
        subtitle="The most recent verified batches on aligned"
        class="overflow-x-auto"
      >
        <.table id="latest_batches" rows={@latest_batches}>
          <:col :let={latest_batch} label="Batch Hash" class="text-left">
            <.link navigate={~p"/batches/#{latest_batch.merkle_root}"}>
              <span class="inline-flex gap-x-3 items-center group-hover:text-foreground/80">
                <%= Helpers.shorten_hash(latest_batch.merkle_root, 6) %>
                <.right_arrow />
                <.tooltip>
                  <%= latest_batch.merkle_root %>
                </.tooltip>
              </span>
            </.link>
          </:col>
          <:col :let={latest_batch} label="Status">
            <.dynamic_badge_for_batcher status={Helpers.get_batch_status(latest_batch)} />
          </:col>
          <:col :let={latest_batch} label="Age">
            <span class="md:px-0" title={latest_batch.submission_timestamp}>
              <%= latest_batch.submission_timestamp |> Helpers.parse_timeago() %>
            </span>
          </:col>
          <:col :let={latest_batch} label="Block Number">
            <%= latest_batch.submission_block_number |> Helpers.format_number() %>
          </:col>
          <:footer>
            <div class="flex justify-center py-3">
              <.link
                navigate={~p"/batches"}
                class="absolute hover:underline font-medium text-muted-foreground capitalize text-sm"
              >
                View All
                <.icon name="hero-arrow-top-right-on-square-solid" class="size-3.5 mb-1" />
              </.link>
            </div>
          </:footer>
        </.table>
      </.card>
    <% else %>
      <.empty_card_background text="No Batches To Display." />
    <% end %>
  </div>
</section><|MERGE_RESOLUTION|>--- conflicted
+++ resolved
@@ -17,7 +17,6 @@
           <% end %>
         </div>
       <% end %>
-<<<<<<< HEAD
     </.card_background>
     <div class="flex flex-wrap gap-5">
       <.card
@@ -42,38 +41,12 @@
       >
         <div style="height: 175px;" class="px-4 pb-8">
           <.line_chart
-            id="cost_per_proof_chart"
-            points={@cost_per_proof_chart.points}
-            extra_data={@cost_per_proof_chart.extra_data}
+            id="batch_size_chart"
+            points={@batch_size_chart_data.points}
+            extra_data={@batch_size_chart_data.extra_data}
           />
         </div>
       </.card>
-=======
-    </.card>
-    <.live_component module={ContractsComponent} id="contracts_card" class="sm:col-span-2" />
-    <.card title="Cost per proof" class="col-span-auto">
-      <div style="height: 200px;" class="mt-4">
-        <.line_chart
-          id="cost_per_proof_chart"
-          points={@cost_per_proof_chart.points}
-          extra_data={@cost_per_proof_chart.extra_data}
-        />
-      </div>
-    </.card>
-    <.card title="Batch Size" class="col-span-auto">
-      <div style="height: 200px;" class="mt-4">
-        <.line_chart
-          id="batch_size_chart"
-          points={@batch_size_chart_data.points}
-          extra_data={@batch_size_chart_data.extra_data}
-        />
-      </div>
-    </.card>
-    <div class="relative truncate sm:col-span-2">
-        <h1 class="text-xl font-bold font-foreground text-left py-2">
-        Recent Batches
-        </h1>
->>>>>>> 473bdccc
     </div>
     <%= if @latest_batches != :empty and @latest_batches != [] do %>
       <.card
