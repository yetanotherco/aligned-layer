--- conflicted
+++ resolved
@@ -34,10 +34,6 @@
     }
   end
 
-<<<<<<< HEAD
-  def get_stats() do
-    verified_proofs = Batches.get_amount_of_verified_proofs()
-=======
   def get_batch_size_chart_data() do
     batches = Batches.get_latest_batches(%{amount: 100, order_by: :asc})
 
@@ -59,9 +55,8 @@
     }
   end
 
-  @impl true
-  def handle_info(_, socket) do
->>>>>>> 473bdccc
+  def get_stats() do
+    verified_proofs = Batches.get_amount_of_verified_proofs()
     verified_batches = Batches.get_amount_of_verified_batches()
     avg_fee_per_proof = Batches.get_avg_fee_per_proof()
 
@@ -117,16 +112,9 @@
      assign(
        socket,
        latest_batches: latest_batches,
-<<<<<<< HEAD
        stats: get_stats(),
-       cost_per_proof_chart: get_cost_per_proof_chart_data()
-=======
-       verified_proofs: verified_proofs,
-       restaked_amount_eth: restaked_amount_eth,
-       restaked_amount_usd: restaked_amount_usd,
        cost_per_proof_chart: get_cost_per_proof_chart_data(),
        batch_size_chart_data: get_batch_size_chart_data()
->>>>>>> 473bdccc
      )}
   end
 
