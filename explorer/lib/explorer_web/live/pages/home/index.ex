defmodule ExplorerWeb.Home.Index do
  require Logger
  import ExplorerWeb.ChartComponents
  use ExplorerWeb, :live_view

  def get_cost_per_proof_chart_data() do
    batches = Enum.reverse(Batches.get_latest_batches(%{amount: 100, order_by: :desc}))

    extra_data =
      %{
        merkle_root: Enum.map(batches, fn b -> b.merkle_root end),
        amount_of_proofs: Enum.map(batches, fn b -> b.amount_of_proofs end),
        age: Enum.map(batches, fn b -> Helpers.parse_timeago(b.submission_timestamp) end)
      }

    points =
      Enum.map(batches, fn b ->
        fee_per_proof =
          case EthConverter.wei_to_usd(b.fee_per_proof, 2) do
            {:ok, value} ->
              value

            # Nil values are ignored by the chart
            {:error, _} ->
              nil
          end

        %{x: b.submission_block_number, y: fee_per_proof}
      end)

    %{
      points: points,
      extra_data: extra_data
    }
  end

  defp set_empty_values(socket) do
    Logger.info("Setting empty values")

    socket
    |> assign(
      verified_batches: :empty,
      operators_registered: :empty,
      latest_batches: :empty,
      verified_proofs: :empty,
      restaked_amount_eth: :empty,
      restaked_amount_usd: :empty,
      cost_per_proof_data: %{points: [], extra_data: %{}}
    )
  end

  @impl true
  def handle_info(_, socket) do
    verified_batches = Batches.get_amount_of_verified_batches()

    operators_registered = Operators.get_amount_of_operators()

<<<<<<< HEAD
    latest_batches =
      Batches.get_latest_batches(%{amount: 10})
      |> Helpers.enrich_batches()
=======
    latest_batches = Batches.get_latest_batches(%{amount: 5, order_by: :desc})
>>>>>>> db4247c1

    verified_proofs = Batches.get_amount_of_verified_proofs()

    restaked_amount_eth = Restakings.get_restaked_amount_eth()
    restaked_amount_usd = Restakings.get_restaked_amount_usd()

    {:noreply,
     assign(
       socket,
       verified_batches: verified_batches,
       operators_registered: operators_registered,
       latest_batches: latest_batches,
       verified_proofs: verified_proofs,
       restaked_amount_eth: restaked_amount_eth,
       restaked_amount_usd: restaked_amount_usd,
       cost_per_proof_chart: get_cost_per_proof_chart_data()
     )}
  end

  @impl true
  def mount(_, _, socket) do
    verified_batches = Batches.get_amount_of_verified_batches()

    operators_registered = Operators.get_amount_of_operators()

<<<<<<< HEAD
    latest_batches =
      Batches.get_latest_batches(%{amount: 10})
      |> Helpers.enrich_batches()
=======
    latest_batches = Batches.get_latest_batches(%{amount: 10, order_by: :desc})
>>>>>>> db4247c1

    verified_proofs = Batches.get_amount_of_verified_proofs()

    restaked_amount_eth = Restakings.get_restaked_amount_eth()
    restaked_amount_usd = Restakings.get_restaked_amount_usd()

    if connected?(socket), do: Phoenix.PubSub.subscribe(Explorer.PubSub, "update_views")

    {:ok,
     assign(socket,
       verified_batches: verified_batches,
       operators_registered: operators_registered,
       latest_batches: latest_batches,
       verified_proofs: verified_proofs,
       service_manager_address:
         AlignedLayerServiceManager.get_aligned_layer_service_manager_address(),
       restaked_amount_eth: restaked_amount_eth,
       restaked_amount_usd: restaked_amount_usd,
       cost_per_proof_chart: get_cost_per_proof_chart_data(),
       page_title: "Welcome"
     )}
  rescue
    e in Mint.TransportError ->
      Logger.error("Error: Mint.TransportError: #{inspect(e)}")

      case e do
        %Mint.TransportError{reason: :econnrefused} ->
          {
            :ok,
            set_empty_values(socket)
            |> put_flash(:error, "Could not connect to the backend, please try again later.")
          }

        _ ->
          {
            :ok,
            set_empty_values(socket)
            |> put_flash(:error, "Something went wrong, please try again later.")
          }
      end

    e in FunctionClauseError ->
      Logger.error("Error: FunctionClauseError: #{inspect(e)}")

      case e do
        %FunctionClauseError{
          module: ExplorerWeb.Home.Index
        } ->
          {
            :ok,
            set_empty_values(socket)
            |> put_flash(:error, "Something went wrong with the RPC, please try again later.")
          }
      end

    e ->
      Logger.error("Error: other error: #{inspect(e)}")

      {
        :ok,
        set_empty_values(socket)
        |> put_flash(:error, "Something went wrong, please try again later.")
      }
  end

  embed_templates("*")
end<|MERGE_RESOLUTION|>--- conflicted
+++ resolved
@@ -55,13 +55,9 @@
 
     operators_registered = Operators.get_amount_of_operators()
 
-<<<<<<< HEAD
     latest_batches =
-      Batches.get_latest_batches(%{amount: 10})
+      Batches.get_latest_batches(%{amount: 10, order_by: :desc})
       |> Helpers.enrich_batches()
-=======
-    latest_batches = Batches.get_latest_batches(%{amount: 5, order_by: :desc})
->>>>>>> db4247c1
 
     verified_proofs = Batches.get_amount_of_verified_proofs()
 
@@ -87,13 +83,9 @@
 
     operators_registered = Operators.get_amount_of_operators()
 
-<<<<<<< HEAD
     latest_batches =
-      Batches.get_latest_batches(%{amount: 10})
+      Batches.get_latest_batches(%{amount: 10, order_by: :desc})
       |> Helpers.enrich_batches()
-=======
-    latest_batches = Batches.get_latest_batches(%{amount: 10, order_by: :desc})
->>>>>>> db4247c1
 
     verified_proofs = Batches.get_amount_of_verified_proofs()
 
