defmodule ExplorerWeb.Home.Index do
  require Logger
  import ExplorerWeb.ChartComponents
  use ExplorerWeb, :live_view

  def get_cost_per_proof_chart_data() do
<<<<<<< HEAD
    batches = Batches.get_latest_batches(%{amount: 100, order_by: :asc})
=======
    batches = Enum.reverse(Batches.get_latest_batches(%{amount: 100, order_by: :desc}))
>>>>>>> db4247c1

    extra_data =
      %{
        merkle_root: Enum.map(batches, fn b -> b.merkle_root end),
        amount_of_proofs: Enum.map(batches, fn b -> b.amount_of_proofs end),
        age: Enum.map(batches, fn b -> Helpers.parse_timeago(b.submission_timestamp) end)
      }

    points =
      Enum.map(batches, fn b ->
        fee_per_proof =
          case EthConverter.wei_to_usd(b.fee_per_proof, 2) do
            {:ok, value} ->
              value

            # Nil values are ignored by the chart
            {:error, _} ->
              nil
          end

        %{x: b.submission_block_number, y: fee_per_proof}
      end)

    %{
      points: points,
      extra_data: extra_data
    }
  end

<<<<<<< HEAD
  def get_batch_size_chart_data() do
    batches = Batches.get_latest_batches(%{amount: 100, order_by: :asc})

    extra_data =
      %{
        merkle_root: Enum.map(batches, fn b -> b.merkle_root end),
        amount_of_proofs: Enum.map(batches, fn b -> b.amount_of_proofs end),
        age: Enum.map(batches, fn b -> Helpers.parse_timeago(b.submission_timestamp) end)
      }

    points =
      Enum.map(batches, fn b ->
        %{x: b.submission_block_number, y: b.amount_of_proofs}
      end)

    %{
      points: points,
      extra_data: extra_data
    }
=======
  defp set_empty_values(socket) do
    Logger.info("Setting empty values")

    socket
    |> assign(
      verified_batches: :empty,
      operators_registered: :empty,
      latest_batches: :empty,
      verified_proofs: :empty,
      restaked_amount_eth: :empty,
      restaked_amount_usd: :empty,
      cost_per_proof_data: %{points: [], extra_data: %{}}
    )
>>>>>>> db4247c1
  end

  @impl true
  def handle_info(_, socket) do
    verified_batches = Batches.get_amount_of_verified_batches()

    operators_registered = Operators.get_amount_of_operators()

    latest_batches = Batches.get_latest_batches(%{amount: 5, order_by: :desc})

    verified_proofs = Batches.get_amount_of_verified_proofs()

    restaked_amount_eth = Restakings.get_restaked_amount_eth()
    restaked_amount_usd = Restakings.get_restaked_amount_usd()

    {:noreply,
     assign(
       socket,
       verified_batches: verified_batches,
       operators_registered: operators_registered,
       latest_batches: latest_batches,
       verified_proofs: verified_proofs,
       restaked_amount_eth: restaked_amount_eth,
       restaked_amount_usd: restaked_amount_usd,
<<<<<<< HEAD
       cost_per_proof_chart: get_cost_per_proof_chart_data(),
       batch_size_chart_data: get_batch_size_chart_data()
=======
       cost_per_proof_chart: get_cost_per_proof_chart_data()
>>>>>>> db4247c1
     )}
  end

  @impl true
  def mount(_, _, socket) do
    verified_batches = Batches.get_amount_of_verified_batches()

    operators_registered = Operators.get_amount_of_operators()

<<<<<<< HEAD
    latest_batches = Batches.get_latest_batches(%{amount: 5, order_by: :desc})
=======
    latest_batches = Batches.get_latest_batches(%{amount: 10, order_by: :desc})
>>>>>>> db4247c1

    verified_proofs = Batches.get_amount_of_verified_proofs()

    restaked_amount_eth = Restakings.get_restaked_amount_eth()
    restaked_amount_usd = Restakings.get_restaked_amount_usd()

    if connected?(socket), do: Phoenix.PubSub.subscribe(Explorer.PubSub, "update_views")

    {:ok,
     assign(socket,
       verified_batches: verified_batches,
       operators_registered: operators_registered,
       latest_batches: latest_batches,
       verified_proofs: verified_proofs,
       service_manager_address:
         AlignedLayerServiceManager.get_aligned_layer_service_manager_address(),
       restaked_amount_eth: restaked_amount_eth,
       restaked_amount_usd: restaked_amount_usd,
       cost_per_proof_chart: get_cost_per_proof_chart_data(),
<<<<<<< HEAD
       batch_size_chart_data: get_batch_size_chart_data(),
=======
>>>>>>> db4247c1
       page_title: "Welcome"
     )}
  rescue
    e in Mint.TransportError ->
      Logger.error("Error: Mint.TransportError: #{inspect(e)}")

      case e do
        %Mint.TransportError{reason: :econnrefused} ->
          {
            :ok,
            set_empty_values(socket)
            |> put_flash(:error, "Could not connect to the backend, please try again later.")
          }

        _ ->
          {
            :ok,
            set_empty_values(socket)
            |> put_flash(:error, "Something went wrong, please try again later.")
          }
      end

    e in FunctionClauseError ->
      Logger.error("Error: FunctionClauseError: #{inspect(e)}")

      case e do
        %FunctionClauseError{
          module: ExplorerWeb.Home.Index
        } ->
          {
            :ok,
            set_empty_values(socket)
            |> put_flash(:error, "Something went wrong with the RPC, please try again later.")
          }
      end

    e ->
      Logger.error("Error: other error: #{inspect(e)}")

      {
        :ok,
        set_empty_values(socket)
        |> put_flash(:error, "Something went wrong, please try again later.")
      }
  end

  embed_templates("*")
end<|MERGE_RESOLUTION|>--- conflicted
+++ resolved
@@ -4,11 +4,7 @@
   use ExplorerWeb, :live_view
 
   def get_cost_per_proof_chart_data() do
-<<<<<<< HEAD
-    batches = Batches.get_latest_batches(%{amount: 100, order_by: :asc})
-=======
     batches = Enum.reverse(Batches.get_latest_batches(%{amount: 100, order_by: :desc}))
->>>>>>> db4247c1
 
     extra_data =
       %{
@@ -38,7 +34,6 @@
     }
   end
 
-<<<<<<< HEAD
   def get_batch_size_chart_data() do
     batches = Batches.get_latest_batches(%{amount: 100, order_by: :asc})
 
@@ -58,7 +53,8 @@
       points: points,
       extra_data: extra_data
     }
-=======
+  end
+
   defp set_empty_values(socket) do
     Logger.info("Setting empty values")
 
@@ -70,9 +66,9 @@
       verified_proofs: :empty,
       restaked_amount_eth: :empty,
       restaked_amount_usd: :empty,
-      cost_per_proof_data: %{points: [], extra_data: %{}}
+      cost_per_proof_data: %{points: [], extra_data: %{}},
+      batch_size_chart_data: %{points: [], extra_data: %{}}
     )
->>>>>>> db4247c1
   end
 
   @impl true
@@ -97,12 +93,8 @@
        verified_proofs: verified_proofs,
        restaked_amount_eth: restaked_amount_eth,
        restaked_amount_usd: restaked_amount_usd,
-<<<<<<< HEAD
        cost_per_proof_chart: get_cost_per_proof_chart_data(),
        batch_size_chart_data: get_batch_size_chart_data()
-=======
-       cost_per_proof_chart: get_cost_per_proof_chart_data()
->>>>>>> db4247c1
      )}
   end
 
@@ -112,11 +104,7 @@
 
     operators_registered = Operators.get_amount_of_operators()
 
-<<<<<<< HEAD
-    latest_batches = Batches.get_latest_batches(%{amount: 5, order_by: :desc})
-=======
     latest_batches = Batches.get_latest_batches(%{amount: 10, order_by: :desc})
->>>>>>> db4247c1
 
     verified_proofs = Batches.get_amount_of_verified_proofs()
 
@@ -136,10 +124,7 @@
        restaked_amount_eth: restaked_amount_eth,
        restaked_amount_usd: restaked_amount_usd,
        cost_per_proof_chart: get_cost_per_proof_chart_data(),
-<<<<<<< HEAD
        batch_size_chart_data: get_batch_size_chart_data(),
-=======
->>>>>>> db4247c1
        page_title: "Welcome"
      )}
   rescue
