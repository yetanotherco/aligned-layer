--- conflicted
+++ resolved
@@ -40,14 +40,7 @@
 
     operators_registered = Operators.get_amount_of_operators()
 
-    latest_batches =
-<<<<<<< HEAD
-      Batches.get_latest_batches(%{amount: 5, order_by: :desc})
-      # extract only the merkle root
-      |> Enum.map(fn %Batches{merkle_root: merkle_root} -> merkle_root end)
-=======
-      Batches.get_latest_batches(%{amount: 10})
->>>>>>> fcf9035a
+    latest_batches = Batches.get_latest_batches(%{amount: 5, order_by: :desc})
 
     verified_proofs = Batches.get_amount_of_verified_proofs()
 
@@ -73,14 +66,7 @@
 
     operators_registered = Operators.get_amount_of_operators()
 
-    latest_batches =
-<<<<<<< HEAD
-      Batches.get_latest_batches(%{amount: 5, order_by: :desc})
-      # extract only the merkle root
-      |> Enum.map(fn %Batches{merkle_root: merkle_root} -> merkle_root end)
-=======
-      Batches.get_latest_batches(%{amount: 10})
->>>>>>> fcf9035a
+    latest_batches = Batches.get_latest_batches(%{amount: 5, order_by: :desc})
 
     verified_proofs = Batches.get_amount_of_verified_proofs()
 
