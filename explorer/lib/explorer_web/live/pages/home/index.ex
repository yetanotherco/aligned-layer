defmodule ExplorerWeb.Home.Index do
  require Logger
  import ExplorerWeb.ChartComponents
  import ExplorerWeb.BatchesTable
  use ExplorerWeb, :live_view

  def get_stats() do
    verified_batches = Batches.get_amount_of_verified_batches()
    avg_fee_per_proof = Batches.get_avg_fee_per_proof()

    avg_fee_per_proof_usd =
<<<<<<< HEAD
      case EthConverter.wei_to_usd(avg_fee_per_proof, 2) do
=======
      case EthConverter.wei_to_usd_sf(avg_fee_per_proof, 2) do
>>>>>>> 306f72d2
        {:ok, value} -> value
        _ -> 0
      end

    avg_fee_per_proof_eth = EthConverter.wei_to_eth(avg_fee_per_proof, 4)

    verified_proofs = Batches.get_amount_of_verified_proofs()
    operators_registered = Operators.get_amount_of_operators()

    restaked_amount_eth = Restakings.get_restaked_amount_eth()

    restaked_amount_usd =
      case Restakings.get_restaked_amount_usd() do
        nil ->
          "0"

        amount ->
          amount
      end

    restaked_amount_usd_shorthand =
      restaked_amount_usd
      |> Decimal.new()
      |> Decimal.to_integer()
      |> Helpers.convert_number_to_shorthand()

    operator_latest_release = ReleasesHelper.get_latest_release()

    [
      %{
        title: "Proofs verified",
        value: Helpers.convert_number_to_shorthand(verified_proofs),
        tooltip_text: "= #{Helpers.format_number(verified_proofs)} proofs",
        link: nil
      },
      %{
        title: "Total batches",
        value: Helpers.convert_number_to_shorthand(verified_batches),
        tooltip_text: "= #{Helpers.format_number(verified_batches)} batches",
        link: nil
      },
      %{
        title: "AVG proof cost",
        value: "#{avg_fee_per_proof_usd} USD",
        tooltip_text: "~= #{avg_fee_per_proof_eth} ETH",
        link: nil
      },
      %{
        title: "Operators",
        value: operators_registered,
        tooltip_text: "Current version #{operator_latest_release}",
        link: "/operators"
      },
      %{
        title: "Total restaked",
        value: "#{restaked_amount_usd_shorthand} USD",
        # Using HTML.raw to break paragraph line with <br>
        tooltip_text:
          Phoenix.HTML.raw(
            "= #{Helpers.format_number(restaked_amount_usd)} USD<br>~= #{restaked_amount_eth} ETH"
          ),
        link: "/restaked"
      }
    ]
  end

  def get_cost_per_proof_chart_data(amount) do
    batches =
      Enum.reverse(Batches.get_latest_batches(%{amount: amount, order_by: :desc}))

    extra_data =
      %{
        merkle_root: Enum.map(batches, fn b -> b.merkle_root end),
        amount_of_proofs: Enum.map(batches, fn b -> b.amount_of_proofs end),
        age: Enum.map(batches, fn b -> Helpers.parse_timeago(b.submission_timestamp) end)
      }

    points =
      Enum.map(batches, fn b ->
        fee_per_proof =
<<<<<<< HEAD
          case EthConverter.wei_to_usd(b.fee_per_proof, 2) do
=======
          case EthConverter.wei_to_usd_sf(b.fee_per_proof, 2) do
>>>>>>> 306f72d2
            {:ok, value} ->
              value

            # Nil values are ignored by the chart
            {:error, _} ->
              nil
          end

        %{x: b.submission_block_number, y: fee_per_proof}
      end)

    %{
      points: points,
      extra_data: extra_data
    }
  end

  def get_batch_size_chart_data(amount) do
    batches =
      Enum.reverse(Batches.get_latest_batches(%{amount: amount, order_by: :desc}))

    extra_data =
      %{
        merkle_root: Enum.map(batches, fn b -> b.merkle_root end),
        fee_per_proof:
          Enum.map(batches, fn b ->
<<<<<<< HEAD
            case EthConverter.wei_to_usd(b.fee_per_proof, 2) do
=======
            case EthConverter.wei_to_usd_sf(b.fee_per_proof, 2) do
>>>>>>> 306f72d2
              {:ok, value} ->
                value

              {:error, _} ->
                nil
            end
          end),
        age: Enum.map(batches, fn b -> Helpers.parse_timeago(b.submission_timestamp) end)
      }

    points =
      Enum.map(batches, fn b ->
        %{x: b.submission_block_number, y: b.amount_of_proofs}
      end)

    %{
      points: points,
      extra_data: extra_data
    }
  end

  defp set_empty_values(socket) do
    Logger.info("Setting empty values")

    socket
    |> assign(
      stats: [],
      latest_batches: [],
      cost_per_proof_data: %{points: [], extra_data: %{}},
<<<<<<< HEAD
      batch_size_chart_data: %{points: [], extra_data: %{}},
      next_scheduled_batch_remaining_time_percentage: 0,
      next_scheduled_batch_remaining_time: 0
=======
      batch_size_chart_data: %{points: [], extra_data: %{}}
>>>>>>> 306f72d2
    )
  end

  @impl true
  def handle_info(_, socket) do
    latest_batches = Batches.get_latest_batches(%{amount: 10, order_by: :desc})
    charts_query_limit = 20

    {:noreply,
     assign(
       socket,
       stats: get_stats(),
       latest_batches: latest_batches,
       cost_per_proof_chart: get_cost_per_proof_chart_data(charts_query_limit),
<<<<<<< HEAD
       batch_size_chart_data: get_batch_size_chart_data(charts_query_limit),
       next_scheduled_batch_remaining_time_percentage:
         Helpers.get_next_scheduled_batch_remaining_time_percentage(),
       next_scheduled_batch_remaining_time: Helpers.get_next_scheduled_batch_remaining_time()
=======
       batch_size_chart_data: get_batch_size_chart_data(charts_query_limit)
>>>>>>> 306f72d2
     )}
  end

  @impl true
  def mount(_, _, socket) do
    latest_batches = Batches.get_latest_batches(%{amount: 10, order_by: :desc})
    charts_query_limit = 20

    if connected?(socket), do: Phoenix.PubSub.subscribe(Explorer.PubSub, "update_views")

    {:ok,
     assign(socket,
       stats: get_stats(),
       latest_batches: latest_batches,
       cost_per_proof_chart: get_cost_per_proof_chart_data(charts_query_limit),
       batch_size_chart_data: get_batch_size_chart_data(charts_query_limit),
<<<<<<< HEAD
       next_scheduled_batch_remaining_time_percentage:
         Helpers.get_next_scheduled_batch_remaining_time_percentage(),
       next_scheduled_batch_remaining_time: Helpers.get_next_scheduled_batch_remaining_time(),
=======
>>>>>>> 306f72d2
       page_title: "Welcome"
     )}
  rescue
    e in Mint.TransportError ->
      Logger.error("Error: Mint.TransportError: #{inspect(e)}")

      case e do
        %Mint.TransportError{reason: :econnrefused} ->
          {
            :ok,
            set_empty_values(socket)
            |> put_flash(:error, "Could not connect to the backend, please try again later.")
          }

        _ ->
          {
            :ok,
            set_empty_values(socket)
            |> put_flash(:error, "Something went wrong, please try again later.")
          }
      end

    e in FunctionClauseError ->
      Logger.error("Error: FunctionClauseError: #{inspect(e)}")

      case e do
        %FunctionClauseError{
          module: ExplorerWeb.Home.Index
        } ->
          {
            :ok,
            set_empty_values(socket)
            |> put_flash(:error, "Something went wrong with the RPC, please try again later.")
          }
      end

    e ->
      Logger.error("Error: other error: #{inspect(e)}")

      {
        :ok,
        set_empty_values(socket)
        |> put_flash(:error, "Something went wrong, please try again later.")
      }
  end

  embed_templates("*")
end<|MERGE_RESOLUTION|>--- conflicted
+++ resolved
@@ -9,11 +9,7 @@
     avg_fee_per_proof = Batches.get_avg_fee_per_proof()
 
     avg_fee_per_proof_usd =
-<<<<<<< HEAD
-      case EthConverter.wei_to_usd(avg_fee_per_proof, 2) do
-=======
       case EthConverter.wei_to_usd_sf(avg_fee_per_proof, 2) do
->>>>>>> 306f72d2
         {:ok, value} -> value
         _ -> 0
       end
@@ -94,11 +90,7 @@
     points =
       Enum.map(batches, fn b ->
         fee_per_proof =
-<<<<<<< HEAD
-          case EthConverter.wei_to_usd(b.fee_per_proof, 2) do
-=======
           case EthConverter.wei_to_usd_sf(b.fee_per_proof, 2) do
->>>>>>> 306f72d2
             {:ok, value} ->
               value
 
@@ -125,11 +117,7 @@
         merkle_root: Enum.map(batches, fn b -> b.merkle_root end),
         fee_per_proof:
           Enum.map(batches, fn b ->
-<<<<<<< HEAD
-            case EthConverter.wei_to_usd(b.fee_per_proof, 2) do
-=======
             case EthConverter.wei_to_usd_sf(b.fee_per_proof, 2) do
->>>>>>> 306f72d2
               {:ok, value} ->
                 value
 
@@ -159,13 +147,9 @@
       stats: [],
       latest_batches: [],
       cost_per_proof_data: %{points: [], extra_data: %{}},
-<<<<<<< HEAD
       batch_size_chart_data: %{points: [], extra_data: %{}},
       next_scheduled_batch_remaining_time_percentage: 0,
       next_scheduled_batch_remaining_time: 0
-=======
-      batch_size_chart_data: %{points: [], extra_data: %{}}
->>>>>>> 306f72d2
     )
   end
 
@@ -180,14 +164,10 @@
        stats: get_stats(),
        latest_batches: latest_batches,
        cost_per_proof_chart: get_cost_per_proof_chart_data(charts_query_limit),
-<<<<<<< HEAD
        batch_size_chart_data: get_batch_size_chart_data(charts_query_limit),
        next_scheduled_batch_remaining_time_percentage:
          Helpers.get_next_scheduled_batch_remaining_time_percentage(),
        next_scheduled_batch_remaining_time: Helpers.get_next_scheduled_batch_remaining_time()
-=======
-       batch_size_chart_data: get_batch_size_chart_data(charts_query_limit)
->>>>>>> 306f72d2
      )}
   end
 
@@ -204,12 +184,9 @@
        latest_batches: latest_batches,
        cost_per_proof_chart: get_cost_per_proof_chart_data(charts_query_limit),
        batch_size_chart_data: get_batch_size_chart_data(charts_query_limit),
-<<<<<<< HEAD
        next_scheduled_batch_remaining_time_percentage:
          Helpers.get_next_scheduled_batch_remaining_time_percentage(),
        next_scheduled_batch_remaining_time: Helpers.get_next_scheduled_batch_remaining_time(),
-=======
->>>>>>> 306f72d2
        page_title: "Welcome"
      )}
   rescue
