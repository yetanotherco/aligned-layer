--- conflicted
+++ resolved
@@ -47,38 +47,6 @@
         total_staked={@total_staked}
         operators_registered={@operators_registered}
       />
-<<<<<<< HEAD
-      <.table id="assets" rows={@assets}>
-        <:col :let={asset} label="Token" class="text-left">
-          <.link
-            navigate={~p"/restake/#{asset.strategy_address}"}
-            class="flex gap-x-2 items-center group-hover:text-foreground/80"
-          >
-            <img
-              src={~s"/images/restakes/#{asset.symbol |> String.downcase()}.webp"}
-              alt={asset.name}
-              class="size-5 rounded-full object-scale-down text-xs truncate text-center"
-            />
-            <%= if asset.name != "‎" do %>
-              <%= asset.name %>
-            <% else %>
-              <%= asset.strategy_address %>
-            <% end %>
-            <p class="text-muted-foreground text-sm">
-              <%= asset.symbol %>
-            </p>
-            <.right_arrow />
-          </.link>
-        </:col>
-        <:col :let={asset} label="Total ETH Restaked">
-          <%= if asset.total_staked != nil do %>
-            <%= asset.total_staked |> EthConverter.wei_to_eth(3) |> Helpers.format_number() %>
-          <% else %>
-            N/A
-          <% end %>
-        </:col>
-      </.table>
-=======
       <%= if @assets != [] do %>
         <.table id="assets" rows={@assets}>
           <:col :let={asset} label="Token" class="text-left">
@@ -91,7 +59,11 @@
                 alt={asset.name}
                 class="size-5 rounded-full object-scale-down text-xs truncate text-center"
               />
-              <%= asset.name %>
+              <%= if asset.name != "‎" do %>
+                <%= asset.name %>
+              <% else %>
+                <%= asset.strategy_address %>
+              <% end %>
               <p class="text-muted-foreground text-sm">
                 <%= asset.symbol %>
               </p>
@@ -109,7 +81,6 @@
       <% else %>
         <.empty_card_background text="No restaked assets found." />
       <% end %>
->>>>>>> 91c954c7
     </div>
     """
   end
