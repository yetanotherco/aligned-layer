defmodule AlignedLayerServiceManager do
  require Logger

  @environment System.get_env("ENVIRONMENT")
  @aligned_config_file System.get_env("ALIGNED_CONFIG_FILE")

  case @environment do
    "devnet" -> Logger.debug("Running on devnet")
    "holesky" -> Logger.debug("Running on holesky")
    "mainnet" -> Logger.debug("Running on mainnet")
    _ -> Logger.debug("Invalid ENVIRONMENT var in .env")
    nil -> raise("Invalid ENVIRONMENT var in .env")
  end

  config_file_path =
    case @aligned_config_file do
      nil -> raise("ALIGNED_CONFIG_FILE not set in .env")
      file -> file
    end

  payment_service_path =
    "../contracts/script/deploy/config/#{@environment}/batcher-payment-service.#{@environment}.config.json"

  {status_aligned_config, config_json_string} = File.read(config_file_path)
  {status_payment_service, payment_service_json_string} = File.read(payment_service_path)

  case status_aligned_config do
    :ok ->
      Logger.debug("Aligned config file read successfully")

    :error ->
      raise(
        "Config file not read successfully, did you run make create-env? If you did,\n make sure Alignedlayer config file is correctly stored"
      )
  end

  case status_payment_service do
    :ok ->
      Logger.debug("Payment service file read successfully")

    :error ->
      raise(
        "Payment service file not read successfully, did you run make create-env? If you did,\n make sure Alignedlayer config file is correctly stored"
      )
  end

  @aligned_layer_service_manager_address Jason.decode!(config_json_string)
                                         |> Map.get("addresses")
                                         |> Map.get("alignedLayerServiceManager")

  @gas_per_proof Jason.decode!(payment_service_json_string)
                 |> Map.get("amounts")
                 |> Map.get("gasPerProof")

  @first_block (case @environment do
                  "devnet" -> 0
                  "holesky" -> 1_728_056
                  "mainnet" -> 20_020_000
                  _ -> raise("Invalid environment")
                end)

  use Ethers.Contract,
    abi_file: "lib/abi/AlignedLayerServiceManager.json",
    default_address: @aligned_layer_service_manager_address

  def get_aligned_layer_service_manager_address() do
    @aligned_layer_service_manager_address
  end

  def get_latest_block_number() do
    {:ok, num} = Ethers.current_block_number()
    num
  end

  def get_new_batch_events(%{fromBlock: fromBlock, toBlock: toBlock}) do
    events =
      AlignedLayerServiceManager.EventFilters.new_batch(nil)
      |> Ethers.get_logs(fromBlock: fromBlock, toBlock: toBlock)

    case events do
      {:ok, []} -> []
      {:ok, list} -> Enum.map(list, &extract_new_batch_event_info/1)
      {:error, reason} -> raise("Error fetching events: #{Map.get(reason, "message")}")
    end
  end

  def extract_new_batch_event_info(event) do
    new_batch = parse_new_batch_event(event)

    {:ok,
     %NewBatchInfo{
       address: event |> Map.get(:address),
       block_number: event |> Map.get(:block_number),
       block_timestamp: get_block_timestamp(event |> Map.get(:block_number)),
       transaction_hash: event |> Map.get(:transaction_hash),
       new_batch: new_batch
     }}
  end

  def parse_new_batch_event(%Ethers.Event{} = new_batch_event) do
    data = new_batch_event |> Map.get(:data)
    topics_raw = new_batch_event |> Map.get(:topics_raw)

    %NewBatchEvent{
      batchMerkleRoot: topics_raw |> Enum.at(1),
      taskCreatedBlock: data |> Enum.at(0),
      batchDataPointer: data |> Enum.at(1)
    }
  end

  def is_batch_responded(merkle_root) do
    case AlignedLayerServiceManager.batches_state(Utils.string_to_bytes32(merkle_root))
         |> Ethers.call() do
      {:ok, [_, true]} -> true
      _ -> false
    end
  end

  # for new batches
  def extract_batch_response({_status, %NewBatchInfo{} = batch_creation}) do
    created_batch = batch_creation.new_batch
    was_batch_responded = is_batch_responded(created_batch.batchMerkleRoot)

    batch_response =
      case was_batch_responded do
        true -> fetch_batch_response(created_batch.batchMerkleRoot)
        # was not verified, fill with nils
        false -> %{block_number: nil, transaction_hash: nil, block_timestamp: nil}
      end

    %BatchDB{
      merkle_root: created_batch.batchMerkleRoot,
      data_pointer: created_batch.batchDataPointer,
      is_verified: was_batch_responded,
      submission_block_number: batch_creation.block_number,
      submission_transaction_hash: batch_creation.transaction_hash,
      submission_timestamp: batch_creation.block_timestamp,
      response_block_number: batch_response.block_number,
      response_transaction_hash: batch_response.transaction_hash,
      response_timestamp: batch_response.block_timestamp,
      amount_of_proofs: nil,
<<<<<<< HEAD
      proof_hashes: nil,
      cost_per_proof: get_cost_per_proof(), #TODO i HERE IS THE COST PER PROOF
=======
      proof_hashes: nil
>>>>>>> 81e1ae4f
    }
  end

  # for existing but unverified batches
  def extract_batch_response(%Batches{} = unverified_batch) do
    was_batch_responded = is_batch_responded(unverified_batch.merkle_root)

    case was_batch_responded do
      # Do nothing since unverified batch was not yet verified
      false ->
        nil

      true ->
        batch_response = fetch_batch_response(unverified_batch.merkle_root)

        %BatchDB{
          merkle_root: unverified_batch.merkle_root,
          data_pointer: unverified_batch.data_pointer,
          is_verified: was_batch_responded,
          submission_block_number: unverified_batch.submission_block_number,
          submission_transaction_hash: unverified_batch.submission_transaction_hash,
          submission_timestamp: unverified_batch.submission_timestamp,
          response_block_number: batch_response.block_number,
          response_transaction_hash: batch_response.transaction_hash,
          response_timestamp: batch_response.block_timestamp,
          amount_of_proofs: unverified_batch.amount_of_proofs,
<<<<<<< HEAD
          cost_per_proof: unverified_batch.cost_per_proof,
=======
>>>>>>> 81e1ae4f
          proof_hashes: nil #don't need this value to update an existing but unverified batch, it is on another table
        }
    end
  end

  def fetch_batch_response(merkle_root) do
    case get_batch_verified_events(%{merkle_root: merkle_root}) do
      {:ok, batch_verified_info} -> batch_verified_info
      {:empty, _} -> nil
      {:error, error} -> raise("Error fetching batch response: #{error}")
    end
  end

  def get_batch_verified_events(%{merkle_root: merkle_root}) do
    event =
      AlignedLayerServiceManager.EventFilters.batch_verified(Utils.string_to_bytes32(merkle_root))
      |> Ethers.get_logs(fromBlock: @first_block)

    case event do
      {:error, reason} -> {:error, reason}
      {_, []} -> {:empty, "No task found"}
      {:ok, event} -> extract_batch_verified_event_info(event |> List.first())
    end
  end

  defp extract_batch_verified_event_info(event) do
    batch_verified = event |> Map.get(:topics_raw) |> Enum.at(1)

    {:ok,
     %BatchVerifiedInfo{
       address: event |> Map.get(:address),
       block_number: event |> Map.get(:block_number),
       block_timestamp: get_block_timestamp(event |> Map.get(:block_number)),
       transaction_hash: event |> Map.get(:transaction_hash),
       batch_verified: batch_verified
     }}
  end

  def get_block_timestamp(block_number) do
    case Ethers.Utils.get_block_timestamp(block_number) do
      {:ok, timestamp} -> DateTime.from_unix!(timestamp)
      {:error, error} -> raise("Error fetching block timestamp: #{error}")
    end
  end

  def get_current_gas_price() do
    case Ethers.current_gas_price() do
      {:ok, gas_price} ->
        gas_price
      {:error, error} -> raise("Error fetching gas price: #{error}")
    end
  end

  def get_cost_per_proof() do
    case Integer.parse(@gas_per_proof) do
      {value, _} -> value * get_current_gas_price()
      :error -> raise("Error parsing @gas_per_proof")
    end
  end
end<|MERGE_RESOLUTION|>--- conflicted
+++ resolved
@@ -139,12 +139,8 @@
       response_transaction_hash: batch_response.transaction_hash,
       response_timestamp: batch_response.block_timestamp,
       amount_of_proofs: nil,
-<<<<<<< HEAD
       proof_hashes: nil,
-      cost_per_proof: get_cost_per_proof(), #TODO i HERE IS THE COST PER PROOF
-=======
-      proof_hashes: nil
->>>>>>> 81e1ae4f
+      cost_per_proof: get_cost_per_proof()
     }
   end
 
@@ -171,10 +167,7 @@
           response_transaction_hash: batch_response.transaction_hash,
           response_timestamp: batch_response.block_timestamp,
           amount_of_proofs: unverified_batch.amount_of_proofs,
-<<<<<<< HEAD
           cost_per_proof: unverified_batch.cost_per_proof,
-=======
->>>>>>> 81e1ae4f
           proof_hashes: nil #don't need this value to update an existing but unverified batch, it is on another table
         }
     end
