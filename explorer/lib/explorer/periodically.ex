defmodule Explorer.Periodically do
  use GenServer

  def start_link(_) do
    GenServer.start_link(__MODULE__, %{})
  end

  def init(state) do
<<<<<<< HEAD
    schedule_work(0, 0)
    {:ok, state}
  end

  #previous version, wip is refactor to new db with more params
  # def handle_info({:work, last_read_block}, state) do
  #   latest_block_number = AlignedLayerServiceManager.get_latest_block_number()
  #   try do
  #     read_from_block = last_read_block - 8 #for redundancy
  #     AlignedLayerServiceManager.get_new_batch_events(%{fromBlock: read_from_block, toBlock: latest_block_number})
  #     |> Enum.map(&AlignedLayerServiceManager.find_if_batch_was_responded/1)
  #     |> Enum.map(&Utils.extract_batch_data_pointer_info/1)
  #     |> Enum.map(&Batches.cast_to_batches/1)
  #     |> Enum.map(&Map.from_struct/1)
  #     |> Enum.map(fn batch -> Ecto.Changeset.cast(%Batches{}, batch, [:merkle_root, :amount_of_proofs, :is_verified]) end)
  #     |> Enum.map(fn changeset ->
  #       case Explorer.Repo.get_by(Batches, merkle_root: changeset.changes.merkle_root) do
  #         nil -> Explorer.Repo.insert(changeset)
  #         existing_batch ->
  #           if existing_batch.is_verified == false and changeset.changes.is_verified == true do
  #             updated_changeset = Ecto.Changeset.change(existing_batch, changeset.changes)
  #             Explorer.Repo.update(updated_changeset)
  #           end
  #       end
  #     end)
  #   rescue
  #     error -> IO.puts("An error occurred during batch processing:\n#{inspect(error)}")
  #   end

  #   schedule_work(latest_block_number) # Reschedule once more
  #   {:noreply, state}
  # end

  #wip new db version:
  def handle_info({:work, previous_last_read_block, last_read_block}, state) do
    latest_block_number = AlignedLayerServiceManager.get_latest_block_number()
    try do
      read_from_block = previous_last_read_block #read each batch twice, for redundancy
      AlignedLayerServiceManager.get_new_batch_events(%{fromBlock: read_from_block, toBlock: latest_block_number})
      |> Enum.map(&AlignedLayerServiceManager.extract_batch_response/1)
      |> Enum.map(&Utils.extract_amount_of_proofs/1)
      # |> Enum.map(&Map.from_struct/1)
      |> Enum.map(fn batchDB -> Ecto.Changeset.cast(batchDB, Enum.map(), [:batch_merkle_root, :amount_of_proofs, :is_verified, :block_number, :block_hash, :submition_transaction_hash, :submition_timestamp]) end)
      # |> Enum.map(fn changeset ->
      #   case Explorer.Repo.get_by(Batches, merkle_root: changeset.changes.merkle_root) do
      #     nil -> Explorer.Repo.insert(changeset)
      #     existing_batch ->
      #       if existing_batch.is_verified == false and changeset.changes.is_verified == true do
      #         updated_changeset = Ecto.Changeset.change(existing_batch, changeset.changes)
      #         Explorer.Repo.update(updated_changeset)
      #       end
      #   end
      # end)
      |> IO.inspect()
=======
    schedule_work()
    {:ok, state}
  end

  def handle_info({:work}, state) do
    latest_block_number = AlignedLayerServiceManager.get_latest_block_number()
    try do
      read_from_block = max(0, latest_block_number - 3600) # read last 3600 blocks, for redundancy
      AlignedLayerServiceManager.get_new_batch_events(%{fromBlock: read_from_block, toBlock: latest_block_number})
      |> Enum.map(&AlignedLayerServiceManager.find_if_batch_was_responded/1)
      |> Enum.map(&Utils.extract_batch_data_pointer_info/1)
      |> Enum.map(&Batches.cast_to_batches/1)
      |> Enum.map(&Map.from_struct/1)
      |> Enum.map(fn batch -> Ecto.Changeset.cast(%Batches{}, batch, [:merkle_root, :amount_of_proofs, :is_verified]) end)
      |> Enum.map(fn changeset ->
        case Explorer.Repo.get_by(Batches, merkle_root: changeset.changes.merkle_root) do
          nil -> Explorer.Repo.insert(changeset)
          existing_batch ->
            if existing_batch.is_verified != changeset.changes.is_verified do # catches changes of state
              updated_changeset = Ecto.Changeset.change(existing_batch, changeset.changes)
              Explorer.Repo.update(updated_changeset)
            end
        end
      end)
>>>>>>> 05594ba0
    rescue
      error -> IO.puts("An error occurred during batch processing:\n#{inspect(error)}")
    end

<<<<<<< HEAD
    schedule_work(last_read_block, latest_block_number) # Reschedule once more
    {:noreply, state}
  end

  defp schedule_work(previous_last_read_block, last_read_block) do
    Process.send_after(self(), {:work, previous_last_read_block, last_read_block}, 5 * 1000) # n seconds
=======
    schedule_work() # Reschedule once more
    {:noreply, state}
  end

  defp schedule_work() do
    Process.send_after(self(), {:work}, 5 * 1000) # 10 seconds
>>>>>>> 05594ba0
  end

end<|MERGE_RESOLUTION|>--- conflicted
+++ resolved
@@ -6,8 +6,7 @@
   end
 
   def init(state) do
-<<<<<<< HEAD
-    schedule_work(0, 0)
+    schedule_work()
     {:ok, state}
   end
 
@@ -41,10 +40,10 @@
   # end
 
   #wip new db version:
-  def handle_info({:work, previous_last_read_block, last_read_block}, state) do
+  def handle_info({:work}, state) do
     latest_block_number = AlignedLayerServiceManager.get_latest_block_number()
     try do
-      read_from_block = previous_last_read_block #read each batch twice, for redundancy
+      read_from_block = max(0, latest_block_number - 3600) # read last 3600 blocks, for redundancy
       AlignedLayerServiceManager.get_new_batch_events(%{fromBlock: read_from_block, toBlock: latest_block_number})
       |> Enum.map(&AlignedLayerServiceManager.extract_batch_response/1)
       |> Enum.map(&Utils.extract_amount_of_proofs/1)
@@ -54,58 +53,24 @@
       #   case Explorer.Repo.get_by(Batches, merkle_root: changeset.changes.merkle_root) do
       #     nil -> Explorer.Repo.insert(changeset)
       #     existing_batch ->
-      #       if existing_batch.is_verified == false and changeset.changes.is_verified == true do
+      #       if existing_batch.is_verified != changeset.changes.is_verified do #TODO add reorg handling (rewrite if tx hash or block num changed)
       #         updated_changeset = Ecto.Changeset.change(existing_batch, changeset.changes)
       #         Explorer.Repo.update(updated_changeset)
       #       end
       #   end
       # end)
       |> IO.inspect()
-=======
-    schedule_work()
-    {:ok, state}
-  end
-
-  def handle_info({:work}, state) do
-    latest_block_number = AlignedLayerServiceManager.get_latest_block_number()
-    try do
-      read_from_block = max(0, latest_block_number - 3600) # read last 3600 blocks, for redundancy
-      AlignedLayerServiceManager.get_new_batch_events(%{fromBlock: read_from_block, toBlock: latest_block_number})
-      |> Enum.map(&AlignedLayerServiceManager.find_if_batch_was_responded/1)
-      |> Enum.map(&Utils.extract_batch_data_pointer_info/1)
-      |> Enum.map(&Batches.cast_to_batches/1)
-      |> Enum.map(&Map.from_struct/1)
-      |> Enum.map(fn batch -> Ecto.Changeset.cast(%Batches{}, batch, [:merkle_root, :amount_of_proofs, :is_verified]) end)
-      |> Enum.map(fn changeset ->
-        case Explorer.Repo.get_by(Batches, merkle_root: changeset.changes.merkle_root) do
-          nil -> Explorer.Repo.insert(changeset)
-          existing_batch ->
-            if existing_batch.is_verified != changeset.changes.is_verified do # catches changes of state
-              updated_changeset = Ecto.Changeset.change(existing_batch, changeset.changes)
-              Explorer.Repo.update(updated_changeset)
-            end
-        end
-      end)
->>>>>>> 05594ba0
     rescue
       error -> IO.puts("An error occurred during batch processing:\n#{inspect(error)}")
     end
 
-<<<<<<< HEAD
-    schedule_work(last_read_block, latest_block_number) # Reschedule once more
-    {:noreply, state}
-  end
-
-  defp schedule_work(previous_last_read_block, last_read_block) do
-    Process.send_after(self(), {:work, previous_last_read_block, last_read_block}, 5 * 1000) # n seconds
-=======
     schedule_work() # Reschedule once more
     {:noreply, state}
   end
 
   defp schedule_work() do
-    Process.send_after(self(), {:work}, 5 * 1000) # 10 seconds
->>>>>>> 05594ba0
+    seconds = 5 # edit to modify process frequency
+    Process.send_after(self(), {:work}, seconds * 1000)
   end
 
 end