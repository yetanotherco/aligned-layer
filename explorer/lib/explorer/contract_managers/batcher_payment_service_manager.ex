--- conflicted
+++ resolved
@@ -64,11 +64,7 @@
         raise("Error getting fee per proof events.")
 
       other ->
-<<<<<<< HEAD
-        Logger.error("Unexpected response onfee per proof events: #{inspect(other)}")
-=======
         Logger.error("Unexpected response on fee per proof events: #{inspect(other)}")
->>>>>>> 155d5ded
         raise("Unexpected response on fee per proof events.")
     end
   end
