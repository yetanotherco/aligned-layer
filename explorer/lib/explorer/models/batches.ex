defmodule Batches do
  use Ecto.Schema
  import Ecto.Changeset
  import Ecto.Query

  @primary_key {:merkle_root, :string, autogenerate: false}
  schema "batches" do
    field :amount_of_proofs, :integer
    field :is_verified, :boolean
<<<<<<< HEAD
    #new params:
    field :submition_block_number, :integer
    field :submition_transaction_hash, :string
    field :submition_timestamp, :utc_datetime
    field :response_block_number, :integer
    field :response_transaction_hash, :string
    field :response_timestamp, :utc_datetime
    field :data_pointer, :string
=======

    timestamps()
>>>>>>> 05594ba0
  end

  @doc false
  def changeset(new_batch, updates) do
    new_batch
    |> cast(updates, [:merkle_root, :amount_of_proofs, :is_verified])
    |> validate_required([:merkle_root, :amount_of_proofs, :is_verified])
    |> validate_format(:merkle_root, ~r/0x[a-fA-F0-9]{64}/)
    |> unique_constraint(:merkle_root)
    |> validate_number(:amount_of_proofs, greater_than: 0)
    |> validate_inclusion(:is_verified, [true, false])
    |> validate_number(:submition_block_number, greater_than: 0)
    |> validate_format(:submition_transaction_hash, ~r/0x[a-fA-F0-9]{64}/)
    |> validate_number(:response_block_number, greater_than: 0)
    |> validate_format(:response_transaction_hash, ~r/0x[a-fA-F0-9]{64}/)
  end

  # def cast_to_batches(%BatchDB{} = batch_db) do
  #   %Batches{
  #     merkle_root: batch_db.batch_merkle_root,
  #     amount_of_proofs: batch_db.amount_of_proofs,
  #     is_verified: batch_db.is_verified
  #   }
  # end

  def get_amount_of_submitted_proofs() do
    case Explorer.Repo.aggregate(Batches, :sum, :amount_of_proofs) do
      nil -> 0
      result -> result
    end
  end

  def get_amount_of_verified_proofs() do
    query = from(b in Batches,
      where: b.is_verified == true,
      select: sum(b.amount_of_proofs))

    case Explorer.Repo.one(query) do
      nil -> 0
      result -> result
    end
  end
end<|MERGE_RESOLUTION|>--- conflicted
+++ resolved
@@ -7,7 +7,6 @@
   schema "batches" do
     field :amount_of_proofs, :integer
     field :is_verified, :boolean
-<<<<<<< HEAD
     #new params:
     field :submition_block_number, :integer
     field :submition_transaction_hash, :string
@@ -16,10 +15,8 @@
     field :response_transaction_hash, :string
     field :response_timestamp, :utc_datetime
     field :data_pointer, :string
-=======
 
     timestamps()
->>>>>>> 05594ba0
   end
 
   @doc false
