defmodule Batches do
  use Ecto.Schema
  import Ecto.Changeset
  import Ecto.Query

  @primary_key {:merkle_root, :string, autogenerate: false}
  schema "batches" do
    field :amount_of_proofs, :integer
    field :is_verified, :boolean
    field :submission_block_number, :integer
    field :submission_transaction_hash, :string
    field :submission_timestamp, :utc_datetime
    field :response_block_number, :integer
    field :response_transaction_hash, :string
    field :response_timestamp, :utc_datetime
    field :data_pointer, :string
<<<<<<< HEAD
    # Elixir's default integer type effectively serves the same purpose as bigint, handling arbitrarily large integers out of the box.
    field :fee_per_proof, :integer
=======
    field :cost_per_proof, :integer
    field :sender_address, :binary
>>>>>>> f470f128

    timestamps()
  end

  @doc false
  def changeset(new_batch, updates) do
    new_batch
<<<<<<< HEAD
    |> cast(updates, [:merkle_root, :amount_of_proofs, :is_verified, :submission_block_number, :submission_transaction_hash, :submission_timestamp, :response_block_number, :response_transaction_hash, :response_timestamp, :data_pointer, :fee_per_proof])
    |> validate_required([:merkle_root, :amount_of_proofs, :is_verified, :submission_block_number, :submission_transaction_hash, :fee_per_proof])
=======
    |> cast(updates, [:merkle_root, :amount_of_proofs, :is_verified, :submission_block_number, :submission_transaction_hash, :submission_timestamp, :response_block_number, :response_transaction_hash, :response_timestamp, :data_pointer, :cost_per_proof, :sender_address])
    |> validate_required([:merkle_root, :amount_of_proofs, :is_verified, :submission_block_number, :submission_transaction_hash, :cost_per_proof, :sender_address])
>>>>>>> f470f128
    |> validate_format(:merkle_root, ~r/0x[a-fA-F0-9]{64}/)
    |> unique_constraint(:merkle_root)
    |> validate_number(:amount_of_proofs, greater_than: 0)
    |> validate_inclusion(:is_verified, [true, false])
    |> validate_number(:submission_block_number, greater_than: 0)
    |> validate_format(:submission_transaction_hash, ~r/0x[a-fA-F0-9]{64}/)
    |> validate_number(:response_block_number, greater_than: 0)
    |> validate_format(:response_transaction_hash, ~r/0x[a-fA-F0-9]{64}/)
    |> validate_number(:fee_per_proof, greater_than: 0)
  end

  def cast_to_batches(%BatchDB{} = batch_db) do
    %Batches{
      merkle_root: batch_db.merkle_root,
      amount_of_proofs: batch_db.amount_of_proofs,
      is_verified: batch_db.is_verified,
      submission_block_number: batch_db.submission_block_number,
      submission_transaction_hash: batch_db.submission_transaction_hash,
      submission_timestamp: batch_db.submission_timestamp,
      response_block_number: batch_db.response_block_number,
      response_transaction_hash: batch_db.response_transaction_hash,
      response_timestamp: batch_db.response_timestamp,
      data_pointer: batch_db.data_pointer,
<<<<<<< HEAD
      fee_per_proof: batch_db.fee_per_proof
=======
      cost_per_proof: batch_db.cost_per_proof,
      sender_address: batch_db.sender_address
>>>>>>> f470f128
    }
  end

  # returns changeset for both Batches and Proofs table
  def generate_changesets(%BatchDB{} = batch_db) do
    batches_changeset = Batches.changeset(%Batches{}, Map.from_struct(Batches.cast_to_batches(batch_db)))
    proofs = Proofs.cast_to_proofs(batch_db)

    {batches_changeset, proofs}
  end

  def get_batch(%{merkle_root: merkle_root}) do
    query = from(b in Batches,
    where: b.merkle_root == ^merkle_root,
    select: b)

    Explorer.Repo.one(query)
  end

  def get_latest_batches(%{amount: amount}) do
    query = from(b in Batches,
      order_by: [desc: b.submission_block_number],
      limit: ^amount,
      select: b)

    Explorer.Repo.all(query)
  end

  def get_paginated_batches(%{page: page, page_size: page_size}) do
    query = from(b in Batches,
      order_by: [desc: b.submission_block_number],
      limit: ^page_size,
      offset: ^((page - 1) * page_size),
      select: b)

    Explorer.Repo.all(query)
  end

  def get_last_page(page_size) do
    total_batches = Explorer.Repo.aggregate(Batches, :count, :merkle_root)
    last_page = div(total_batches, page_size)
    if rem(total_batches, page_size) > 0, do: last_page + 1, else: last_page
  end

  def get_amount_of_verified_batches() do
    query = from(b in Batches,
      where: b.is_verified == true,
      select: count(b.merkle_root))

    case Explorer.Repo.one(query) do
      nil -> 0
      result -> result
    end
  end

  def get_unverified_batches() do
    threshold_datetime = DateTime.utc_now() |> DateTime.add(-43200, :second) # 12 hours ago

    query = from(b in Batches,
    where: b.is_verified == false and b.submission_timestamp > ^threshold_datetime,
    select: b)

    Explorer.Repo.all(query)
  end

  def get_amount_of_submitted_proofs() do
    case Explorer.Repo.aggregate(Batches, :sum, :amount_of_proofs) do
      nil -> 0
      result -> result
    end
  end

  def get_amount_of_verified_proofs() do
    query = from(b in Batches,
      where: b.is_verified == true,
      select: sum(b.amount_of_proofs))

    case Explorer.Repo.one(query) do
      nil -> 0
      result -> result
    end
  end

  def insert_or_update(batch_changeset, proofs) do
    merkle_root = batch_changeset.changes.merkle_root
    stored_proofs = Proofs.get_proofs_from_batch(%{merkle_root: merkle_root})
    case Explorer.Repo.get(Batches, merkle_root) do
      nil ->
        multi = Ecto.Multi.new()
          |> Ecto.Multi.insert(:insert_batch, batch_changeset)
          |> Ecto.Multi.insert_all(:insert_all, Proofs, proofs)

          case Explorer.Repo.transaction(multi) do
            {:ok, _} ->
              IO.puts("Batch inserted successfully")
              {:ok, :success}

            {:error, _failed_operation, failed_changeset, _reason} ->
              IO.puts("Batch insert failed:")
              IO.inspect(failed_changeset)
              {:error, failed_changeset}
          end

      existing_batch ->
        try do
          if existing_batch.is_verified != batch_changeset.changes.is_verified
            or existing_batch.amount_of_proofs != batch_changeset.changes.amount_of_proofs  # rewrites if it was writen with DB's default
            or existing_batch.data_pointer != batch_changeset.changes.data_pointer          # rewrites if it was writen with DB's default
            or existing_batch.submission_block_number != batch_changeset.changes.submission_block_number          # reorg may change submission_block_number
            or existing_batch.submission_transaction_hash != batch_changeset.changes.submission_transaction_hash  # reorg may change submission_tx_hash
            or (Map.has_key?(batch_changeset.changes, :block_number)
              and  existing_batch.response_block_number != batch_changeset.changes.response_block_number)         # reorg may change response_block_number
            or (Map.has_key?(batch_changeset.changes, :response_transaction_hash)
              and existing_batch.response_transaction_hash != batch_changeset.changes.response_transaction_hash)  # reorg may change response_tx_hash
            or stored_proofs == nil and proofs != %{}                 # no proofs registered in DB, but some received
          do
            "Batch values have changed, updating in DB" |> IO.puts()
            updated_changeset = Ecto.Changeset.change(existing_batch, batch_changeset.changes) # no changes in proofs table

            multi =
              Ecto.Multi.new()
              |> Ecto.Multi.update(:update_batch, updated_changeset)
              |> (fn m -> if stored_proofs == nil and proofs != %{}, do: Ecto.Multi.insert_all(m, :insert_proofs, Proofs, proofs), else: m end).()

            case Explorer.Repo.transaction(multi) do
              {:ok, _} ->
                "Batch updated and new proofs inserted successfully" |> IO.puts()
                {:ok, :empty}
              {:error, _, changeset, _} ->
                "Error: #{inspect(changeset.errors)}" |> IO.puts()
                {:error, changeset}
            end

          end
        rescue
          error ->
            IO.inspect("Error updating batch in DB: #{inspect(error)}")
            raise error
        end
    end
  end

end<|MERGE_RESOLUTION|>--- conflicted
+++ resolved
@@ -14,13 +14,8 @@
     field :response_transaction_hash, :string
     field :response_timestamp, :utc_datetime
     field :data_pointer, :string
-<<<<<<< HEAD
-    # Elixir's default integer type effectively serves the same purpose as bigint, handling arbitrarily large integers out of the box.
     field :fee_per_proof, :integer
-=======
-    field :cost_per_proof, :integer
     field :sender_address, :binary
->>>>>>> f470f128
 
     timestamps()
   end
@@ -28,13 +23,8 @@
   @doc false
   def changeset(new_batch, updates) do
     new_batch
-<<<<<<< HEAD
-    |> cast(updates, [:merkle_root, :amount_of_proofs, :is_verified, :submission_block_number, :submission_transaction_hash, :submission_timestamp, :response_block_number, :response_transaction_hash, :response_timestamp, :data_pointer, :fee_per_proof])
-    |> validate_required([:merkle_root, :amount_of_proofs, :is_verified, :submission_block_number, :submission_transaction_hash, :fee_per_proof])
-=======
-    |> cast(updates, [:merkle_root, :amount_of_proofs, :is_verified, :submission_block_number, :submission_transaction_hash, :submission_timestamp, :response_block_number, :response_transaction_hash, :response_timestamp, :data_pointer, :cost_per_proof, :sender_address])
-    |> validate_required([:merkle_root, :amount_of_proofs, :is_verified, :submission_block_number, :submission_transaction_hash, :cost_per_proof, :sender_address])
->>>>>>> f470f128
+    |> cast(updates, [:merkle_root, :amount_of_proofs, :is_verified, :submission_block_number, :submission_transaction_hash, :submission_timestamp, :response_block_number, :response_transaction_hash, :response_timestamp, :data_pointer, :fee_per_proof, :sender_address])
+    |> validate_required([:merkle_root, :amount_of_proofs, :is_verified, :submission_block_number, :submission_transaction_hash, :fee_per_proof, :sender_address])
     |> validate_format(:merkle_root, ~r/0x[a-fA-F0-9]{64}/)
     |> unique_constraint(:merkle_root)
     |> validate_number(:amount_of_proofs, greater_than: 0)
@@ -58,12 +48,8 @@
       response_transaction_hash: batch_db.response_transaction_hash,
       response_timestamp: batch_db.response_timestamp,
       data_pointer: batch_db.data_pointer,
-<<<<<<< HEAD
-      fee_per_proof: batch_db.fee_per_proof
-=======
-      cost_per_proof: batch_db.cost_per_proof,
+      fee_per_proof: batch_db.fee_per_proof,
       sender_address: batch_db.sender_address
->>>>>>> f470f128
     }
   end
 
