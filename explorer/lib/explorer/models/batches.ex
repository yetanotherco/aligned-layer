defmodule Batches do
  require Logger
  use Ecto.Schema
  import Ecto.Changeset
  import Ecto.Query

  @primary_key {:merkle_root, :string, autogenerate: false}
  schema "batches" do
    field :amount_of_proofs, :integer
    field :is_verified, :boolean
    field :submission_block_number, :integer
    field :submission_transaction_hash, :string
    field :submission_timestamp, :utc_datetime
    field :response_block_number, :integer
    field :response_transaction_hash, :string
    field :response_timestamp, :utc_datetime
    field :data_pointer, :string
    field :fee_per_proof, :integer
    field :sender_address, :binary
    field :max_aggregator_fee, :decimal
    field :is_valid, :boolean, default: true

    timestamps()
  end

  @doc false
  def changeset(new_batch, updates) do
    new_batch
    |> cast(updates, [:merkle_root, :amount_of_proofs, :is_verified, :submission_block_number, :submission_transaction_hash, :submission_timestamp, :response_block_number, :response_transaction_hash, :response_timestamp, :data_pointer, :fee_per_proof, :sender_address, :max_aggregator_fee, :is_valid])
    |> validate_required([:merkle_root, :amount_of_proofs, :is_verified, :submission_block_number, :submission_transaction_hash, :fee_per_proof, :sender_address, :is_valid])
    |> validate_format(:merkle_root, ~r/0x[a-fA-F0-9]{64}/)
    |> unique_constraint(:merkle_root)
    |> validate_number(:amount_of_proofs, greater_than: 0)
    |> validate_inclusion(:is_verified, [true, false])
    |> validate_number(:submission_block_number, greater_than: 0)
    |> validate_format(:submission_transaction_hash, ~r/0x[a-fA-F0-9]{64}/)
    |> validate_number(:response_block_number, greater_than: 0)
    |> validate_format(:response_transaction_hash, ~r/0x[a-fA-F0-9]{64}/)
    |> validate_number(:max_aggregator_fee, greater_than: 0)
    |> validate_number(:fee_per_proof, greater_than_or_equal_to: 0)
    |> validate_inclusion(:is_valid, [true, false])
  end

  def cast_to_batches(%BatchDB{} = batch_db) do
    %Batches{
      merkle_root: batch_db.merkle_root,
      amount_of_proofs: batch_db.amount_of_proofs,
      is_verified: batch_db.is_verified,
      submission_block_number: batch_db.submission_block_number,
      submission_transaction_hash: batch_db.submission_transaction_hash,
      submission_timestamp: batch_db.submission_timestamp,
      response_block_number: batch_db.response_block_number,
      response_transaction_hash: batch_db.response_transaction_hash,
      response_timestamp: batch_db.response_timestamp,
      data_pointer: batch_db.data_pointer,
      fee_per_proof: batch_db.fee_per_proof,
      sender_address: batch_db.sender_address,
      max_aggregator_fee: batch_db.max_aggregator_fee,
      is_valid: batch_db.is_valid
    }
  end

  # returns changeset for both Batches and Proofs table
  def generate_changesets(%BatchDB{} = batch_db) do
    batches_changeset = Batches.changeset(%Batches{}, Map.from_struct(Batches.cast_to_batches(batch_db)))
    proofs = Proofs.cast_to_proofs(batch_db)

    {batches_changeset, proofs}
  end

  def get_batch(%{merkle_root: merkle_root}) do
    query = from(b in Batches,
    where: b.merkle_root == ^merkle_root,
    select: b)

    Explorer.Repo.one(query)
  end

<<<<<<< HEAD
  def get_latest_batches(%{amount: amount} = %{order_by: :desc}) do
=======
  def get_latest_verified_batch() do
    query = from(b in Batches,
      order_by: [desc: b.submission_block_number],
      limit: 1,
      where: b.is_verified,
      select: b)

    Explorer.Repo.one(query)
  end

  def get_latest_batches(%{amount: amount}) do
>>>>>>> ec5b2361
    query = from(b in Batches,
      order_by: [desc: b.submission_block_number],
      limit: ^amount,
      select: b)

    Explorer.Repo.all(query)
  end 
  
  def get_latest_batches(%{amount: amount} = %{order_by: :asc}) do
    query = from(b in Batches,
      order_by: [asc: b.submission_block_number],
      limit: ^amount,
      select: b)

    Explorer.Repo.all(query)
  end
  
  def get_paginated_batches(%{page: page, page_size: page_size}) do
    query =
      from(b in Batches,
        order_by: [desc: b.submission_block_number],
        limit: ^page_size,
        offset: ^((page - 1) * page_size),
        select: b
      )

    Explorer.Repo.all(query)
  end

  def get_last_page(page_size) do
    total_batches = Explorer.Repo.aggregate(Batches, :count, :merkle_root)
    last_page = div(total_batches, page_size)
    if rem(total_batches, page_size) > 0, do: last_page + 1, else: last_page
  end

  def get_amount_of_verified_batches() do
    query = from(b in Batches,
      where: b.is_verified == true,
      select: count(b.merkle_root))

    case Explorer.Repo.one(query) do
      nil -> 0
      result -> result
    end
  end
  
  def get_avg_fee_per_proof() do
    query = from(b in Batches,
      where: b.is_verified == true,
      select: avg(b.fee_per_proof))

    case Explorer.Repo.one(query) do
      nil -> 0
      result -> result
    end
  end

  def get_unverified_batches() do
    threshold_datetime = DateTime.utc_now() |> DateTime.add(-43200, :second) # 12 hours ago

    query = from(b in Batches,
    where: b.is_valid == true and b.is_verified == false and b.submission_timestamp > ^threshold_datetime,
    select: b)

    Explorer.Repo.all(query)
  end

  def get_amount_of_submitted_proofs() do
    case Explorer.Repo.aggregate(Batches, :sum, :amount_of_proofs) do
      nil -> 0
      result -> result
    end
  end

  def get_amount_of_verified_proofs() do
    query = from(b in Batches,
      where: b.is_verified == true,
      select: sum(b.amount_of_proofs))

    case Explorer.Repo.one(query) do
      nil -> 0
      result -> result
    end
  end

  def get_batch_size_of_last_n_batches(n) do
    query =
      from(b in Batches,
        where: b.is_verified == true,
        select: {b.amount_of_proofs, b.submission_block_number},
        limit: ^n,
        order_by: [asc: b.submission_block_number]
      )

    case Explorer.Repo.all(query) do
      nil -> []
      result -> result
    end
  end

  def insert_or_update(batch_changeset, proofs) do
    merkle_root = batch_changeset.changes.merkle_root
    stored_proofs = Proofs.get_proofs_from_batch(%{merkle_root: merkle_root})
    case Explorer.Repo.get(Batches, merkle_root) do
      nil ->
        multi = Ecto.Multi.new()
          |> Ecto.Multi.insert(:insert_batch, batch_changeset)
          |> Ecto.Multi.insert_all(:insert_all, Proofs, proofs)

          case Explorer.Repo.transaction(multi) do
            {:ok, _} ->
              Logger.debug("Batch inserted successfully")
              {:ok, :success}

            {:error, _failed_operation, failed_changeset, _reason} ->
              Logger.error("Error inserting batch: #{inspect(failed_changeset.errors)}")
              {:error, failed_changeset}
          end

      existing_batch ->
        try do
          if existing_batch.is_verified != batch_changeset.changes.is_verified
            or existing_batch.amount_of_proofs != batch_changeset.changes.amount_of_proofs  # rewrites if it was writen with DB's default
            or existing_batch.data_pointer != batch_changeset.changes.data_pointer          # rewrites if it was writen with DB's default
            or existing_batch.submission_block_number != batch_changeset.changes.submission_block_number          # reorg may change submission_block_number
            or existing_batch.submission_transaction_hash != batch_changeset.changes.submission_transaction_hash  # reorg may change submission_tx_hash
            or (Map.has_key?(batch_changeset.changes, :block_number)
              and  existing_batch.response_block_number != batch_changeset.changes.response_block_number)         # reorg may change response_block_number
            or (Map.has_key?(batch_changeset.changes, :response_transaction_hash)
              and existing_batch.response_transaction_hash != batch_changeset.changes.response_transaction_hash)  # reorg may change response_tx_hash
            or stored_proofs == nil and proofs != %{}                 # no proofs registered in DB, but some received
          do
            "Batch values have changed, updating in DB" |> Logger.debug()
            updated_changeset = Ecto.Changeset.change(existing_batch, batch_changeset.changes) # no changes in proofs table

            multi =
              Ecto.Multi.new()
              |> Ecto.Multi.update(:update_batch, updated_changeset)
              |> (fn m -> if stored_proofs == nil and proofs != %{}, do: Ecto.Multi.insert_all(m, :insert_proofs, Proofs, proofs), else: m end).()

            case Explorer.Repo.transaction(multi) do
              {:ok, _} ->
                "Batch updated and new proofs inserted successfully" |> Logger.debug()
                {:ok, :empty}
              {:error, _, changeset, _} ->
                "Error: #{inspect(changeset.errors)}" |> Logger.error()
                {:error, changeset}
            end

          end
        rescue
          error ->
            "Error updating batch in DB: #{inspect(error)}" |> Logger.alert()
        end
    end
  end
end<|MERGE_RESOLUTION|>--- conflicted
+++ resolved
@@ -76,9 +76,6 @@
     Explorer.Repo.one(query)
   end
 
-<<<<<<< HEAD
-  def get_latest_batches(%{amount: amount} = %{order_by: :desc}) do
-=======
   def get_latest_verified_batch() do
     query = from(b in Batches,
       order_by: [desc: b.submission_block_number],
@@ -89,8 +86,8 @@
     Explorer.Repo.one(query)
   end
 
-  def get_latest_batches(%{amount: amount}) do
->>>>>>> ec5b2361
+  
+  def get_latest_batches(%{amount: amount} = %{order_by: :desc}) do
     query = from(b in Batches,
       order_by: [desc: b.submission_block_number],
       limit: ^amount,
