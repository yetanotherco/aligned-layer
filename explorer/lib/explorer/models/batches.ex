defmodule Batches do
  require Logger
  use Ecto.Schema
  import Ecto.Changeset
  import Ecto.Query

  @primary_key {:merkle_root, :string, autogenerate: false}
  schema "batches" do
    field :amount_of_proofs, :integer
    field :is_verified, :boolean
    field :submission_block_number, :integer
    field :submission_transaction_hash, :string
    field :submission_timestamp, :utc_datetime
    field :response_block_number, :integer
    field :response_transaction_hash, :string
    field :response_timestamp, :utc_datetime
    field :data_pointer, :string
    field :fee_per_proof, :integer
    field :sender_address, :binary
    field :max_aggregator_fee, :decimal
    field :is_valid, :boolean, default: true

    timestamps()
  end

  @doc false
  def changeset(new_batch, updates) do
    new_batch
    |> cast(updates, [:merkle_root, :amount_of_proofs, :is_verified, :submission_block_number, :submission_transaction_hash, :submission_timestamp, :response_block_number, :response_transaction_hash, :response_timestamp, :data_pointer, :fee_per_proof, :sender_address, :max_aggregator_fee, :is_valid])
    |> validate_required([:merkle_root, :amount_of_proofs, :is_verified, :submission_block_number, :submission_transaction_hash, :fee_per_proof, :sender_address, :is_valid])
    |> validate_format(:merkle_root, ~r/0x[a-fA-F0-9]{64}/)
    |> unique_constraint(:merkle_root)
    |> validate_number(:amount_of_proofs, greater_than: 0)
    |> validate_inclusion(:is_verified, [true, false])
    |> validate_number(:submission_block_number, greater_than: 0)
    |> validate_format(:submission_transaction_hash, ~r/0x[a-fA-F0-9]{64}/)
    |> validate_number(:response_block_number, greater_than: 0)
    |> validate_format(:response_transaction_hash, ~r/0x[a-fA-F0-9]{64}/)
    |> validate_number(:max_aggregator_fee, greater_than: 0)
    |> validate_number(:fee_per_proof, greater_than_or_equal_to: 0)
    |> validate_inclusion(:is_valid, [true, false])
  end

  def cast_to_batches(%BatchDB{} = batch_db) do
    %Batches{
      merkle_root: batch_db.merkle_root,
      amount_of_proofs: batch_db.amount_of_proofs,
      is_verified: batch_db.is_verified,
      submission_block_number: batch_db.submission_block_number,
      submission_transaction_hash: batch_db.submission_transaction_hash,
      submission_timestamp: batch_db.submission_timestamp,
      response_block_number: batch_db.response_block_number,
      response_transaction_hash: batch_db.response_transaction_hash,
      response_timestamp: batch_db.response_timestamp,
      data_pointer: batch_db.data_pointer,
      fee_per_proof: batch_db.fee_per_proof,
      sender_address: batch_db.sender_address,
      max_aggregator_fee: batch_db.max_aggregator_fee,
      is_valid: batch_db.is_valid
    }
  end

  # returns changeset for both Batches and Proofs table
  def generate_changesets(%BatchDB{} = batch_db) do
    batches_changeset = Batches.changeset(%Batches{}, Map.from_struct(Batches.cast_to_batches(batch_db)))
    proofs = Proofs.cast_to_proofs(batch_db)

    {batches_changeset, proofs}
  end

  def get_batch(%{merkle_root: merkle_root}) do
    query = from(b in Batches,
    where: b.merkle_root == ^merkle_root,
    select: b)

    Explorer.Repo.one(query)
  end

<<<<<<< HEAD
  def get_latest_verified_batch() do
    query = from(b in Batches,
      order_by: [desc: b.submission_block_number],
      limit: 1,
      where: b.is_verified,
      select: b)

    Explorer.Repo.one(query)
  end

  def get_latest_batches(%{amount: amount}) do
=======
  def get_latest_batches(%{amount: amount} = %{order_by: :desc}) do
>>>>>>> b0330dbb
    query = from(b in Batches,
      order_by: [desc: b.submission_block_number],
      limit: ^amount,
      select: b)

    Explorer.Repo.all(query)
  end 
  
  def get_latest_batches(%{amount: amount} = %{order_by: :asc}) do
    query = from(b in Batches,
      order_by: [asc: b.submission_block_number],
      limit: ^amount,
      select: b)

    Explorer.Repo.all(query)
  end
  
  def get_paginated_batches(%{page: page, page_size: page_size}) do
    query =
      from(b in Batches,
        order_by: [desc: b.submission_block_number],
        limit: ^page_size,
        offset: ^((page - 1) * page_size),
        select: b
      )

    Explorer.Repo.all(query)
  end

  def get_last_page(page_size) do
    total_batches = Explorer.Repo.aggregate(Batches, :count, :merkle_root)
    last_page = div(total_batches, page_size)
    if rem(total_batches, page_size) > 0, do: last_page + 1, else: last_page
  end

  def get_amount_of_verified_batches() do
    query = from(b in Batches,
      where: b.is_verified == true,
      select: count(b.merkle_root))

    case Explorer.Repo.one(query) do
      nil -> 0
      result -> result
    end
  end

  def get_unverified_batches() do
    threshold_datetime = DateTime.utc_now() |> DateTime.add(-43200, :second) # 12 hours ago

    query = from(b in Batches,
    where: b.is_valid == true and b.is_verified == false and b.submission_timestamp > ^threshold_datetime,
    select: b)

    Explorer.Repo.all(query)
  end

  def get_amount_of_submitted_proofs() do
    case Explorer.Repo.aggregate(Batches, :sum, :amount_of_proofs) do
      nil -> 0
      result -> result
    end
  end
  
  def get_avg_fee_per_proof() do
    query =
      from(b in Batches,
        where: b.is_verified == true,
        select: avg(b.fee_per_proof)
      )

    case Explorer.Repo.one(query) do
      nil -> 0
      result -> result
    end
  end

  def get_amount_of_verified_proofs() do
    query = from(b in Batches,
      where: b.is_verified == true,
      select: sum(b.amount_of_proofs))

    case Explorer.Repo.one(query) do
      nil -> 0
      result -> result
    end
  end

  def insert_or_update(batch_changeset, proofs) do
    merkle_root = batch_changeset.changes.merkle_root
    stored_proofs = Proofs.get_proofs_from_batch(%{merkle_root: merkle_root})
    case Explorer.Repo.get(Batches, merkle_root) do
      nil ->
        multi = Ecto.Multi.new()
          |> Ecto.Multi.insert(:insert_batch, batch_changeset)
          |> Ecto.Multi.insert_all(:insert_all, Proofs, proofs)

          case Explorer.Repo.transaction(multi) do
            {:ok, _} ->
              Logger.debug("Batch inserted successfully")
              {:ok, :success}

            {:error, _failed_operation, failed_changeset, _reason} ->
              Logger.error("Error inserting batch: #{inspect(failed_changeset.errors)}")
              {:error, failed_changeset}
          end

      existing_batch ->
        try do
          if existing_batch.is_verified != batch_changeset.changes.is_verified
            or existing_batch.amount_of_proofs != batch_changeset.changes.amount_of_proofs  # rewrites if it was writen with DB's default
            or existing_batch.data_pointer != batch_changeset.changes.data_pointer          # rewrites if it was writen with DB's default
            or existing_batch.submission_block_number != batch_changeset.changes.submission_block_number          # reorg may change submission_block_number
            or existing_batch.submission_transaction_hash != batch_changeset.changes.submission_transaction_hash  # reorg may change submission_tx_hash
            or (Map.has_key?(batch_changeset.changes, :block_number)
              and  existing_batch.response_block_number != batch_changeset.changes.response_block_number)         # reorg may change response_block_number
            or (Map.has_key?(batch_changeset.changes, :response_transaction_hash)
              and existing_batch.response_transaction_hash != batch_changeset.changes.response_transaction_hash)  # reorg may change response_tx_hash
            or stored_proofs == nil and proofs != %{}                 # no proofs registered in DB, but some received
          do
            "Batch values have changed, updating in DB" |> Logger.debug()
            updated_changeset = Ecto.Changeset.change(existing_batch, batch_changeset.changes) # no changes in proofs table

            multi =
              Ecto.Multi.new()
              |> Ecto.Multi.update(:update_batch, updated_changeset)
              |> (fn m -> if stored_proofs == nil and proofs != %{}, do: Ecto.Multi.insert_all(m, :insert_proofs, Proofs, proofs), else: m end).()

            case Explorer.Repo.transaction(multi) do
              {:ok, _} ->
                "Batch updated and new proofs inserted successfully" |> Logger.debug()
                {:ok, :empty}
              {:error, _, changeset, _} ->
                "Error: #{inspect(changeset.errors)}" |> Logger.error()
                {:error, changeset}
            end

          end
        rescue
          error ->
            "Error updating batch in DB: #{inspect(error)}" |> Logger.alert()
        end
    end
  end
end<|MERGE_RESOLUTION|>--- conflicted
+++ resolved
@@ -76,7 +76,6 @@
     Explorer.Repo.one(query)
   end
 
-<<<<<<< HEAD
   def get_latest_verified_batch() do
     query = from(b in Batches,
       order_by: [desc: b.submission_block_number],
@@ -87,10 +86,7 @@
     Explorer.Repo.one(query)
   end
 
-  def get_latest_batches(%{amount: amount}) do
-=======
   def get_latest_batches(%{amount: amount} = %{order_by: :desc}) do
->>>>>>> b0330dbb
     query = from(b in Batches,
       order_by: [desc: b.submission_block_number],
       limit: ^amount,
