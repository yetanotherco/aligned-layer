# Raised event in batch creation
defmodule NewBatchEvent do
  @enforce_keys [:batchMerkleRoot, :senderAddress, :taskCreatedBlock, :batchDataPointer]
  defstruct [:batchMerkleRoot, :senderAddress, :taskCreatedBlock, :batchDataPointer]

  def extract_merkle_root(event) do
    event.topics_raw |> Enum.at(1)
  end
end

# Blockchain Information about the new batch event
defmodule NewBatchInfo do
  @enforce_keys [:address, :block_number, :block_timestamp, :transaction_hash, :new_batch]
  defstruct [:address, :block_number, :block_timestamp, :transaction_hash, :new_batch]
end

# Blockchain Information about the batch response event
defmodule BatchVerifiedInfo do
  @enforce_keys [:address, :block_number, :block_timestamp, :transaction_hash, :batch_merkle_root, :sender_address]
  defstruct [:address, :block_number, :block_timestamp, :transaction_hash, :batch_merkle_root, :sender_address]
end

# Database model for batches
defmodule BatchDB do
  @enforce_keys [
    :merkle_root,
    :amount_of_proofs,
    :is_verified,
    :submission_block_number,
    :submission_transaction_hash,
    :submission_timestamp,
    :proof_hashes,
<<<<<<< HEAD
    :fee_per_proof
=======
    :cost_per_proof,
    :sender_address
>>>>>>> f470f128
  ]
  defstruct [
    :merkle_root,
    :amount_of_proofs,
    :is_verified,
    :submission_block_number,
    :submission_transaction_hash,
    :submission_timestamp,
    :response_block_number,
    :response_transaction_hash,
    :response_timestamp,
    :data_pointer,
    :proof_hashes,
<<<<<<< HEAD
    :fee_per_proof
=======
    :cost_per_proof,
    :sender_address
>>>>>>> f470f128
  ]
end<|MERGE_RESOLUTION|>--- conflicted
+++ resolved
@@ -30,12 +30,8 @@
     :submission_transaction_hash,
     :submission_timestamp,
     :proof_hashes,
-<<<<<<< HEAD
-    :fee_per_proof
-=======
-    :cost_per_proof,
+    :fee_per_proof,
     :sender_address
->>>>>>> f470f128
   ]
   defstruct [
     :merkle_root,
@@ -49,11 +45,7 @@
     :response_timestamp,
     :data_pointer,
     :proof_hashes,
-<<<<<<< HEAD
-    :fee_per_proof
-=======
-    :cost_per_proof,
+    :fee_per_proof,
     :sender_address
->>>>>>> f470f128
   ]
 end