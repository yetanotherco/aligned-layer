defmodule TelemetryApiWeb.OperatorController do
  use TelemetryApiWeb, :controller

  alias TelemetryApi.Operators
  alias TelemetryApi.Utils
  alias TelemetryApi.Operators.Operator

  action_fallback(TelemetryApiWeb.FallbackController)

  def index(conn, _params) do
    operators = Operators.list_operators()
    render(conn, :index, operators: operators)
  end

<<<<<<< HEAD
  def create_or_update(conn, %{"version" => version, "signature" => signature} = attrs) do
    with {:ok, %Operator{} = operator} <- Operators.update_operator(version, signature, attrs) do
=======
  def create_or_update(conn, operator_params) do
    with {:ok, %Operator{} = operator} <- Operators.update_operator_version(operator_params) do
>>>>>>> 73e04815
      conn
      |> put_status(:created)
      |> put_resp_header("location", ~p"/api/operators/#{operator}")
      |> render(:show, operator: operator)
    end
  end

  def show(conn, %{"id" => address}) do
<<<<<<< HEAD
    with {%Operator{} = operator} <- Operators.get_operator(address) do
=======
    with {:ok, %Operator{} = operator} <- Operators.get_operator(%{address: address}) do
>>>>>>> 73e04815
      render(conn, :show, operator: operator)
    end
  end
end<|MERGE_RESOLUTION|>--- conflicted
+++ resolved
@@ -12,13 +12,8 @@
     render(conn, :index, operators: operators)
   end
 
-<<<<<<< HEAD
   def create_or_update(conn, %{"version" => version, "signature" => signature} = attrs) do
     with {:ok, %Operator{} = operator} <- Operators.update_operator(version, signature, attrs) do
-=======
-  def create_or_update(conn, operator_params) do
-    with {:ok, %Operator{} = operator} <- Operators.update_operator_version(operator_params) do
->>>>>>> 73e04815
       conn
       |> put_status(:created)
       |> put_resp_header("location", ~p"/api/operators/#{operator}")
@@ -27,11 +22,7 @@
   end
 
   def show(conn, %{"id" => address}) do
-<<<<<<< HEAD
-    with {%Operator{} = operator} <- Operators.get_operator(address) do
-=======
     with {:ok, %Operator{} = operator} <- Operators.get_operator(%{address: address}) do
->>>>>>> 73e04815
       render(conn, :show, operator: operator)
     end
   end
