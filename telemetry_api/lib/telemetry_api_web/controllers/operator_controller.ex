defmodule TelemetryApiWeb.OperatorController do
  use TelemetryApiWeb, :controller

  alias TelemetryApi.Operators
  alias TelemetryApi.Operators.Operator

  action_fallback TelemetryApiWeb.FallbackController

<<<<<<< HEAD
=======
  defp return_error(conn, message) do
    conn
    |> put_status(:bad_request)
    |> put_resp_content_type("application/json")
    |> send_resp(:bad_request, Jason.encode!(%{error: message}))
  end

>>>>>>> aa43de0f
  def index(conn, _params) do
    operators = Operators.list_operators()
    render(conn, :index, operators: operators)
  end

  def create(conn, operator_params) do
<<<<<<< HEAD
    with {:ok, %Operator{} = operator} <- Operators.update_operator_version(operator_params) do
      conn
      |> put_status(:created)
      |> put_resp_header("location", ~p"/api/operators/#{operator}")
      |> render(:show, operator: operator)
=======
    case Operators.update_operator_version(operator_params) do
      {:ok, %Operator{} = operator} ->
        conn
        |> put_status(:created)
        |> put_resp_header("location", ~p"/api/operators/#{operator}")
        |> render(:show, operator: operator)

      {:error, message} ->
        return_error(conn, message)
>>>>>>> aa43de0f
    end
  end

  def show(conn, %{"id" => address}) do
    with {%Operator{} = operator} <- Operators.get_operator(address) do
      render(conn, :show, operator: operator)
    end
  end
end<|MERGE_RESOLUTION|>--- conflicted
+++ resolved
@@ -6,39 +6,17 @@
 
   action_fallback TelemetryApiWeb.FallbackController
 
-<<<<<<< HEAD
-=======
-  defp return_error(conn, message) do
-    conn
-    |> put_status(:bad_request)
-    |> put_resp_content_type("application/json")
-    |> send_resp(:bad_request, Jason.encode!(%{error: message}))
-  end
-
->>>>>>> aa43de0f
   def index(conn, _params) do
     operators = Operators.list_operators()
     render(conn, :index, operators: operators)
   end
 
   def create(conn, operator_params) do
-<<<<<<< HEAD
     with {:ok, %Operator{} = operator} <- Operators.update_operator_version(operator_params) do
       conn
       |> put_status(:created)
       |> put_resp_header("location", ~p"/api/operators/#{operator}")
       |> render(:show, operator: operator)
-=======
-    case Operators.update_operator_version(operator_params) do
-      {:ok, %Operator{} = operator} ->
-        conn
-        |> put_status(:created)
-        |> put_resp_header("location", ~p"/api/operators/#{operator}")
-        |> render(:show, operator: operator)
-
-      {:error, message} ->
-        return_error(conn, message)
->>>>>>> aa43de0f
     end
   end
 
