--- conflicted
+++ resolved
@@ -1,9 +1,4 @@
 defmodule TelemetryApi.Traces.Trace do
-<<<<<<< HEAD
-  @enforce_keys [:parent_span, :context, :total_stake, :current_stake]
-  defstruct [:parent_span, :context, :total_stake, :current_stake]
-=======
-  @enforce_keys [:parent_span, :context, :responses]
-  defstruct [:parent_span, :context, :responses]
->>>>>>> 4b15e435
+  @enforce_keys [:parent_span, :context, :total_stake, :current_stake, :responses]
+  defstruct [:parent_span, :context, :total_stake, :current_stake, :responses]
 end