defmodule TelemetryApi.Traces do
  @moduledoc """
  The Traces context.
  """
  alias TelemetryApi.Traces.Trace
  alias TelemetryApi.Operators
  alias TelemetryApi.ContractManagers.StakeRegistry

  require OpenTelemetry.Tracer
  require OpenTelemetry.Ctx
  alias OpenTelemetry.Tracer, as: Tracer
  alias OpenTelemetry.Ctx, as: Ctx

  @doc """
  Send the trace to OpenTelemetry

  This function is responsible for creating a new span and storing the context in the Agent.

  ## Examples

      iex> merkle_root = "0x1234567890abcdef"
      iex> create_task_trace(merkle_root)
      {:ok, "merkle_root"}
  """
  def create_task_trace(merkle_root) do
<<<<<<< HEAD
    span_ctx =
      Tracer.start_span(
        "Task: #{merkle_root}",
        %{
          attributes: [
            {:merkle_root, merkle_root}
          ]
        }
      )

    ctx = Ctx.get_current()

    TraceStore.store_trace(merkle_root, %Trace{
      parent_span: span_ctx,
      context: ctx
    })

    IO.inspect("New task trace with merkle_root: #{IO.inspect(merkle_root)}")
    :ok
=======
    # Get total stake
    with {:ok, total_stake} <- StakeRegistry.get_current_total_stake() do
      span_ctx =
        Tracer.start_span(
          "Task: #{merkle_root}",
          %{
            attributes: [
              {:merkle_root, merkle_root},
              {:total_stake, total_stake}
            ]
          }
        )

      ctx = Ctx.get_current()

      TraceStore.store_trace(merkle_root, %Trace{
        parent_span: span_ctx,
        context: ctx,
        total_stake: total_stake,
        current_stake: 0,
        responses: []
      })

      IO.inspect("New task trace with merkle_root: #{IO.inspect(merkle_root)}")
      {:ok, merkle_root}
    end
>>>>>>> fdc9bc15
  end

  @doc """
  Registers an operator response in the task trace.

  ## Examples

      iex> merkle_root = "0x1234567890abcdef"
      iex> operator_id = "0x..."
      iex> register_operator_response(merkle_root, operator_id)
      :ok
  """
  def register_operator_response(merkle_root, operator_id) do
<<<<<<< HEAD
    with {:ok, operator} <- Operators.get_operator_by_id(operator_id),
         :ok <-
           add_event(
             merkle_root,
             "Operator Response: " <> operator.name,
             [
               {:merkle_root, merkle_root},
               {:operator_id, operator_id},
               {:name, operator.name},
               {:address, operator.address},
               {:stake, operator.stake}
             ]
           ) do
=======
    with operator <- Operators.get_operator_by_id(operator_id) do
      add_event(
        merkle_root,
        "Operator Response: " <> operator.name,
        [
          {:merkle_root, merkle_root},
          {:operator_id, operator_id},
          {:name, operator.name},
          {:address, operator.address},
          {:operator_stake, operator.stake}
        ],
        String.to_integer(operator.stake)
      )

      trace = TraceStore.get_trace(merkle_root)
      responses = trace.responses ++ [operator_id]
      TraceStore.store_trace(merkle_root, %{trace | responses: responses})

>>>>>>> fdc9bc15
      IO.inspect(
        "Operator response included. merkle_root: #{IO.inspect(merkle_root)} operator_id: #{IO.inspect(operator_id)}"
      )

      :ok
    end
  end

  @doc """
  Registers a reached quorum in the task trace.

  ## Examples

      iex> merkle_root = "0x1234567890abcdef"
      iex> quorum_reached(merkle_root)
      :ok
  """
  def quorum_reached(merkle_root) do
    with :ok <-
           add_event(
             merkle_root,
             "Quorum Reached",
             []
           ) do
      IO.inspect("Reached quorum registered. merkle_root: #{IO.inspect(merkle_root)}")
      :ok
    end
  end

  @doc """
  Registers an error in the task trace.

  ## Examples

      iex> merkle_root = "0x1234567890abcdef"
      iex> error = "Some error.."
      iex> task_error(merkle_root, error)
      :ok
  """
  def task_error(merkle_root, error) do
    with :ok <-
           add_event(
             merkle_root,
             "Batch verification failed",
             [
               {:status, "error"},
               {:error, error}
             ]
           ) do
      IO.inspect("Task error registered. merkle_root: #{IO.inspect(merkle_root)}")
      :ok
    end
  end

  @doc """
  Finish the task trace

  This function is responsible for ending the span and cleaning up the context.

  ## Examples

      iex> merkle_root = "0x1234567890abcdef"
      iex> finish_task_trace(merkle_root)
      :ok
  """
  def finish_task_trace(merkle_root) do
<<<<<<< HEAD
    with {:ok, trace} <- TraceStore.get_trace(merkle_root) do
      Ctx.attach(trace.context)
      Tracer.set_current_span(trace.parent_span)
      Tracer.set_attributes(%{status: "completed"})

      Tracer.end_span(trace.parent_span)

      # Clean up the context from the Agent
      TraceStore.delete_trace(merkle_root)
      IO.inspect("Finished task trace with merkle_root: #{IO.inspect(merkle_root)}.")
      :ok
=======
    case TraceStore.get_trace(merkle_root) do
      nil ->
        IO.inspect("Context not found for #{merkle_root}")
        {:error, "Context not found for #{merkle_root}"}

      trace ->
        Ctx.attach(trace.context)
        Tracer.set_current_span(trace.parent_span)

        missing_operators =
          Operators.list_operators() |> Enum.filter(fn o -> o.id not in trace.responses end)

        add_missing_operators(merkle_root, missing_operators)

        Tracer.set_attributes(%{status: "completed"})

        Tracer.end_span(trace.parent_span)

        # Clean up the context from the Agent
        TraceStore.delete_trace(merkle_root)
        IO.inspect("Finished task trace with merkle_root: #{IO.inspect(merkle_root)}.")
        :ok
>>>>>>> fdc9bc15
    end
  end

  defp add_missing_operators(_merkle_root, []), do: :ok

  defp add_missing_operators(merkle_root, missing_operators) do
    missing_operators =
      missing_operators |> Enum.map(fn o -> o.name end) |> Enum.join(";")

    add_event(merkle_root, "Missing Operators", [{:operators, missing_operators}])
  end

  defp add_event(merkle_root, event_name, event_attributes, operator_stake) do
    case TraceStore.get_trace(merkle_root) do
      nil ->
        IO.inspect("Context not found for #{merkle_root}")
        {:error, "Context not found for #{merkle_root}"}

      trace ->
        Ctx.attach(trace.context)
        Tracer.set_current_span(trace.parent_span)

        new_stake = trace.current_stake + operator_stake
        new_stake_fraction = new_stake / trace.total_stake
        operator_stake_fraction = operator_stake / trace.total_stake

        TraceStore.store_trace(merkle_root, %Trace{
          parent_span: trace.parent_span,
          context: trace.context,
          total_stake: trace.total_stake,
          current_stake: new_stake
          })

        Tracer.add_event(event_name, event_attributes ++ [{:current_stake, new_stake}, {:current_stake_fraction, new_stake_fraction}, {:operator_stake_fraction, operator_stake_fraction}])
      end
  end

  defp add_event(merkle_root, event_name, event_attributes) do
    with {:ok, trace} <- TraceStore.get_trace(merkle_root) do
      Ctx.attach(trace.context)
      Tracer.set_current_span(trace.parent_span)

      Tracer.add_event(event_name, event_attributes)
      :ok
    end
  end
end<|MERGE_RESOLUTION|>--- conflicted
+++ resolved
@@ -23,27 +23,6 @@
       {:ok, "merkle_root"}
   """
   def create_task_trace(merkle_root) do
-<<<<<<< HEAD
-    span_ctx =
-      Tracer.start_span(
-        "Task: #{merkle_root}",
-        %{
-          attributes: [
-            {:merkle_root, merkle_root}
-          ]
-        }
-      )
-
-    ctx = Ctx.get_current()
-
-    TraceStore.store_trace(merkle_root, %Trace{
-      parent_span: span_ctx,
-      context: ctx
-    })
-
-    IO.inspect("New task trace with merkle_root: #{IO.inspect(merkle_root)}")
-    :ok
-=======
     # Get total stake
     with {:ok, total_stake} <- StakeRegistry.get_current_total_stake() do
       span_ctx =
@@ -68,9 +47,8 @@
       })
 
       IO.inspect("New task trace with merkle_root: #{IO.inspect(merkle_root)}")
-      {:ok, merkle_root}
-    end
->>>>>>> fdc9bc15
+      :ok
+    end
   end
 
   @doc """
@@ -84,7 +62,6 @@
       :ok
   """
   def register_operator_response(merkle_root, operator_id) do
-<<<<<<< HEAD
     with {:ok, operator} <- Operators.get_operator_by_id(operator_id),
          :ok <-
            add_event(
@@ -95,29 +72,14 @@
                {:operator_id, operator_id},
                {:name, operator.name},
                {:address, operator.address},
-               {:stake, operator.stake}
-             ]
+               {:operator_stake, operator.stake}
+             ],
+             String.to_integer(operator.stake)
            ) do
-=======
-    with operator <- Operators.get_operator_by_id(operator_id) do
-      add_event(
-        merkle_root,
-        "Operator Response: " <> operator.name,
-        [
-          {:merkle_root, merkle_root},
-          {:operator_id, operator_id},
-          {:name, operator.name},
-          {:address, operator.address},
-          {:operator_stake, operator.stake}
-        ],
-        String.to_integer(operator.stake)
-      )
-
       trace = TraceStore.get_trace(merkle_root)
       responses = trace.responses ++ [operator_id]
       TraceStore.store_trace(merkle_root, %{trace | responses: responses})
 
->>>>>>> fdc9bc15
       IO.inspect(
         "Operator response included. merkle_root: #{IO.inspect(merkle_root)} operator_id: #{IO.inspect(operator_id)}"
       )
@@ -184,10 +146,15 @@
       :ok
   """
   def finish_task_trace(merkle_root) do
-<<<<<<< HEAD
     with {:ok, trace} <- TraceStore.get_trace(merkle_root) do
       Ctx.attach(trace.context)
       Tracer.set_current_span(trace.parent_span)
+
+      missing_operators =
+        Operators.list_operators() |> Enum.filter(fn o -> o.id not in trace.responses end)
+
+      add_missing_operators(merkle_root, missing_operators)
+
       Tracer.set_attributes(%{status: "completed"})
 
       Tracer.end_span(trace.parent_span)
@@ -196,30 +163,6 @@
       TraceStore.delete_trace(merkle_root)
       IO.inspect("Finished task trace with merkle_root: #{IO.inspect(merkle_root)}.")
       :ok
-=======
-    case TraceStore.get_trace(merkle_root) do
-      nil ->
-        IO.inspect("Context not found for #{merkle_root}")
-        {:error, "Context not found for #{merkle_root}"}
-
-      trace ->
-        Ctx.attach(trace.context)
-        Tracer.set_current_span(trace.parent_span)
-
-        missing_operators =
-          Operators.list_operators() |> Enum.filter(fn o -> o.id not in trace.responses end)
-
-        add_missing_operators(merkle_root, missing_operators)
-
-        Tracer.set_attributes(%{status: "completed"})
-
-        Tracer.end_span(trace.parent_span)
-
-        # Clean up the context from the Agent
-        TraceStore.delete_trace(merkle_root)
-        IO.inspect("Finished task trace with merkle_root: #{IO.inspect(merkle_root)}.")
-        :ok
->>>>>>> fdc9bc15
     end
   end
 
@@ -251,10 +194,18 @@
           context: trace.context,
           total_stake: trace.total_stake,
           current_stake: new_stake
-          })
-
-        Tracer.add_event(event_name, event_attributes ++ [{:current_stake, new_stake}, {:current_stake_fraction, new_stake_fraction}, {:operator_stake_fraction, operator_stake_fraction}])
-      end
+        })
+
+        Tracer.add_event(
+          event_name,
+          event_attributes ++
+            [
+              {:current_stake, new_stake},
+              {:current_stake_fraction, new_stake_fraction},
+              {:operator_stake_fraction, operator_stake_fraction}
+            ]
+        )
+    end
   end
 
   defp add_event(merkle_root, event_name, event_attributes) do
