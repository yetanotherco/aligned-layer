--- conflicted
+++ resolved
@@ -23,7 +23,6 @@
       {:ok, "merkle_root"}
   """
   def create_task_trace(merkle_root) do
-<<<<<<< HEAD
     # Get total stake
     with {:ok, total_stake} <- StakeRegistry.get_current_total_stake() do
       span_ctx =
@@ -43,34 +42,13 @@
         parent_span: span_ctx,
         context: ctx,
         total_stake: total_stake,
-        current_stake: 0
+        current_stake: 0,
+        responses: []
       })
 
       IO.inspect("New task trace with merkle_root: #{IO.inspect(merkle_root)}")
       {:ok, merkle_root}
     end
-=======
-    span_ctx =
-      Tracer.start_span(
-        "Task: #{merkle_root}",
-        %{
-          attributes: [
-            {:merkle_root, merkle_root}
-          ]
-        }
-      )
-
-    ctx = Ctx.get_current()
-
-    TraceStore.store_trace(merkle_root, %Trace{
-      parent_span: span_ctx,
-      context: ctx,
-      responses: []
-    })
-
-    IO.inspect("New task trace with merkle_root: #{IO.inspect(merkle_root)}")
-    {:ok, merkle_root}
->>>>>>> 4b15e435
   end
 
   @doc """
@@ -192,7 +170,15 @@
     end
   end
 
-<<<<<<< HEAD
+  defp add_missing_operators(merkle_root, []), do: :ok
+
+  defp add_missing_operators(merkle_root, missing_operators) do
+    missing_operators =
+      missing_operators |> Enum.map(fn o -> o.name end) |> Enum.join(";")
+
+    add_event(merkle_root, "Missing Operators", [{:operators, missing_operators}])
+  end
+
   defp add_event(merkle_root, event_name, event_attributes, operator_stake) do
     case TraceStore.get_trace(merkle_root) do
       nil ->
@@ -216,15 +202,6 @@
 
         Tracer.add_event(event_name, event_attributes ++ [{:current_stake, new_stake}, {:current_stake_fraction, new_stake_fraction}, {:operator_stake_fraction, operator_stake_fraction}])
       end
-=======
-  defp add_missing_operators(merkle_root, []), do: :ok
-
-  defp add_missing_operators(merkle_root, missing_operators) do
-    missing_operators =
-      missing_operators |> Enum.map(fn o -> o.name end) |> Enum.join(";")
-
-    add_event(merkle_root, "Missing Operators", [{:operators, missing_operators}])
->>>>>>> 4b15e435
   end
 
   defp add_event(merkle_root, event_name, event_attributes) do
