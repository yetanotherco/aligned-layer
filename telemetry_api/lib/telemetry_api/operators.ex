defmodule TelemetryApi.Operators do
  @moduledoc """
  The Operators context.
  """

  import Ecto.Query, warn: false
  alias TelemetryApi.Repo

  alias TelemetryApi.Operators.Operator
  alias TelemetryApi.ContractManagers.OperatorStateRetriever
  alias TelemetryApi.ContractManagers.DelegationManager

  @doc """
  Returns the list of operators.

  ## Examples

      iex> list_operators()
      [%Operator{}, ...]

  """
  def list_operators do
    Repo.all(Operator)
  end

  @doc """
  Gets a single operator by id or address.

  ## Examples

<<<<<<< HEAD
      iex> get_operator("some_address"})
      {:ok, %Operator{}}

      iex> get_operator("non_existent_address")
      {:error, :not_found, "Operator not found for address: non_existent_address"}
  """
  def get_operator(address) do
=======
      iex> get_operator(%Operator{id: some_id})
      {:ok, %Operator{}}

      iex> get_operator(%Operator{address: some_address})
      {:ok, %Operator{}}

      iex> get_operator(%Operator{address: non_existent_address})
      {:error, :not_found, "Operator not found for address: non_existent_address"}
  """
  def get_operator(%{address: address}) do
>>>>>>> 73e04815
    case Repo.get(Operator, address) do
      nil ->
        IO.inspect("Operator not found for address: #{address}")
        {:error, :not_found, "Operator not found for address: #{address}"}

      operator ->
        {:ok, operator}
    end
  end

<<<<<<< HEAD
  @doc """
  Get a single operator by operator id.

  ## Examples

      iex> get_operator_by_id("some_id")
      {:ok, %Operator{}}

      iex> get_operator_by_id("non_existent_id")
      {:error, :not_found, "Operator not found for id: non_existent_id"}
  """
  def get_operator_by_id(id) do
=======
  def get_operator(%{id: id}) do
>>>>>>> 73e04815
    query = from(o in Operator, where: o.id == ^id)

    case Repo.one(query) do
      nil -> {:error, :not_found, "Operator not found for id: {id}"}
      operator -> {:ok, operator}
    end
  end

  @doc """
  - Fetches the state of all operators from the RegistryCoordinator ({address, id, stake}).
  - Fetches the metadata of all operators from the DelegationManager.
  - Stores all data in the database.

  ## Examples

      iex> fetch_all_operators()
      {:ok, %Ecto.Changeset{}}

      iex> fetch_all_operators()
      {:error, string}

  """
  def fetch_all_operators() do
    with {:ok, operators} <- OperatorStateRetriever.get_operators() do
      Enum.map(operators, fn op_data ->
        with {:ok, full_operator_data} <- add_operator_metadata(op_data) do
          case Repo.get(Operator, op_data.address) do
            nil -> %Operator{}
            operator -> operator
          end
          |> Operator.changeset(full_operator_data)
          |> Repo.insert_or_update()
        end
      end)
      |> TelemetryApi.Utils.check_list_status("Error fetching operators metadata")
    end
  end

  # Adds operator metadata to received operator.

  ### Examples

  #    iex> add_operator_metadata(operator)
  #    {:ok, operator_with_metadata}
  #
  #    iex> add_operator_metadata(operator)
  #    {:error, string}
  #
  defp add_operator_metadata(op_data) do
    with {:ok, url} <- DelegationManager.get_operator_url(op_data.address),
         {:ok, metadata} <- TelemetryApi.Utils.fetch_json_data(url) do
      operator = %{
        id: op_data.id,
        address: op_data.address,
        stake: op_data.stake,
        name: Map.get(metadata, "name")
      }

      {:ok, operator}
    end
  end

  @doc """
  Updates an operator's version.

  ## Examples

      iex> update_operator(%{field: value})
      {:ok, %Ecto.Changeset{}}

      iex> update_operator_version(%{field: bad_value})
      {:error, "Some status", "Some message"}

  """
  def update_operator(version, signature, changes) do
    with {:ok, address} <- SignatureVerifier.recover_address(version, signature) do
      address = "0x" <> address
      case Repo.get(Operator, address) do
        nil ->
          {:error, :bad_request,
           "Provided address does not correspond to any registered operator"}

        operator ->
          operator |> Operator.changeset(changes) |> Repo.insert_or_update()
      end
    end
  end

  @doc """
  Deletes a operator.

  ## Examples

      iex> delete_operator(operator)
      {:ok, %Operator{}}

      iex> delete_operator(operator)
      {:error, %Ecto.Changeset{}}

  """
  def delete_operator(%Operator{} = operator) do
    Repo.delete(operator)
  end

  @doc """
  Returns an `%Ecto.Changeset{}` for tracking operator changes.

  ## Examples

      iex> change_operator(operator)
      %Ecto.Changeset{data: %Operator{}}

  """
  def change_operator(%Operator{} = operator, attrs \\ %{}) do
    Operator.changeset(operator, attrs)
  end
end<|MERGE_RESOLUTION|>--- conflicted
+++ resolved
@@ -28,15 +28,6 @@
 
   ## Examples
 
-<<<<<<< HEAD
-      iex> get_operator("some_address"})
-      {:ok, %Operator{}}
-
-      iex> get_operator("non_existent_address")
-      {:error, :not_found, "Operator not found for address: non_existent_address"}
-  """
-  def get_operator(address) do
-=======
       iex> get_operator(%Operator{id: some_id})
       {:ok, %Operator{}}
 
@@ -47,7 +38,6 @@
       {:error, :not_found, "Operator not found for address: non_existent_address"}
   """
   def get_operator(%{address: address}) do
->>>>>>> 73e04815
     case Repo.get(Operator, address) do
       nil ->
         IO.inspect("Operator not found for address: #{address}")
@@ -58,22 +48,7 @@
     end
   end
 
-<<<<<<< HEAD
-  @doc """
-  Get a single operator by operator id.
-
-  ## Examples
-
-      iex> get_operator_by_id("some_id")
-      {:ok, %Operator{}}
-
-      iex> get_operator_by_id("non_existent_id")
-      {:error, :not_found, "Operator not found for id: non_existent_id"}
-  """
-  def get_operator_by_id(id) do
-=======
   def get_operator(%{id: id}) do
->>>>>>> 73e04815
     query = from(o in Operator, where: o.id == ^id)
 
     case Repo.one(query) do
