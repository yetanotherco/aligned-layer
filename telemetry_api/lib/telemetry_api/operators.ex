defmodule TelemetryApi.Operators do
  @moduledoc """
  The Operators context.
  """

  import Ecto.Query, warn: false
  alias TelemetryApi.Repo

  alias TelemetryApi.Operators.Operator
  alias TelemetryApi.RegistryCoordinatorManager

  @doc """
  Returns the list of operators.

  ## Examples

      iex> list_operators()
      [%Operator{}, ...]

  """
  def list_operators do
    Repo.all(Operator)
  end

  @doc """
  Gets a single operator.

  ## Examples

      iex> get_operator("some_address"})
      %Operator{}

      iex> get_operator("non_existent_address")
      nil

  """
  def get_operator(address) do
    Repo.get(Operator, address)
  end

  @doc """
  Creates a operator.

  ## Examples

      iex> create_operator(%{field: value})
      {:ok, %Operator{}}

      iex> create_operator(%{field: bad_value})
      {:error, %Ecto.Changeset{}}

  """
  def create_operator(attrs \\ %{}) do
    # Get address from the signature
<<<<<<< HEAD
    with {:ok, address} <- SignatureVerifier.get_address(attrs["version"], attrs["signature"]),
      {:ok, is_registered?} <- RegistryCoordinatorManager.is_operator_registered?(address) do
      # Verify operator is registered
      if is_registered? do
        attrs = Map.put(attrs, "address", address)
        %Operator{}
        |> Operator.changeset(attrs)
        |> Repo.insert()
      else
        {:error, "Provided address does not correspond to any registered operator"}
      end
    end
=======
    address = "0x" <> SignatureVerifier.get_address(attrs["version"], attrs["signature"])
    attrs = Map.put(attrs, "address", address)

    # We handle updates here as there is no patch method available at the moment.
    case Repo.get(Operator, address) do
      nil -> %Operator{}
      operator -> operator
    end
    |> Operator.changeset(attrs)
    |> Repo.insert_or_update()
>>>>>>> 95617807
  end

  @doc """
  Updates a operator.

  ## Examples

      iex> update_operator(operator, %{field: new_value})
      {:ok, %Operator{}}

      iex> update_operator(operator, %{field: bad_value})
      {:error, %Ecto.Changeset{}}

  """
  def update_operator(%Operator{} = operator, attrs) do
    operator
    |> Operator.changeset(attrs)
    |> Repo.update()
  end

  @doc """
  Deletes a operator.

  ## Examples

      iex> delete_operator(operator)
      {:ok, %Operator{}}

      iex> delete_operator(operator)
      {:error, %Ecto.Changeset{}}

  """
  def delete_operator(%Operator{} = operator) do
    Repo.delete(operator)
  end

  @doc """
  Returns an `%Ecto.Changeset{}` for tracking operator changes.

  ## Examples

      iex> change_operator(operator)
      %Ecto.Changeset{data: %Operator{}}

  """
  def change_operator(%Operator{} = operator, attrs \\ %{}) do
    Operator.changeset(operator, attrs)
  end
end<|MERGE_RESOLUTION|>--- conflicted
+++ resolved
@@ -52,31 +52,24 @@
   """
   def create_operator(attrs \\ %{}) do
     # Get address from the signature
-<<<<<<< HEAD
     with {:ok, address} <- SignatureVerifier.get_address(attrs["version"], attrs["signature"]),
       {:ok, is_registered?} <- RegistryCoordinatorManager.is_operator_registered?(address) do
-      # Verify operator is registered
-      if is_registered? do
-        attrs = Map.put(attrs, "address", address)
-        %Operator{}
-        |> Operator.changeset(attrs)
-        |> Repo.insert()
-      else
-        {:error, "Provided address does not correspond to any registered operator"}
-      end
+        # Verify operator is registered
+        if is_registered? do
+          address = "0x" <> address 
+          attrs = Map.put(attrs, "address", address)
+
+          # We handle updates here as there is no patch method available at the moment.
+          case Repo.get(Operator, address) do
+            nil -> %Operator{}
+            operator -> operator
+          end
+          |> Operator.changeset(attrs)
+          |> Repo.insert_or_update()
+        else
+          {:error, "Provided address does not correspond to any registered operator"}
+        end
     end
-=======
-    address = "0x" <> SignatureVerifier.get_address(attrs["version"], attrs["signature"])
-    attrs = Map.put(attrs, "address", address)
-
-    # We handle updates here as there is no patch method available at the moment.
-    case Repo.get(Operator, address) do
-      nil -> %Operator{}
-      operator -> operator
-    end
-    |> Operator.changeset(attrs)
-    |> Repo.insert_or_update()
->>>>>>> 95617807
   end
 
   @doc """
