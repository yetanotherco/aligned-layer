defmodule TelemetryApi.Operators do
  @moduledoc """
  The Operators context.
  """

  import Ecto.Query, warn: false
  alias TelemetryApi.Repo

  alias TelemetryApi.Operators.Operator
  alias TelemetryApi.ContractManagers.OperatorStateRetriever
  alias TelemetryApi.ContractManagers.DelegationManager

  @doc """
  Returns the list of operators.

  ## Examples

      iex> list_operators()
      [%Operator{}, ...]

  """
  def list_operators do
    Repo.all(Operator)
  end

  @doc """
  Gets a single operator.

  ## Examples

      iex> get_operator("some_address"})
      {:ok, %Operator{}}

      iex> get_operator("non_existent_address")
      {:error, :not_found, "Operator not found for address: non_existent_address"}
  """
  def get_operator(address) do
    case Repo.get(Operator, address) do
      nil ->
        IO.inspect("Operator not found for address: #{address}")
        {:error, :not_found, "Operator not found for address: #{address}"}

      operator ->
        {:ok, operator}
    end
  end

  @doc """
  Get a single operator by operator id.

  ## Examples

      iex> get_operator_by_id("some_id")
      {:ok, %Operator{}}

      iex> get_operator_by_id("non_existent_id")
      {:error, :not_found, "Operator not found for id: non_existent_id"}
  """
  def get_operator_by_id(id) do
    query = from(o in Operator, where: o.id == ^id)

    case Repo.one(query) do
      nil -> {:error, :not_found, "Operator not found for id: {id}"}
      operator -> {:ok, operator}
    end
  end

  @doc """
  - Fetches the state of all operators from the RegistryCoordinator ({address, id, stake}).
  - Fetches the metadata of all operators from the DelegationManager.
  - Stores all data in the database.

  ## Examples

      iex> fetch_all_operators()
      {:ok, %Ecto.Changeset{}}

      iex> fetch_all_operators()
      {:error, string}

  """
  def fetch_all_operators() do
    with {:ok, operators} <- OperatorStateRetriever.get_operators() do
      Enum.map(operators, fn op_data ->
        with {:ok, full_operator_data} <- add_operator_metadata(op_data) do
          case Repo.get(Operator, op_data.address) do
            nil -> %Operator{}
            operator -> operator
          end
          |> Operator.changeset(full_operator_data)
          |> Repo.insert_or_update()
        end
      end)
      |> TelemetryApi.Utils.check_list_status("Error fetching operators metadata")
    end
  end

  # Adds operator metadata to received operator.

  ### Examples

  #    iex> add_operator_metadata(operator)
  #    {:ok, operator_with_metadata}
  #
  #    iex> add_operator_metadata(operator)
  #    {:error, string}
  #
  defp add_operator_metadata(op_data) do
    with {:ok, url} <- DelegationManager.get_operator_url(op_data.address),
         {:ok, metadata} <- TelemetryApi.Utils.fetch_json_data(url) do
      operator = %{
        id: op_data.id,
        address: op_data.address,
        stake: op_data.stake,
        name: Map.get(metadata, "name")
      }

      {:ok, operator}
    end
  end

  @doc """
  Updates an operator's version.

  ## Examples

      iex> update_operator(%{field: value})
      {:ok, %Ecto.Changeset{}}

<<<<<<< HEAD
      iex> update_operator(%{field: bad_value})
      {:error, string}
=======
      iex> update_operator_version(%{field: bad_value})
      {:error, "Some status", "Some message"}
>>>>>>> 1f3d1c83

  """
  def update_operator(attrs) do
    with {:ok, address} <- SignatureVerifier.recover_address(attrs["version"], attrs["signature"]) do
      address = "0x" <> address
      case Repo.get(Operator, address) do
<<<<<<< HEAD
        nil -> {:error, "Provided address does not correspond to any registered operator"}
        operator -> operator |> Operator.changeset(attrs) |> Repo.insert_or_update()
=======
        nil ->
          {:error, :bad_request,
           "Provided address does not correspond to any registered operator"}

        operator ->
          operator |> Operator.changeset(changes) |> Repo.insert_or_update()
>>>>>>> 1f3d1c83
      end
    end
  end

  @doc """
  Deletes a operator.

  ## Examples

      iex> delete_operator(operator)
      {:ok, %Operator{}}

      iex> delete_operator(operator)
      {:error, %Ecto.Changeset{}}

  """
  def delete_operator(%Operator{} = operator) do
    Repo.delete(operator)
  end

  @doc """
  Returns an `%Ecto.Changeset{}` for tracking operator changes.

  ## Examples

      iex> change_operator(operator)
      %Ecto.Changeset{data: %Operator{}}

  """
  def change_operator(%Operator{} = operator, attrs \\ %{}) do
    Operator.changeset(operator, attrs)
  end
end<|MERGE_RESOLUTION|>--- conflicted
+++ resolved
@@ -127,30 +127,20 @@
       iex> update_operator(%{field: value})
       {:ok, %Ecto.Changeset{}}
 
-<<<<<<< HEAD
-      iex> update_operator(%{field: bad_value})
-      {:error, string}
-=======
       iex> update_operator_version(%{field: bad_value})
       {:error, "Some status", "Some message"}
->>>>>>> 1f3d1c83
 
   """
   def update_operator(attrs) do
     with {:ok, address} <- SignatureVerifier.recover_address(attrs["version"], attrs["signature"]) do
       address = "0x" <> address
       case Repo.get(Operator, address) do
-<<<<<<< HEAD
-        nil -> {:error, "Provided address does not correspond to any registered operator"}
-        operator -> operator |> Operator.changeset(attrs) |> Repo.insert_or_update()
-=======
         nil ->
           {:error, :bad_request,
            "Provided address does not correspond to any registered operator"}
 
         operator ->
           operator |> Operator.changeset(changes) |> Repo.insert_or_update()
->>>>>>> 1f3d1c83
       end
     end
   end
