defmodule TelemetryApi.MixProject do
  use Mix.Project

  def project do
    [
      app: :telemetry_api,
      version: "0.1.0",
      elixir: "~> 1.14",
      elixirc_paths: elixirc_paths(Mix.env()),
      start_permanent: Mix.env() == :prod,
      releases: [
        telemetry_api: [
          applications: [
            # https://opentelemetry.io/docs/languages/erlang/exporters/#setting-up-the-collector
            opentelemetry_exporter: :permanent,
            opentelemetry: :temporary,
            prometheus_ex: :permanent,
            prometheus_plugs: :permanent
          ]
        ]
      ],
      aliases: aliases(),
      deps: deps()
    ]
  end

  # Configuration for the OTP application.
  #
  # Type `mix help compile.app` for more information.
  def application do
    [
      mod: {TelemetryApi.Application, []},
      extra_applications: [:logger, :runtime_tools]
    ]
  end

  # Specifies which paths to compile per environment.
  defp elixirc_paths(:test), do: ["lib", "test/support"]
  defp elixirc_paths(_), do: ["lib"]

  # Specifies your project dependencies.
  #
  # Type `mix help deps` for examples and options.
  defp deps do
    [
      {:phoenix, "~> 1.7.14"},
      {:phoenix_ecto, "~> 4.5"},
      {:ecto_sql, "~> 3.10"},
      {:postgrex, ">= 0.0.0"},
      {:phoenix_live_dashboard, "~> 0.8.3"},
      {:telemetry_metrics, "~> 1.0"},
      {:telemetry_poller, "~> 1.0"},
      {:httpoison, "~> 2.0"},
      {:jason, "~> 1.2"},
      {:dns_cluster, "~> 0.1.1"},
      {:bandit, "~> 1.5"},
      {:ex_keccak, "~> 0.7.5"},
      {:ex_secp256k1, "~> 0.7"},
      {:ethers, "~> 0.4.4"},
      {:opentelemetry, "~> 1.3"},
      {:opentelemetry_api, "~> 1.2"},
      {:opentelemetry_exporter, "~> 1.6"},
<<<<<<< HEAD
      {:prometheus_ex, "~> 3.0"},
      {:prometheus_plugs, "~> 1.0"}
=======
      {:ex_keccak, "~> 0.7.5"}
>>>>>>> 27a9c6a4
    ]
  end

  # Aliases are shortcuts or tasks specific to the current project.
  # For example, to install project dependencies and perform other setup tasks, run:
  #
  #     $ mix setup
  #
  # See the documentation for `Mix` for more info on aliases.
  defp aliases do
    [
      setup: ["deps.get", "ecto.setup"],
      "ecto.setup": ["ecto.create", "ecto.migrate", "run priv/repo/seeds.exs"],
      "ecto.reset": ["ecto.drop", "ecto.setup"],
      test: ["ecto.create --quiet", "ecto.migrate --quiet", "test"]
    ]
  end
end<|MERGE_RESOLUTION|>--- conflicted
+++ resolved
@@ -60,12 +60,9 @@
       {:opentelemetry, "~> 1.3"},
       {:opentelemetry_api, "~> 1.2"},
       {:opentelemetry_exporter, "~> 1.6"},
-<<<<<<< HEAD
+      {:ex_keccak, "~> 0.7.5"},
       {:prometheus_ex, "~> 3.0"},
       {:prometheus_plugs, "~> 1.0"}
-=======
-      {:ex_keccak, "~> 0.7.5"}
->>>>>>> 27a9c6a4
     ]
   end
 
