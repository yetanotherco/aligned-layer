--- conflicted
+++ resolved
@@ -44,11 +44,7 @@
     error InvalidSignature(); // 8baa579f
     error InvalidNonce(uint256 expected, uint256 actual); // 06427aeb
     error InvalidMaxFee(uint256 maxFee, uint256 actualFee); // f59adf4a
-    error SignerInsufficientBalance(
-        address signer,
-        uint256 balance,
-        uint256 required
-    ); // 955c0664
+    error SignerInsufficientBalance(address signer, uint256 balance, uint256 required); // 955c0664
     error InvalidMerkleRoot(bytes32 expected, bytes32 actual); // 9f13b65c
 
     // CONSTRUCTOR & INITIALIZER
@@ -79,20 +75,17 @@
         noncedVerificationDataTypeHash = _noncedVerificationDataTypeHash;
     }
 
-<<<<<<< HEAD
-=======
     // Defined in types.rs
     // keccak256("NoncedVerificationData(bytes32 verification_data_hash,uint256 nonce,uint256 max_fee)")
->>>>>>> 9c719875
-    function initializeNoncedVerificationDataTypeHash(
-        bytes32 _noncedVerificationDataTypeHash
-    ) public reinitializer(2) onlyOwner {
+    function initializeNoncedVerificationDataTypeHash(bytes32 _noncedVerificationDataTypeHash)
+        public
+        reinitializer(2)
+        onlyOwner
+    {
         noncedVerificationDataTypeHash = _noncedVerificationDataTypeHash;
     }
 
-    function setNoncedVerificationDataTypeHash(
-        bytes32 _newTypeHash
-    ) public onlyOwner {
+    function setNoncedVerificationDataTypeHash(bytes32 _newTypeHash) public onlyOwner {
         noncedVerificationDataTypeHash = _newTypeHash;
     }
 
@@ -137,32 +130,20 @@
         }
 
         if (feePerProof * signaturesQty <= feeForAggregator) {
-            revert InsufficientFeeForAggregator(
-                feeForAggregator,
-                feePerProof * signaturesQty
-            );
-        }
-
-        _checkMerkleRootAndVerifySignatures(
-            leaves,
-            batchMerkleRoot,
-            signatures,
-            feePerProof
-        );
+            revert InsufficientFeeForAggregator(feeForAggregator, feePerProof * signaturesQty);
+        }
+
+        _checkMerkleRootAndVerifySignatures(leaves, batchMerkleRoot, signatures, feePerProof);
 
         // call alignedLayerServiceManager
         // with value to fund the task's response
         alignedLayerServiceManager.createNewTask{value: feeForAggregator}(
-            batchMerkleRoot,
-            batchDataPointer,
-            respondToTaskFeeLimit
+            batchMerkleRoot, batchDataPointer, respondToTaskFeeLimit
         );
 
         emit TaskCreated(batchMerkleRoot, feePerProof);
 
-        payable(batcherWallet).transfer(
-            (feePerProof * signaturesQty) - feeForAggregator
-        );
+        payable(batcherWallet).transfer((feePerProof * signaturesQty) - feeForAggregator);
     }
 
     function unlock() external whenNotPaused {
@@ -188,9 +169,7 @@
             revert PayerInsufficientBalance(senderData.balance, amount);
         }
 
-        if (
-            senderData.unlockBlock == 0 || senderData.unlockBlock > block.number
-        ) {
+        if (senderData.unlockBlock == 0 || senderData.unlockBlock > block.number) {
             revert FundsLocked(senderData.unlockBlock, block.number);
         }
 
@@ -209,9 +188,7 @@
         _unpause();
     }
 
-    function _authorizeUpgrade(
-        address newImplementation
-    )
+    function _authorizeUpgrade(address newImplementation)
         internal
         override
         onlyOwner // solhint-disable-next-line no-empty-blocks
@@ -231,24 +208,14 @@
         // Calculate the hash of the next layer of the Merkle tree
         // and verify the signatures up to numNodesInLayer
         for (i = 0; i < numNodesInLayer; i++) {
-            layer[i] = keccak256(
-                abi.encodePacked(leaves[2 * i], leaves[2 * i + 1])
-            );
-
-            _verifySignatureAndDecreaseBalance(
-                leaves[i],
-                signatures[i],
-                feePerProof
-            );
+            layer[i] = keccak256(abi.encodePacked(leaves[2 * i], leaves[2 * i + 1]));
+
+            _verifySignatureAndDecreaseBalance(leaves[i], signatures[i], feePerProof);
         }
 
         // Verify the rest of the signatures
         for (; i < signatures.length; i++) {
-            _verifySignatureAndDecreaseBalance(
-                leaves[i],
-                signatures[i],
-                feePerProof
-            );
+            _verifySignatureAndDecreaseBalance(leaves[i], signatures[i], feePerProof);
         }
 
         // The next layer above has half as many nodes
@@ -258,9 +225,7 @@
         while (numNodesInLayer != 0) {
             // Overwrite the first numNodesInLayer nodes in layer with the pairwise hashes of their children
             for (i = 0; i < numNodesInLayer; i++) {
-                layer[i] = keccak256(
-                    abi.encodePacked(layer[2 * i], layer[2 * i + 1])
-                );
+                layer[i] = keccak256(abi.encodePacked(layer[2 * i], layer[2 * i + 1]));
             }
 
             // The next layer above has half as many nodes
@@ -276,24 +241,15 @@
         }
     }
 
-    function _verifySignatureAndDecreaseBalance(
-        bytes32 leaf,
-        SignatureData calldata signatureData,
-        uint256 feePerProof
-    ) private {
+    function _verifySignatureAndDecreaseBalance(bytes32 leaf, SignatureData calldata signatureData, uint256 feePerProof)
+        private
+    {
         if (signatureData.maxFee < feePerProof) {
             revert InvalidMaxFee(signatureData.maxFee, feePerProof);
         }
-<<<<<<< HEAD
-
-        bytes32 structHash = keccak256(
-            abi.encode(
-                noncedVerificationDataTypeHash,
-                leaf,
-                keccak256(abi.encodePacked(signatureData.nonce)),
-                keccak256(abi.encodePacked(signatureData.maxFee))
-            )
-        );
+
+        bytes32 structHash =
+            keccak256(abi.encode(noncedVerificationDataTypeHash, leaf, signatureData.nonce, signatureData.maxFee));
 
         bytes32 hash = _hashTypedDataV4(structHash);
 
@@ -303,24 +259,6 @@
             revert InvalidSignature();
         }
 
-=======
-
-        bytes32 structHash =  keccak256(abi.encode(
-            noncedVerificationDataTypeHash,
-            leaf,
-            signatureData.nonce,
-            signatureData.maxFee
-        ));
-
-        bytes32 hash = _hashTypedDataV4(structHash);
-
-        address signer = ECDSA.recover(hash, signatureData.signature);
-
-        if (signer == address(0)) {
-            revert InvalidSignature();
-        }
-
->>>>>>> 9c719875
         UserInfo storage signerData = userData[signer];
 
         if (signerData.nonce != signatureData.nonce) {
@@ -329,11 +267,7 @@
         signerData.nonce++;
 
         if (signerData.balance < feePerProof) {
-            revert SignerInsufficientBalance(
-                signer,
-                signerData.balance,
-                feePerProof
-            );
+            revert SignerInsufficientBalance(signer, signerData.balance, feePerProof);
         }
 
         signerData.balance -= feePerProof;
