--- conflicted
+++ resolved
@@ -54,10 +54,6 @@
     ) external view returns (bool);
 
     function balanceOf(address account) external view returns (uint256);
-<<<<<<< HEAD
-    
-=======
 
     function setAggregator(address _aggregator) external;
->>>>>>> e282e123
 }