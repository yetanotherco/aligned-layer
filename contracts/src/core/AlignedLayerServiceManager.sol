// SPDX-License-Identifier: UNLICENSED
pragma solidity =0.8.12;

import {Pausable} from "eigenlayer-core/contracts/permissions/Pausable.sol";
import {IPauserRegistry} from "eigenlayer-core/contracts/interfaces/IPauserRegistry.sol";

import {ServiceManagerBase, IAVSDirectory} from "eigenlayer-middleware/ServiceManagerBase.sol";
import {BLSSignatureChecker} from "eigenlayer-middleware/BLSSignatureChecker.sol";
import {IRegistryCoordinator} from "eigenlayer-middleware/interfaces/IRegistryCoordinator.sol";
import {IStakeRegistry} from "eigenlayer-middleware/interfaces/IStakeRegistry.sol";
import {Merkle} from "eigenlayer-core/contracts/libraries/Merkle.sol";
import {IRewardsCoordinator} from "eigenlayer-contracts/src/contracts/interfaces/IRewardsCoordinator.sol";
import {AlignedLayerServiceManagerStorage} from "./AlignedLayerServiceManagerStorage.sol";
import {IAlignedLayerServiceManager} from "./IAlignedLayerServiceManager.sol";

/**
 * @title Primary entrypoint for procuring services from Aligned.
 */
contract AlignedLayerServiceManager is
    IAlignedLayerServiceManager,
    ServiceManagerBase,
    BLSSignatureChecker,
    AlignedLayerServiceManagerStorage
{
    uint256 internal constant THRESHOLD_DENOMINATOR = 100;
    uint8 internal constant QUORUM_THRESHOLD_PERCENTAGE = 67;

    // EVENTS
    event NewBatch(
        bytes32 indexed batchMerkleRoot,
        address senderAddress,
        uint32 taskCreatedBlock,
        string batchDataPointer
    );

<<<<<<< HEAD
    event BatchVerified(bytes32 indexed batchMerkleRoot);
    event BatcherBalanceUpdated(address indexed batcher, uint256 newBalance);
    event TaskResponseProcessed(
        bytes32 indexed batchMerkleRoot,
        address aggregator
    );
=======
    event BatchVerified(bytes32 indexed batchMerkleRoot, address senderAddress);
>>>>>>> 0bdd0900

    constructor(
        IAVSDirectory __avsDirectory,
        IRewardsCoordinator __rewardsCoordinator,
        IRegistryCoordinator __registryCoordinator,
        IStakeRegistry __stakeRegistry
    )
        BLSSignatureChecker(__registryCoordinator)
        ServiceManagerBase(
            __avsDirectory,
            __rewardsCoordinator,
            __registryCoordinator,
            __stakeRegistry
        )
    {
        _disableInitializers();
    }

    function initialize(address _initialOwner) public initializer {
        _transferOwnership(_initialOwner);
    }

    function createNewTask(
        bytes32 batchMerkleRoot,
        string calldata batchDataPointer
    ) external payable {
        bytes32 batchIdentifierHash = keccak256(
            abi.encodePacked(batchMerkleRoot, msg.sender)
        );

        require(
            batchesState[batchIdentifierHash].taskCreatedBlock == 0,
            "Batch was already submitted"
        );

        if (msg.value > 0) {
            batchersBalances[msg.sender] += msg.value;
            emit BatcherBalanceUpdated(
                msg.sender,
                batchersBalances[msg.sender]
            );
        }

        require(batchersBalances[msg.sender] > 0, "Batcher balance is empty");

        BatchState memory batchState;

        batchState.taskCreatedBlock = uint32(block.number);
        batchState.responded = false;

        batchesState[batchIdentifierHash] = batchState;

        emit NewBatch(batchMerkleRoot, msg.sender, uint32(block.number), batchDataPointer);
    }

    function respondToTask(
        // (batchMerkleRoot,senderAddress) is signed as a way to verify the batch was right
        bytes32 batchMerkleRoot,
        address senderAddress,
        NonSignerStakesAndSignature memory nonSignerStakesAndSignature
    ) external {
        uint256 initialGasLeft = gasleft();

        bytes32 batchIdentifierHash = keccak256(
                abi.encodePacked(batchMerkleRoot, senderAddress)
        );

        /* CHECKING SIGNATURES & WHETHER THRESHOLD IS MET OR NOT */

        // Note: This is a hacky solidity way to see that the element exists
        // Value 0 would mean that the task is in block 0 so this can't happen.
        require(
            batchesState[batchIdentifierHash].taskCreatedBlock != 0,
            "Batch doesn't exists"
        );

        // Check task hasn't been responsed yet
        require(
            batchesState[batchIdentifierHash].responded == false,
            "Batch already responded"
        );

        require(
            batchersBalances[senderAddress] > 0,
            "Batcher has no balance"
        );

        batchesState[batchIdentifierHash].responded = true;

        /* CHECKING SIGNATURES & WHETHER THRESHOLD IS MET OR NOT */
        // check that aggregated BLS signature is valid
        (
            QuorumStakeTotals memory quorumStakeTotals,
            bytes32 _hashOfNonSigners
        ) = checkSignatures(
                batchIdentifierHash,
                batchesState[batchIdentifierHash].taskCreatedBlock,
                nonSignerStakesAndSignature
            );

        // check that signatories own at least a threshold percentage of each quourm
        require(
            quorumStakeTotals.signedStakeForQuorum[0] * THRESHOLD_DENOMINATOR >=
                quorumStakeTotals.totalStakeForQuorum[0] *
                    QUORUM_THRESHOLD_PERCENTAGE,
            "Signatories do not own at least threshold percentage of a quorum"
        );

        emit BatchVerified(batchMerkleRoot, senderAddress);

        // Calculate estimation of gas used, check that batcher has sufficient funds
        // and send transaction cost to aggregator.
        uint256 finalGasLeft = gasleft();

        // 70k was measured by trial and error until the aggregator got paid a bit over what it needed
        uint256 txCost = (initialGasLeft - finalGasLeft + 70000) * tx.gasprice;

        require(
            batchersBalances[senderAddress] >=
                txCost,
            "Batcher has not sufficient funds for paying this transaction"
        );

        batchersBalances[senderAddress] -= txCost;
        payable(msg.sender).transfer(txCost);
        emit TaskResponseProcessed(batchMerkleRoot, msg.sender);
    }

    function verifyBatchInclusion(
        bytes32 proofCommitment,
        bytes32 pubInputCommitment,
        bytes32 provingSystemAuxDataCommitment,
        bytes20 proofGeneratorAddr,
        bytes32 batchMerkleRoot,
        bytes memory merkleProof,
        uint256 verificationDataBatchIndex,
        address senderAddress
    ) external view returns (bool) {
        bytes32 batchIdentifierHash = keccak256(
            abi.encodePacked(batchMerkleRoot, senderAddress)
        );

        if (batchesState[batchIdentifierHash].taskCreatedBlock == 0) {
            return false;
        }

        if (!batchesState[batchIdentifierHash].responded) {
            return false;
        }

        bytes memory leaf = abi.encodePacked(
            proofCommitment,
            pubInputCommitment,
            provingSystemAuxDataCommitment,
            proofGeneratorAddr
        );

        bytes32 hashedLeaf = keccak256(leaf);

        return
            Merkle.verifyInclusionKeccak(
                merkleProof,
                batchIdentifierHash,
                hashedLeaf,
                verificationDataBatchIndex
            );
    }

    function balanceOf(address account) public view returns (uint256) {
        return batchersBalances[account];
    }

    receive() external payable {
        batchersBalances[msg.sender] += msg.value;
    }

    function checkPublicInput(
        bytes calldata publicInput,
        bytes32 hash
    ) public pure returns (bool) {
        return keccak256(publicInput) == hash;
    }
}<|MERGE_RESOLUTION|>--- conflicted
+++ resolved
@@ -33,17 +33,12 @@
         string batchDataPointer
     );
 
-<<<<<<< HEAD
-    event BatchVerified(bytes32 indexed batchMerkleRoot);
-    event BatcherBalanceUpdated(address indexed batcher, uint256 newBalance);
+    event BatchVerified(bytes32 indexed batchMerkleRoot, address senderAddress);
+event BatcherBalanceUpdated(address indexed batcher, uint256 newBalance);
     event TaskResponseProcessed(
         bytes32 indexed batchMerkleRoot,
         address aggregator
     );
-=======
-    event BatchVerified(bytes32 indexed batchMerkleRoot, address senderAddress);
->>>>>>> 0bdd0900
-
     constructor(
         IAVSDirectory __avsDirectory,
         IRewardsCoordinator __rewardsCoordinator,
