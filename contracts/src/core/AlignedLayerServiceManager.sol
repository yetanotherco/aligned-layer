// SPDX-License-Identifier: UNLICENSED
pragma solidity =0.8.12;

import {ServiceManagerBase, IAVSDirectory} from "eigenlayer-middleware/ServiceManagerBase.sol";
import {BLSSignatureChecker} from "eigenlayer-middleware/BLSSignatureChecker.sol";
import {IRegistryCoordinator} from "eigenlayer-middleware/interfaces/IRegistryCoordinator.sol";
import {IStakeRegistry} from "eigenlayer-middleware/interfaces/IStakeRegistry.sol";
import {Merkle} from "eigenlayer-core/contracts/libraries/Merkle.sol";
import {IRewardsCoordinator} from "eigenlayer-contracts/src/contracts/interfaces/IRewardsCoordinator.sol";
import {AlignedLayerServiceManagerStorage} from "./AlignedLayerServiceManagerStorage.sol";
import {IAlignedLayerServiceManager} from "./IAlignedLayerServiceManager.sol";

/**
 * @title Primary entrypoint for procuring services from Aligned.
 */
contract AlignedLayerServiceManager is
    IAlignedLayerServiceManager,
    ServiceManagerBase,
    BLSSignatureChecker,
    AlignedLayerServiceManagerStorage
{
    uint256 internal constant THRESHOLD_DENOMINATOR = 100;
    uint8 internal constant QUORUM_THRESHOLD_PERCENTAGE = 67;

    constructor(
        IAVSDirectory __avsDirectory,
        IRewardsCoordinator __rewardsCoordinator,
        IRegistryCoordinator __registryCoordinator,
        IStakeRegistry __stakeRegistry
    )
        BLSSignatureChecker(__registryCoordinator)
        ServiceManagerBase(
            __avsDirectory,
            __rewardsCoordinator,
            __registryCoordinator,
            __stakeRegistry
        )
    {
        _disableInitializers();
    }

    // @param _rewardsInitiator The address which is allowed to create AVS rewards submissions.
    function initialize(
        address _initialOwner,
        address _rewardsInitiator,
        address _alignedAggregator
    ) public initializer {
        __ServiceManagerBase_init(_initialOwner, _rewardsInitiator);
        alignedAggregator = _alignedAggregator; //can't do setAggregator(aggregator) since caller is not the owner
    }

    // This function is to be run only on upgrade
    // If a new contract is deployed, this function should be removed
    // Because this new value is also added in the initializer
    function initializeAggregator(
        address _alignedAggregator
    ) public reinitializer(2) {
        setAggregator(_alignedAggregator);
    }

    function createNewTask(
        bytes32 batchMerkleRoot,
        string calldata batchDataPointer,
        uint256 maxFeeAllowedToRespond
    ) external payable {
        bytes32 batchIdentifier = keccak256(
            abi.encodePacked(batchMerkleRoot, msg.sender)
        );

        if (batchesState[batchIdentifier].taskCreatedBlock != 0) {
            revert BatchAlreadySubmitted(batchIdentifier);
        }

        if (msg.value > 0) {
            batchersBalances[msg.sender] += msg.value;
            emit BatcherBalanceUpdated(
                msg.sender,
                batchersBalances[msg.sender]
            );
        }

        if (batchersBalances[msg.sender] < maxFeeAllowedToRespond) {
            revert InsufficientFunds(
                msg.sender,
                maxFeeAllowedToRespond,
                batchersBalances[msg.sender]
            );
        }

        BatchState memory batchState;

        batchState.taskCreatedBlock = uint32(block.number);
        batchState.responded = false;
        batchState.maxFeeAllowedToRespond = maxFeeAllowedToRespond;

        batchesState[batchIdentifier] = batchState;

        emit NewBatchV2(
            batchMerkleRoot,
            msg.sender,
            uint32(block.number),
            batchDataPointer,
            maxFeeAllowedToRespond
        );
    }

    function respondToTaskV2(
        // (batchMerkleRoot,senderAddress) is signed as a way to verify the batch was right
        bytes32 batchMerkleRoot,
        address senderAddress,
        NonSignerStakesAndSignature memory nonSignerStakesAndSignature
    ) external onlyAggregator {
        uint256 initialGasLeft = gasleft();

        bytes32 batchIdentifierHash = keccak256(
            abi.encodePacked(batchMerkleRoot, senderAddress)
        );

        BatchState storage currentBatch = batchesState[batchIdentifierHash];

        // Note: This is a hacky solidity way to see that the element exists
        // Value 0 would mean that the task is in block 0 so this can't happen.
        if (currentBatch.taskCreatedBlock == 0) {
            revert BatchDoesNotExist(batchIdentifierHash);
        }

        // Check task hasn't been responsed yet
        if (currentBatch.responded) {
            revert BatchAlreadyResponded(batchIdentifierHash);
        }
        currentBatch.responded = true; 

        // Check that batcher has enough funds to fund response
        if (batchersBalances[senderAddress] < currentBatch.maxFeeAllowedToRespond) {
            revert InsufficientFunds(
                senderAddress,
                currentBatch.maxFeeAllowedToRespond,
                batchersBalances[senderAddress]
            );
        }

        /* CHECKING SIGNATURES & WHETHER THRESHOLD IS MET OR NOT */

        // check that aggregated BLS signature is valid
        (QuorumStakeTotals memory quorumStakeTotals, ) = checkSignatures(
            batchIdentifierHash,
            currentBatch.taskCreatedBlock,
            nonSignerStakesAndSignature
        );

        // check that signatories own at least a threshold percentage of each quourm
        if (
            quorumStakeTotals.signedStakeForQuorum[0] * THRESHOLD_DENOMINATOR <
            quorumStakeTotals.totalStakeForQuorum[0] *
                QUORUM_THRESHOLD_PERCENTAGE
        ) {
            revert InvalidQuorumThreshold(
                quorumStakeTotals.signedStakeForQuorum[0] *
                    THRESHOLD_DENOMINATOR,
                quorumStakeTotals.totalStakeForQuorum[0] *
                    QUORUM_THRESHOLD_PERCENTAGE
            );
        }

        emit BatchVerified(batchMerkleRoot, senderAddress);

        // 70k was measured by trial and error until the aggregator got paid a bit over what it needed
        uint256 txCost = (initialGasLeft - gasleft() + 70_000) * tx.gasprice;

        if (txCost > currentBatch.maxFeeAllowedToRespond) {
            revert ExceededMaxRespondFee(
                currentBatch.maxFeeAllowedToRespond,
                txCost
            );
        }

        // Subtract the txCost from the batcher's balance
        batchersBalances[senderAddress] -= txCost;
        emit BatcherBalanceUpdated(
            senderAddress,
            batchersBalances[senderAddress]
        );
<<<<<<< HEAD

        // Send transaction cost to Aggregator
        payable(msg.sender).transfer(txCost);
=======
        payable(alignedAggregator).transfer(txCost);
>>>>>>> e282e123
    }

    function verifyBatchInclusion(
        bytes32 proofCommitment,
        bytes32 pubInputCommitment,
        bytes32 provingSystemAuxDataCommitment,
        bytes20 proofGeneratorAddr,
        bytes32 batchMerkleRoot,
        bytes memory merkleProof,
        uint256 verificationDataBatchIndex,
        address senderAddress
    ) external view returns (bool) {
        bytes32 batchIdentifier;
        if (senderAddress == address(0)) {
            batchIdentifier = batchMerkleRoot;
        } else {
            batchIdentifier = keccak256(
                abi.encodePacked(batchMerkleRoot, senderAddress)
            );
        }

        if (batchesState[batchIdentifier].taskCreatedBlock == 0) {
            return false;
        }

        if (!batchesState[batchIdentifier].responded) {
            return false;
        }

        bytes memory leaf = abi.encodePacked(
            proofCommitment,
            pubInputCommitment,
            provingSystemAuxDataCommitment,
            proofGeneratorAddr
        );

        bytes32 hashedLeaf = keccak256(leaf);

        return
            Merkle.verifyInclusionKeccak(
                merkleProof,
                batchMerkleRoot,
                hashedLeaf,
                verificationDataBatchIndex
            );
    }

    // Old function signature for backwards compatibility
    function verifyBatchInclusion(
        bytes32 proofCommitment,
        bytes32 pubInputCommitment,
        bytes32 provingSystemAuxDataCommitment,
        bytes20 proofGeneratorAddr,
        bytes32 batchMerkleRoot,
        bytes memory merkleProof,
        uint256 verificationDataBatchIndex
    ) external view returns (bool) {
        return this.verifyBatchInclusion(
            proofCommitment,
            pubInputCommitment,
            provingSystemAuxDataCommitment,
            proofGeneratorAddr,
            batchMerkleRoot,
            merkleProof,
            verificationDataBatchIndex,
            address(0)
        );
    }

    function setAggregator(address _alignedAggregator) public onlyOwner {
        alignedAggregator = _alignedAggregator;
    }

    function withdraw(uint256 amount) external {
        if (batchersBalances[msg.sender] < amount) {
            revert InsufficientFunds(
                msg.sender,
                amount,
                batchersBalances[msg.sender]
            );
        }

        batchersBalances[msg.sender] -= amount;
        emit BatcherBalanceUpdated(msg.sender, batchersBalances[msg.sender]);

        payable(msg.sender).transfer(amount);
    }

    function balanceOf(address account) public view returns (uint256) {
        return batchersBalances[account];
    }

    function depositToBatcher(address account) external payable {
        _depositToBatcher(account, msg.value);
    }

    function _depositToBatcher(address account, uint256 amount) internal {
        if (amount == 0) {
            revert InvalidDepositAmount(amount);
        }
        batchersBalances[account] += amount;
        emit BatcherBalanceUpdated(account, batchersBalances[account]);
    }

    receive() external payable {
        _depositToBatcher(msg.sender, msg.value);
    }

    function checkPublicInput(
        bytes calldata publicInput,
        bytes32 hash
    ) public pure returns (bool) {
        return keccak256(publicInput) == hash;
    }

    modifier onlyAggregator() {
        if (msg.sender != alignedAggregator) {
            revert SenderIsNotAggregator(msg.sender, alignedAggregator);
        }
        _;
    }
}<|MERGE_RESOLUTION|>--- conflicted
+++ resolved
@@ -180,13 +180,8 @@
             senderAddress,
             batchersBalances[senderAddress]
         );
-<<<<<<< HEAD
-
-        // Send transaction cost to Aggregator
-        payable(msg.sender).transfer(txCost);
-=======
+        
         payable(alignedAggregator).transfer(txCost);
->>>>>>> e282e123
     }
 
     function verifyBatchInclusion(
