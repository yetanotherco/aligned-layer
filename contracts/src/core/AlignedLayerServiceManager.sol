// SPDX-License-Identifier: UNLICENSED
pragma solidity =0.8.12;

import {ServiceManagerBase, IAVSDirectory} from "eigenlayer-middleware/ServiceManagerBase.sol";
import {BLSSignatureChecker} from "eigenlayer-middleware/BLSSignatureChecker.sol";
import {IRegistryCoordinator} from "eigenlayer-middleware/interfaces/IRegistryCoordinator.sol";
import {IStakeRegistry} from "eigenlayer-middleware/interfaces/IStakeRegistry.sol";
import {Merkle} from "eigenlayer-core/contracts/libraries/Merkle.sol";
import {IRewardsCoordinator} from "eigenlayer-contracts/src/contracts/interfaces/IRewardsCoordinator.sol";
import {AlignedLayerServiceManagerStorage} from "./AlignedLayerServiceManagerStorage.sol";
import {IAlignedLayerServiceManager} from "./IAlignedLayerServiceManager.sol";

/**
 * @title Primary entrypoint for procuring services from Aligned.
 */
contract AlignedLayerServiceManager is
    IAlignedLayerServiceManager,
    ServiceManagerBase,
    BLSSignatureChecker,
    AlignedLayerServiceManagerStorage
{
    uint256 internal constant THRESHOLD_DENOMINATOR = 100;
    uint8 internal constant QUORUM_THRESHOLD_PERCENTAGE = 67;

    // EVENTS
    event NewBatch(
        bytes32 indexed batchMerkleRoot,
        address senderAddress,
        uint32 taskCreatedBlock,
        string batchDataPointer
    );

    event BatchVerified(bytes32 indexed batchMerkleRoot, address senderAddress);

    // ERRORS
    error BatchAlreadySubmitted(bytes32 batchMerkleRoot);
    error BatcherBalanceIsEmpty(address batcher);
    error BatchDoesNotExist(bytes32 batchMerkleRoot);
    error BatchAlreadyResponded(bytes32 batchMerkleRoot);
    error BatcherHasNoBalance(address batcher);
    error InsufficientFunds(
        address batcher,
        uint256 required,
        uint256 available
    );
    error InvalidQuorumThreshold(uint256 signedStake, uint256 requiredStake);

    constructor(
        IAVSDirectory __avsDirectory,
        IRewardsCoordinator __rewardsCoordinator,
        IRegistryCoordinator __registryCoordinator,
        IStakeRegistry __stakeRegistry
    )
        BLSSignatureChecker(__registryCoordinator)
        ServiceManagerBase(
            __avsDirectory,
            __rewardsCoordinator,
            __registryCoordinator,
            __stakeRegistry
        )
    {
        _disableInitializers();
    }

    function initialize(address _initialOwner) public initializer {
        _transferOwnership(_initialOwner);
    }

    function createNewTask(
        bytes32 batchMerkleRoot,
        string calldata batchDataPointer
    ) external payable {
<<<<<<< HEAD
        if (batchesState[batchMerkleRoot].taskCreatedBlock != 0) {
            revert BatchAlreadySubmitted(batchMerkleRoot);
        }
=======
        bytes32 batchIdentifierHash = keccak256(
            abi.encodePacked(batchMerkleRoot, msg.sender)
        );

        require(
            batchesState[batchIdentifierHash].taskCreatedBlock == 0,
            "Batch was already submitted"
        );
>>>>>>> 0bdd0900

        if (msg.value > 0) {
            batchersBalances[msg.sender] += msg.value;
        }

        if (batchersBalances[msg.sender] <= 0) {
            revert BatcherBalanceIsEmpty(msg.sender);
        }

        BatchState memory batchState;

        batchState.taskCreatedBlock = uint32(block.number);
        batchState.responded = false;

        batchesState[batchIdentifierHash] = batchState;

        emit NewBatch(batchMerkleRoot, msg.sender, uint32(block.number), batchDataPointer);
    }

    function respondToTask(
        // (batchMerkleRoot,senderAddress) is signed as a way to verify the batch was right
        bytes32 batchMerkleRoot,
        address senderAddress,
        NonSignerStakesAndSignature memory nonSignerStakesAndSignature
    ) external {
        uint256 initialGasLeft = gasleft();

        bytes32 batchIdentifierHash = keccak256(
                abi.encodePacked(batchMerkleRoot, senderAddress)
        );

        /* CHECKING SIGNATURES & WHETHER THRESHOLD IS MET OR NOT */

        // Note: This is a hacky solidity way to see that the element exists
        // Value 0 would mean that the task is in block 0 so this can't happen.
<<<<<<< HEAD
        if (batchesState[batchMerkleRoot].taskCreatedBlock == 0) {
            revert BatchDoesNotExist(batchMerkleRoot);
        }

        // Check task hasn't been responsed yet
        if (batchesState[batchMerkleRoot].responded) {
            revert BatchAlreadyResponded(batchMerkleRoot);
        }

        if (
            batchersBalances[batchesState[batchMerkleRoot].batcherAddress] <= 0
        ) {
            revert BatcherHasNoBalance(
                batchesState[batchMerkleRoot].batcherAddress
            );
        }
=======
        require(
            batchesState[batchIdentifierHash].taskCreatedBlock != 0,
            "Batch doesn't exists"
        );

        // Check task hasn't been responsed yet
        require(
            batchesState[batchIdentifierHash].responded == false,
            "Batch already responded"
        );

        require(
            batchersBalances[senderAddress] > 0,
            "Batcher has no balance"
        );
>>>>>>> 0bdd0900

        batchesState[batchIdentifierHash].responded = true;

        /* CHECKING SIGNATURES & WHETHER THRESHOLD IS MET OR NOT */
        // check that aggregated BLS signature is valid
<<<<<<< HEAD
        (QuorumStakeTotals memory quorumStakeTotals, ) = checkSignatures(
            batchMerkleRoot,
            batchesState[batchMerkleRoot].taskCreatedBlock,
            nonSignerStakesAndSignature
        );
=======
        (
            QuorumStakeTotals memory quorumStakeTotals,
            bytes32 _hashOfNonSigners
        ) = checkSignatures(
                batchIdentifierHash,
                batchesState[batchIdentifierHash].taskCreatedBlock,
                nonSignerStakesAndSignature
            );
>>>>>>> 0bdd0900

        // check that signatories own at least a threshold percentage of each quourm
        if (
            quorumStakeTotals.signedStakeForQuorum[0] * THRESHOLD_DENOMINATOR <
            quorumStakeTotals.totalStakeForQuorum[0] *
                QUORUM_THRESHOLD_PERCENTAGE
        ) {
            revert InvalidQuorumThreshold(
                quorumStakeTotals.signedStakeForQuorum[0] *
                    THRESHOLD_DENOMINATOR,
                quorumStakeTotals.totalStakeForQuorum[0] *
                    QUORUM_THRESHOLD_PERCENTAGE
            );
        }

        emit BatchVerified(batchMerkleRoot, senderAddress);

        // Calculate estimation of gas used, check that batcher has sufficient funds
        // and send transaction cost to aggregator.
        uint256 finalGasLeft = gasleft();

        // 70k was measured by trial and error until the aggregator got paid a bit over what it needed
        uint256 txCost = (initialGasLeft - finalGasLeft + 70000) * tx.gasprice;

<<<<<<< HEAD
        if (
            batchersBalances[batchesState[batchMerkleRoot].batcherAddress] <
            txCost
        ) {
            revert InsufficientFunds(
                batchesState[batchMerkleRoot].batcherAddress,
=======
        require(
            batchersBalances[senderAddress] >=
>>>>>>> 0bdd0900
                txCost,
                batchersBalances[batchesState[batchMerkleRoot].batcherAddress]
            );
        }

        batchersBalances[senderAddress] -= txCost;
        payable(msg.sender).transfer(txCost);
    }

    function verifyBatchInclusion(
        bytes32 proofCommitment,
        bytes32 pubInputCommitment,
        bytes32 provingSystemAuxDataCommitment,
        bytes20 proofGeneratorAddr,
        bytes32 batchMerkleRoot,
        bytes memory merkleProof,
        uint256 verificationDataBatchIndex,
        address senderAddress
    ) external view returns (bool) {
        bytes32 batchIdentifierHash = keccak256(
            abi.encodePacked(batchMerkleRoot, senderAddress)
        );

        if (batchesState[batchIdentifierHash].taskCreatedBlock == 0) {
            return false;
        }

        if (!batchesState[batchIdentifierHash].responded) {
            return false;
        }

        bytes memory leaf = abi.encodePacked(
            proofCommitment,
            pubInputCommitment,
            provingSystemAuxDataCommitment,
            proofGeneratorAddr
        );

        bytes32 hashedLeaf = keccak256(leaf);

        return
            Merkle.verifyInclusionKeccak(
                merkleProof,
                batchIdentifierHash,
                hashedLeaf,
                verificationDataBatchIndex
            );
    }

    function balanceOf(address account) public view returns (uint256) {
        return batchersBalances[account];
    }

    receive() external payable {
        batchersBalances[msg.sender] += msg.value;
    }

    function checkPublicInput(
        bytes calldata publicInput,
        bytes32 hash
    ) public pure returns (bool) {
        return keccak256(publicInput) == hash;
    }
}<|MERGE_RESOLUTION|>--- conflicted
+++ resolved
@@ -70,20 +70,12 @@
         bytes32 batchMerkleRoot,
         string calldata batchDataPointer
     ) external payable {
-<<<<<<< HEAD
+     bytes32 batchIdentifierHash = keccak256(
+                abi.encodePacked(batchMerkleRoot, msg.sender)
+            );
         if (batchesState[batchMerkleRoot].taskCreatedBlock != 0) {
             revert BatchAlreadySubmitted(batchMerkleRoot);
         }
-=======
-        bytes32 batchIdentifierHash = keccak256(
-            abi.encodePacked(batchMerkleRoot, msg.sender)
-        );
-
-        require(
-            batchesState[batchIdentifierHash].taskCreatedBlock == 0,
-            "Batch was already submitted"
-        );
->>>>>>> 0bdd0900
 
         if (msg.value > 0) {
             batchersBalances[msg.sender] += msg.value;
@@ -119,61 +111,34 @@
 
         // Note: This is a hacky solidity way to see that the element exists
         // Value 0 would mean that the task is in block 0 so this can't happen.
-<<<<<<< HEAD
-        if (batchesState[batchMerkleRoot].taskCreatedBlock == 0) {
-            revert BatchDoesNotExist(batchMerkleRoot);
+        if (batchesState[batchIdentifierHash].taskCreatedBlock == 0) {
+            revert BatchDoesNotExist(batchIdentifierHash);
         }
 
         // Check task hasn't been responsed yet
-        if (batchesState[batchMerkleRoot].responded) {
-            revert BatchAlreadyResponded(batchMerkleRoot);
+        if (batchesState[batchIdentifierHash].responded) {
+            revert BatchAlreadyResponded(batchIdentifierHash);
         }
 
         if (
-            batchersBalances[batchesState[batchMerkleRoot].batcherAddress] <= 0
+            batchersBalances[senderAddress] <= 0
         ) {
             revert BatcherHasNoBalance(
-                batchesState[batchMerkleRoot].batcherAddress
-            );
-        }
-=======
-        require(
-            batchesState[batchIdentifierHash].taskCreatedBlock != 0,
-            "Batch doesn't exists"
-        );
-
-        // Check task hasn't been responsed yet
-        require(
-            batchesState[batchIdentifierHash].responded == false,
-            "Batch already responded"
-        );
-
-        require(
-            batchersBalances[senderAddress] > 0,
-            "Batcher has no balance"
-        );
->>>>>>> 0bdd0900
+                senderAddress
+            );
+        }
 
         batchesState[batchIdentifierHash].responded = true;
 
         /* CHECKING SIGNATURES & WHETHER THRESHOLD IS MET OR NOT */
         // check that aggregated BLS signature is valid
-<<<<<<< HEAD
-        (QuorumStakeTotals memory quorumStakeTotals, ) = checkSignatures(
-            batchMerkleRoot,
-            batchesState[batchMerkleRoot].taskCreatedBlock,
-            nonSignerStakesAndSignature
-        );
-=======
         (
-            QuorumStakeTotals memory quorumStakeTotals,
-            bytes32 _hashOfNonSigners
+            QuorumStakeTotals memory quorumStakeTotals
         ) = checkSignatures(
                 batchIdentifierHash,
                 batchesState[batchIdentifierHash].taskCreatedBlock,
                 nonSignerStakesAndSignature
             );
->>>>>>> 0bdd0900
 
         // check that signatories own at least a threshold percentage of each quourm
         if (
@@ -198,19 +163,14 @@
         // 70k was measured by trial and error until the aggregator got paid a bit over what it needed
         uint256 txCost = (initialGasLeft - finalGasLeft + 70000) * tx.gasprice;
 
-<<<<<<< HEAD
         if (
-            batchersBalances[batchesState[batchMerkleRoot].batcherAddress] <
+            batchersBalances[senderAddress] <
             txCost
         ) {
             revert InsufficientFunds(
-                batchesState[batchMerkleRoot].batcherAddress,
-=======
-        require(
-            batchersBalances[senderAddress] >=
->>>>>>> 0bdd0900
+                senderAddress,
                 txCost,
-                batchersBalances[batchesState[batchMerkleRoot].batcherAddress]
+                batchersBalances[senderAddress]
             );
         }
 
