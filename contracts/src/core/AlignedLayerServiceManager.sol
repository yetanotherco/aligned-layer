--- conflicted
+++ resolved
@@ -92,17 +92,12 @@
         emit NewTaskCreated(latestTaskNum, newTask);
         latestTaskNum = latestTaskNum + 1;
     }
-<<<<<<< HEAD
 
     function respondToTask(
         uint64 taskIndex,
-        bool proofIsCorrect
-        // TODO: aggregated signature field
+        bool proofIsCorrect // TODO: aggregated signature field
     ) external {
         // TODO: actually do something with the aggregated signature
         emit TaskResponded(TaskResponse(taskIndex, proofIsCorrect));
     }
-
-=======
->>>>>>> 107d61ec
 }