--- conflicted
+++ resolved
@@ -104,13 +104,9 @@
         // Root is signed as a way to verify the batch was right
         bytes32 batchMerkleRoot,
         NonSignerStakesAndSignature memory nonSignerStakesAndSignature
-<<<<<<< HEAD
     ) external whenNotPaused {
-=======
-    ) external {
         uint256 initialGasLeft = gasleft();
 
->>>>>>> 16e0b5bc
         /* CHECKING SIGNATURES & WHETHER THRESHOLD IS MET OR NOT */
 
         // Note: This is a hacky solidity way to see that the element exists
