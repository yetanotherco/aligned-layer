// SPDX-License-Identifier: UNLICENSED
pragma solidity ^0.8.12;

import {ServiceManagerBase, IAVSDirectory} from "eigenlayer-middleware/ServiceManagerBase.sol";
import {BLSSignatureChecker} from "eigenlayer-middleware/BLSSignatureChecker.sol";
import {IRegistryCoordinator} from "eigenlayer-middleware/interfaces/IRegistryCoordinator.sol";
import {IStakeRegistry} from "eigenlayer-middleware/interfaces/IStakeRegistry.sol";
import {Merkle} from "eigenlayer-core/contracts/libraries/Merkle.sol";
import {IRewardsCoordinator} from "eigenlayer-contracts/src/contracts/interfaces/IRewardsCoordinator.sol";
import {AlignedLayerServiceManagerStorage} from "./AlignedLayerServiceManagerStorage.sol";
import {IAlignedLayerServiceManager} from "./IAlignedLayerServiceManager.sol";
import {IPauserRegistry} from "eigenlayer-core/contracts/interfaces/IPauserRegistry.sol";
import {Pausable} from "eigenlayer-core/contracts/permissions/Pausable.sol";

/**
 * @title Primary entrypoint for procuring services from Aligned.
 */
contract AlignedLayerServiceManager is
    IAlignedLayerServiceManager,
    ServiceManagerBase,
    BLSSignatureChecker,
    AlignedLayerServiceManagerStorage,
    Pausable
{
    uint256 internal constant THRESHOLD_DENOMINATOR = 100;
    uint8 internal constant QUORUM_THRESHOLD_PERCENTAGE = 67;

    constructor(
        IAVSDirectory __avsDirectory,
        IRewardsCoordinator __rewardsCoordinator,
        IRegistryCoordinator __registryCoordinator,
        IStakeRegistry __stakeRegistry
    )
        BLSSignatureChecker(__registryCoordinator)
        ServiceManagerBase(
            __avsDirectory,
            __rewardsCoordinator,
            __registryCoordinator,
            __stakeRegistry
        )
    {
        if (address(__avsDirectory) == address(0)) {
            revert InvalidAddress("avsDirectory");
        }
        if (address(__rewardsCoordinator) == address(0)) {
            revert InvalidAddress("rewardsCoordinator");
        }
        if (address(__registryCoordinator) == address(0)) {
            revert InvalidAddress("registryCoordinator");
        }
        if (address(__stakeRegistry) == address(0)) {
            revert InvalidAddress("stakeRegistry");
        }
        _disableInitializers();
    }

    /**
    * @notice Initializes the contract with the initial owner.
    * @param _initialOwner The initial owner of the contract.
    * @param _rewardsInitiator The address which is allowed to create AVS rewards submissions.
    * @param _alignedAggregator The address of the aggregator.
    * @param _pauserRegistry a registry of addresses that can pause the contract
    * @param _initialPausedStatus pause status after calling initialize
    */
    function initialize(
        address _initialOwner,
        address _rewardsInitiator,
        address _alignedAggregator,
        IPauserRegistry _pauserRegistry,
        uint256 _initialPausedStatus
    ) public initializer {
        if (_initialOwner == address(0)) {
            revert InvalidAddress("initialOwner");
        }
        if (_rewardsInitiator == address(0)) {
            revert InvalidAddress("rewardsInitiator");
        }
        if (_alignedAggregator == address(0)) {
            revert InvalidAddress("alignedAggregator");
        }
        __ServiceManagerBase_init(_initialOwner, _rewardsInitiator);
        alignedAggregator = _alignedAggregator; //can't do setAggregator(aggregator) since caller is not the owner
        _transferOwnership(_initialOwner); // TODO check is this needed? is it not called in __ServiceManagerBase_init ?
        _initializePauser(_pauserRegistry, _initialPausedStatus);
    }

    // This function is to be run only on upgrade
    // If a new contract is deployed, this function should be removed
    // Because this new value is also added in the initializer
    function initializeAggregator(
        address _alignedAggregator
    ) public reinitializer(2) {
        setAggregator(_alignedAggregator);
    }

    // Just to be used to upgrade contracts without the pausable functionality
    // Once the contract is pausable this method is not needed anymore
    function initializePauser(
        IPauserRegistry _pauserRegistry,
        uint256 _initialPausedStatus
    ) public reinitializer(3) {
        _initializePauser(_pauserRegistry, _initialPausedStatus);
    }

    function createNewTask(
        bytes32 batchMerkleRoot,
        string calldata batchDataPointer,
        uint256 respondToTaskFeeLimit
    ) external payable onlyWhenNotPaused(0) {
        bytes32 batchIdentifier = keccak256(
            abi.encodePacked(batchMerkleRoot, msg.sender)
        );

        if (batchesState[batchIdentifier].taskCreatedBlock != 0) {
            revert BatchAlreadySubmitted(batchIdentifier);
        }

        if (msg.value > 0) {
            batchersBalances[msg.sender] += msg.value;
            emit BatcherBalanceUpdated(
                msg.sender,
                batchersBalances[msg.sender]
            );
        }

        if (batchersBalances[msg.sender] < respondToTaskFeeLimit) {
            revert InsufficientFunds(
                msg.sender,
                respondToTaskFeeLimit,
                batchersBalances[msg.sender]
            );
        }

        BatchState memory batchState;

        batchState.taskCreatedBlock = uint32(block.number);
        batchState.responded = false;
        batchState.respondToTaskFeeLimit = respondToTaskFeeLimit;

        batchesState[batchIdentifier] = batchState;

        // For aggregator and operators in v0.7.0
        emit NewBatchV3(
            batchMerkleRoot,
            msg.sender,
            uint32(block.number),
            batchDataPointer,
            respondToTaskFeeLimit
        );
    }

    function respondToTaskV2(
        // (batchMerkleRoot,senderAddress) is signed as a way to verify the batch was right
        bytes32 batchMerkleRoot,
        address senderAddress,
        NonSignerStakesAndSignature memory nonSignerStakesAndSignature
    ) external onlyAggregator onlyWhenNotPaused(1) {
        uint256 initialGasLeft = gasleft();

        bytes32 batchIdentifierHash = keccak256(
            abi.encodePacked(batchMerkleRoot, senderAddress)
        );

        BatchState storage currentBatch = batchesState[batchIdentifierHash];

        // Note: This is a hacky solidity way to see that the element exists
        // Value 0 would mean that the task is in block 0 so this can't happen.
        if (currentBatch.taskCreatedBlock == 0) {
            revert BatchDoesNotExist(batchIdentifierHash);
        }

        // Check task hasn't been responsed yet
        if (currentBatch.responded) {
            revert BatchAlreadyResponded(batchIdentifierHash);
        }
        currentBatch.responded = true;

        // Check that batcher has enough funds to fund response
        if (batchersBalances[senderAddress] < currentBatch.respondToTaskFeeLimit) {
            revert InsufficientFunds(
                senderAddress,
                currentBatch.respondToTaskFeeLimit,
                batchersBalances[senderAddress]
            );
        }

        /* CHECKING SIGNATURES & WHETHER THRESHOLD IS MET OR NOT */

        // check that aggregated BLS signature is valid
        (QuorumStakeTotals memory quorumStakeTotals, ) = checkSignatures(
            batchIdentifierHash,
            currentBatch.taskCreatedBlock,
            nonSignerStakesAndSignature
        );

        // check that signatories own at least a threshold percentage of each quourm
        if (
            quorumStakeTotals.signedStakeForQuorum[0] * THRESHOLD_DENOMINATOR <
            quorumStakeTotals.totalStakeForQuorum[0] *
                QUORUM_THRESHOLD_PERCENTAGE
        ) {
            revert InvalidQuorumThreshold(
                quorumStakeTotals.signedStakeForQuorum[0] *
                    THRESHOLD_DENOMINATOR,
                quorumStakeTotals.totalStakeForQuorum[0] *
                    QUORUM_THRESHOLD_PERCENTAGE
            );
        }

        emit BatchVerified(batchMerkleRoot, senderAddress);

        // 70k was measured by trial and error until the aggregator got paid a bit over what it needed
        uint256 txCost = (initialGasLeft - gasleft() + 70_000) * tx.gasprice;

        if (txCost > currentBatch.respondToTaskFeeLimit) {
            revert ExceededMaxRespondFee(
                currentBatch.respondToTaskFeeLimit,
                txCost
            );
        }

        // Subtract the txCost from the batcher's balance
        batchersBalances[senderAddress] -= txCost;
        emit BatcherBalanceUpdated(
            senderAddress,
            batchersBalances[senderAddress]
        );

        payable(alignedAggregator).transfer(txCost);
    }

    function verifyBatchInclusion(
        bytes32 proofCommitment,
        bytes32 pubInputCommitment,
        bytes32 provingSystemAuxDataCommitment,
        bytes20 proofGeneratorAddr,
        bytes32 batchMerkleRoot,
        bytes memory merkleProof,
        uint256 verificationDataBatchIndex,
        address senderAddress
    ) external view onlyWhenNotPaused(2) returns (bool) {
        bytes32 batchIdentifier;
        if (senderAddress == address(0)) {
            batchIdentifier = batchMerkleRoot;
        } else {
            batchIdentifier = keccak256(
                abi.encodePacked(batchMerkleRoot, senderAddress)
            );
        }

        if (batchesState[batchIdentifier].taskCreatedBlock == 0) {
            return false;
        }

        if (!batchesState[batchIdentifier].responded) {
            return false;
        }

        bytes memory leaf = abi.encodePacked(
            proofCommitment,
            pubInputCommitment,
            provingSystemAuxDataCommitment,
            proofGeneratorAddr
        );

        bytes32 hashedLeaf = keccak256(leaf);

        return
            Merkle.verifyInclusionKeccak(
                merkleProof,
                batchMerkleRoot,
                hashedLeaf,
                verificationDataBatchIndex
            );
    }

    // Old function signature for backwards compatibility
    function verifyBatchInclusion(
        bytes32 proofCommitment,
        bytes32 pubInputCommitment,
        bytes32 provingSystemAuxDataCommitment,
        bytes20 proofGeneratorAddr,
        bytes32 batchMerkleRoot,
        bytes memory merkleProof,
        uint256 verificationDataBatchIndex
<<<<<<< HEAD
    ) external view onlyWhenNotPaused(2) returns (bool) {
        return this.verifyBatchInclusion(
            proofCommitment,
            pubInputCommitment,
            provingSystemAuxDataCommitment,
            proofGeneratorAddr,
            batchMerkleRoot,
            merkleProof,
            verificationDataBatchIndex,
            address(0)
        );
=======
    ) external view returns (bool) {
        return
            this.verifyBatchInclusion(
                proofCommitment,
                pubInputCommitment,
                provingSystemAuxDataCommitment,
                proofGeneratorAddr,
                batchMerkleRoot,
                merkleProof,
                verificationDataBatchIndex,
                address(0)
            );
>>>>>>> 014bd4d7
    }

    function setAggregator(address _alignedAggregator) public onlyOwner {
        alignedAggregator = _alignedAggregator;
    }

    function withdraw(uint256 amount) external onlyWhenNotPaused(3) {
        if (batchersBalances[msg.sender] < amount) {
            revert InsufficientFunds(
                msg.sender,
                amount,
                batchersBalances[msg.sender]
            );
        }

        batchersBalances[msg.sender] -= amount;
        emit BatcherBalanceUpdated(msg.sender, batchersBalances[msg.sender]);

        payable(msg.sender).transfer(amount);
    }

    function balanceOf(address account) public view returns (uint256) {
        return batchersBalances[account];
    }

    function depositToBatcher(address account) external payable onlyWhenNotPaused(4) {
        _depositToBatcher(account, msg.value);
    }

    function _depositToBatcher(address account, uint256 amount) internal {
        if (amount == 0) {
            revert InvalidDepositAmount(amount);
        }
        batchersBalances[account] += amount;
        emit BatcherBalanceUpdated(account, batchersBalances[account]);
    }

    receive() external payable onlyWhenNotPaused(5) {
        _depositToBatcher(msg.sender, msg.value);
    }

    function checkPublicInput(
        bytes calldata publicInput,
        bytes32 hash
    ) public pure returns (bool) {
        return keccak256(publicInput) == hash;
    }

    modifier onlyAggregator() {
        if (msg.sender != alignedAggregator) {
            revert SenderIsNotAggregator(msg.sender, alignedAggregator);
        }
        _;
    }
}<|MERGE_RESOLUTION|>--- conflicted
+++ resolved
@@ -283,7 +283,6 @@
         bytes32 batchMerkleRoot,
         bytes memory merkleProof,
         uint256 verificationDataBatchIndex
-<<<<<<< HEAD
     ) external view onlyWhenNotPaused(2) returns (bool) {
         return this.verifyBatchInclusion(
             proofCommitment,
@@ -295,20 +294,6 @@
             verificationDataBatchIndex,
             address(0)
         );
-=======
-    ) external view returns (bool) {
-        return
-            this.verifyBatchInclusion(
-                proofCommitment,
-                pubInputCommitment,
-                provingSystemAuxDataCommitment,
-                proofGeneratorAddr,
-                batchMerkleRoot,
-                merkleProof,
-                verificationDataBatchIndex,
-                address(0)
-            );
->>>>>>> 014bd4d7
     }
 
     function setAggregator(address _alignedAggregator) public onlyOwner {
