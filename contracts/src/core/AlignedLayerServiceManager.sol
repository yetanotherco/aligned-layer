--- conflicted
+++ resolved
@@ -204,10 +204,6 @@
             senderAddress,
             batchersBalances[senderAddress]
         );
-<<<<<<< HEAD
-=======
-
->>>>>>> d1288696
         payable(alignedAggregator).transfer(txCost);
     }
 
