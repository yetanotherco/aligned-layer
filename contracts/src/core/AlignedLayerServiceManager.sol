--- conflicted
+++ resolved
@@ -22,26 +22,6 @@
     uint256 internal constant THRESHOLD_DENOMINATOR = 100;
     uint8 internal constant QUORUM_THRESHOLD_PERCENTAGE = 67;
 
-<<<<<<< HEAD
-=======
-    //old NewBatch event, for smooth Operator upgradeability
-    event NewBatch(
-        bytes32 indexed batchMerkleRoot,
-        uint32 taskCreatedBlock,
-        string batchDataPointer
-    );
-    // EVENTS
-    event NewBatchV2(
-        bytes32 indexed batchMerkleRoot,
-        address senderAddress,
-        uint32 taskCreatedBlock,
-        string batchDataPointer
-    );
-
-    event BatchVerified(bytes32 indexed batchMerkleRoot, address senderAddress);
-    event BatcherBalanceUpdated(address indexed batcher, uint256 newBalance);
-
->>>>>>> 327dfee2
     constructor(
         IAVSDirectory __avsDirectory,
         IRewardsCoordinator __rewardsCoordinator,
@@ -71,25 +51,13 @@
         bytes32 batchMerkleRoot,
         string calldata batchDataPointer
     ) external payable {
-        bytes32 batchIdentifier;
-        if (block.number < 2_268_375)
-            // TODO set number of blocks
-            batchIdentifier = batchMerkleRoot;
-        else
-            batchIdentifier = keccak256(
-                abi.encodePacked(batchMerkleRoot, msg.sender)
-            );
-
-<<<<<<< HEAD
-        if (batchesState[batchIdentifierHash].taskCreatedBlock != 0) {
-            revert BatchAlreadySubmitted(batchIdentifierHash);
-        }
-=======
-        require(
-            batchesState[batchIdentifier].taskCreatedBlock == 0,
-            "Batch was already submitted"
-        );
->>>>>>> 327dfee2
+        bytes32 batchIdentifier = keccak256(
+            abi.encodePacked(batchMerkleRoot, msg.sender)
+        );
+
+        if (batchesState[batchIdentifier].taskCreatedBlock != 0) {
+            revert BatchAlreadySubmitted(batchIdentifier);
+        }
 
         if (msg.value > 0) {
             batchersBalances[msg.sender] += msg.value;
@@ -110,11 +78,6 @@
 
         batchesState[batchIdentifier] = batchState;
 
-<<<<<<< HEAD
-=======
-        // old event for smooth Operator upgradeability:
-        emit NewBatch(batchMerkleRoot, uint32(block.number), batchDataPointer);
->>>>>>> 327dfee2
         emit NewBatchV2(
             batchMerkleRoot,
             msg.sender,
@@ -123,78 +86,6 @@
         );
     }
 
-<<<<<<< HEAD
-=======
-    // previous version of this function, for smooth upgradeability
-    function respondToTask(
-        // Root is signed as a way to verify the batch was right
-        bytes32 batchMerkleRoot,
-        NonSignerStakesAndSignature memory nonSignerStakesAndSignature
-    ) external {
-        // address batcherAddress = address(0x7969c5eD335650692Bc04293B07F5BF2e7A673C0); // Devnet
-        // address batcherAddress = address(0x7577Ec4ccC1E6C529162ec8019A49C13F6DAd98b); // Stage
-        // address batcherAddress = address(0x815aeCA64a974297942D2Bbf034ABEe22a38A003); // Prod
-        address batcherAddress = address(
-            0x7969c5eD335650692Bc04293B07F5BF2e7A673C0
-        );
-        uint256 initialGasLeft = gasleft();
-
-        /* CHECKING SIGNATURES & WHETHER THRESHOLD IS MET OR NOT */
-
-        // Note: This is a hacky solidity way to see that the element exists
-        // Value 0 would mean that the task is in block 0 so this can't happen.
-        require(
-            batchesState[batchMerkleRoot].taskCreatedBlock != 0,
-            "Batch doesn't exists"
-        );
-
-        // Check task hasn't been responsed yet
-        require(
-            batchesState[batchMerkleRoot].responded == false,
-            "Batch already responded"
-        );
-
-        require(batchersBalances[batcherAddress] > 0, "Batcher has no balance");
-
-        batchesState[batchMerkleRoot].responded = true;
-
-        /* CHECKING SIGNATURES & WHETHER THRESHOLD IS MET OR NOT */
-        // check that aggregated BLS signature is valid
-        (
-            QuorumStakeTotals memory quorumStakeTotals,
-            bytes32 _hashOfNonSigners
-        ) = checkSignatures(
-                batchMerkleRoot,
-                batchesState[batchMerkleRoot].taskCreatedBlock,
-                nonSignerStakesAndSignature
-            );
-
-        // check that signatories own at least a threshold percentage of each quourm
-        require(
-            quorumStakeTotals.signedStakeForQuorum[0] * THRESHOLD_DENOMINATOR >=
-                quorumStakeTotals.totalStakeForQuorum[0] *
-                    QUORUM_THRESHOLD_PERCENTAGE,
-            "Signatories do not own at least threshold percentage of a quorum"
-        );
-
-        emit BatchVerified(batchMerkleRoot, batcherAddress);
-
-        // Calculate estimation of gas used, check that batcher has sufficient funds
-        // and send transaction cost to aggregator.
-        uint256 finalGasLeft = gasleft();
-        // 70k was measured by trial and error until the aggregator got paid a bit over what it needed
-        uint256 txCost = (initialGasLeft - finalGasLeft + 70000) * tx.gasprice;
-
-        require(
-            batchersBalances[batcherAddress] >= txCost,
-            "Batcher has not sufficient funds for paying this transaction"
-        );
-
-        batchersBalances[batcherAddress] -= txCost;
-        payable(msg.sender).transfer(txCost);
-    }
-
->>>>>>> 327dfee2
     function respondToTaskV2(
         // (batchMerkleRoot,senderAddress) is signed as a way to verify the batch was right
         bytes32 batchMerkleRoot,
@@ -313,12 +204,8 @@
             );
     }
 
-<<<<<<< HEAD
     // Old verifyBatchInclusion
     // This function is kept for backwards compatibility
-=======
-    // Old function, kept for backwards compatibility
->>>>>>> 327dfee2
     function verifyBatchInclusion(
         bytes32 proofCommitment,
         bytes32 pubInputCommitment,
