--- conflicted
+++ resolved
@@ -8,17 +8,18 @@
 import {BLSSignatureChecker} from "eigenlayer-middleware/BLSSignatureChecker.sol";
 import {IRegistryCoordinator} from "eigenlayer-middleware/interfaces/IRegistryCoordinator.sol";
 import {IStakeRegistry} from "eigenlayer-middleware/interfaces/IStakeRegistry.sol";
-<<<<<<< HEAD
 import {Merkle} from "eigenlayer-core/contracts/libraries/Merkle.sol";
-=======
 import {IRewardsCoordinator} from "eigenlayer-contracts/src/contracts/interfaces/IRewardsCoordinator.sol";
 import {AlignedLayerServiceManagerStorage} from "./AlignedLayerServiceManagerStorage.sol";
->>>>>>> fc2ded5f
 
 /**
  * @title Primary entrypoint for procuring services from Aligned.
  */
-contract AlignedLayerServiceManager is ServiceManagerBase, BLSSignatureChecker, AlignedLayerServiceManagerStorage {
+contract AlignedLayerServiceManager is
+    ServiceManagerBase,
+    BLSSignatureChecker,
+    AlignedLayerServiceManagerStorage
+{
     uint256 internal constant THRESHOLD_DENOMINATOR = 100;
     uint8 internal constant QUORUM_THRESHOLD_PERCENTAGE = 67;
 
@@ -48,12 +49,9 @@
         _disableInitializers();
     }
 
-    function initialize(
-        address _initialOwner
-    ) public initializer {
+    function initialize(address _initialOwner) public initializer {
         _transferOwnership(_initialOwner);
     }
-
 
     function createNewTask(
         bytes32 batchMerkleRoot,
