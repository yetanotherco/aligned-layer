--- conflicted
+++ resolved
@@ -22,19 +22,6 @@
     uint256 internal constant THRESHOLD_DENOMINATOR = 100;
     uint8 internal constant QUORUM_THRESHOLD_PERCENTAGE = 67;
 
-<<<<<<< HEAD
-    //old NewBatch event, for smooth Operator upgradeability
-    event NewBatch(bytes32 indexed batchMerkleRoot, uint32 taskCreatedBlock, string batchDataPointer);
-    // EVENTS
-    event NewBatchV2(
-        bytes32 indexed batchMerkleRoot, address senderAddress, uint32 taskCreatedBlock, string batchDataPointer
-    );
-
-    event BatchVerified(bytes32 indexed batchMerkleRoot, address senderAddress);
-    event BatcherBalanceUpdated(address indexed batcher, uint256 newBalance);
-
-=======
->>>>>>> 453d9b4f
     constructor(
         IAVSDirectory __avsDirectory,
         IRewardsCoordinator __rewardsCoordinator,
@@ -48,15 +35,10 @@
     }
 
     // @param _rewardsInitiator The address which is allowed to create AVS rewards submissions.
-<<<<<<< HEAD
-    function initialize(address _initialOwner, address _rewardsInitiator) public initializer {
-=======
-    function initialize(
-        address _initialOwner,
-        address _rewardsInitiator,
-        address _alignedAggregator
-    ) public initializer {
->>>>>>> 453d9b4f
+    function initialize(address _initialOwner, address _rewardsInitiator, address _alignedAggregator)
+        public
+        initializer
+    {
         __ServiceManagerBase_init(_initialOwner, _rewardsInitiator);
         alignedAggregator = _alignedAggregator; //can't do setAggregator(aggregator) since caller is not the owner
     }
@@ -64,34 +46,15 @@
     // This function is to be run only on upgrade
     // If a new contract is deployed, this function should be removed
     // Because this new value is also added in the initializer
-    function initializeAggregator(
-        address _alignedAggregator
-    ) public reinitializer(2) {
+    function initializeAggregator(address _alignedAggregator) public reinitializer(2) {
         setAggregator(_alignedAggregator);
     }
 
-<<<<<<< HEAD
-    function createNewTask(bytes32 batchMerkleRoot, string calldata batchDataPointer) external payable {
-        bytes32 batchIdentifier;
-        if (
-            block.number < 2_268_375 // TODO set number of blocks
-        ) {
-            batchIdentifier = batchMerkleRoot;
-        } else {
-            batchIdentifier = keccak256(abi.encodePacked(batchMerkleRoot, msg.sender));
-        }
-
-        require(batchesState[batchIdentifier].taskCreatedBlock == 0, "Batch was already submitted");
-=======
-    function createNewTask(
-        bytes32 batchMerkleRoot,
-        string calldata batchDataPointer,
-        uint256 respondToTaskFeeLimit
-    ) external payable {
-        bytes32 batchIdentifier = keccak256(
-            abi.encodePacked(batchMerkleRoot, msg.sender)
-        );
->>>>>>> 453d9b4f
+    function createNewTask(bytes32 batchMerkleRoot, string calldata batchDataPointer, uint256 respondToTaskFeeLimit)
+        external
+        payable
+    {
+        bytes32 batchIdentifier = keccak256(abi.encodePacked(batchMerkleRoot, msg.sender));
 
         if (batchesState[batchIdentifier].taskCreatedBlock != 0) {
             revert BatchAlreadySubmitted(batchIdentifier);
@@ -103,11 +66,7 @@
         }
 
         if (batchersBalances[msg.sender] < respondToTaskFeeLimit) {
-            revert InsufficientFunds(
-                msg.sender,
-                respondToTaskFeeLimit,
-                batchersBalances[msg.sender]
-            );
+            revert InsufficientFunds(msg.sender, respondToTaskFeeLimit, batchersBalances[msg.sender]);
         }
 
         BatchState memory batchState;
@@ -118,74 +77,8 @@
 
         batchesState[batchIdentifier] = batchState;
 
-<<<<<<< HEAD
-        // old event for smooth Operator upgradeability:
-        emit NewBatch(batchMerkleRoot, uint32(block.number), batchDataPointer);
-        emit NewBatchV2(batchMerkleRoot, msg.sender, uint32(block.number), batchDataPointer);
-    }
-
-    // previous version of this function, for smooth upgradeability
-    function respondToTask(
-        // Root is signed as a way to verify the batch was right
-        bytes32 batchMerkleRoot,
-        NonSignerStakesAndSignature memory nonSignerStakesAndSignature
-    ) external {
-        // address batcherAddress = address(0x7969c5eD335650692Bc04293B07F5BF2e7A673C0); // Devnet
-        // address batcherAddress = address(0x7577Ec4ccC1E6C529162ec8019A49C13F6DAd98b); // Stage
-        // address batcherAddress = address(0x815aeCA64a974297942D2Bbf034ABEe22a38A003); // Prod
-        address batcherAddress = address(0x7969c5eD335650692Bc04293B07F5BF2e7A673C0);
-        uint256 initialGasLeft = gasleft();
-
-        /* CHECKING SIGNATURES & WHETHER THRESHOLD IS MET OR NOT */
-
-        // Note: This is a hacky solidity way to see that the element exists
-        // Value 0 would mean that the task is in block 0 so this can't happen.
-        require(batchesState[batchMerkleRoot].taskCreatedBlock != 0, "Batch doesn't exists");
-
-        // Check task hasn't been responsed yet
-        require(batchesState[batchMerkleRoot].responded == false, "Batch already responded");
-
-        require(batchersBalances[batcherAddress] > 0, "Batcher has no balance");
-
-        batchesState[batchMerkleRoot].responded = true;
-
-        /* CHECKING SIGNATURES & WHETHER THRESHOLD IS MET OR NOT */
-        // check that aggregated BLS signature is valid
-        (QuorumStakeTotals memory quorumStakeTotals, bytes32 _hashOfNonSigners) = checkSignatures(
-            batchMerkleRoot, batchesState[batchMerkleRoot].taskCreatedBlock, nonSignerStakesAndSignature
-        );
-
-        // check that signatories own at least a threshold percentage of each quourm
-        require(
-            quorumStakeTotals.signedStakeForQuorum[0] * THRESHOLD_DENOMINATOR
-                >= quorumStakeTotals.totalStakeForQuorum[0] * QUORUM_THRESHOLD_PERCENTAGE,
-            "Signatories do not own at least threshold percentage of a quorum"
-        );
-
-        emit BatchVerified(batchMerkleRoot, batcherAddress);
-
-        // Calculate estimation of gas used, check that batcher has sufficient funds
-        // and send transaction cost to aggregator.
-        uint256 finalGasLeft = gasleft();
-        // 70k was measured by trial and error until the aggregator got paid a bit over what it needed
-        uint256 txCost = (initialGasLeft - finalGasLeft + 70000) * tx.gasprice;
-
-        require(
-            batchersBalances[batcherAddress] >= txCost, "Batcher has not sufficient funds for paying this transaction"
-        );
-
-        batchersBalances[batcherAddress] -= txCost;
-        payable(msg.sender).transfer(txCost);
-=======
         // For aggregator and operators in v0.7.0
-        emit NewBatchV3(
-            batchMerkleRoot,
-            msg.sender,
-            uint32(block.number),
-            batchDataPointer,
-            respondToTaskFeeLimit
-        );
->>>>>>> 453d9b4f
+        emit NewBatchV3(batchMerkleRoot, msg.sender, uint32(block.number), batchDataPointer, respondToTaskFeeLimit);
     }
 
     function respondToTaskV2(
@@ -202,16 +95,6 @@
 
         // Note: This is a hacky solidity way to see that the element exists
         // Value 0 would mean that the task is in block 0 so this can't happen.
-<<<<<<< HEAD
-        require(batchesState[batchIdentifierHash].taskCreatedBlock != 0, "Batch doesn't exists");
-
-        // Check task hasn't been responsed yet
-        require(batchesState[batchIdentifierHash].responded == false, "Batch already responded");
-
-        require(batchersBalances[senderAddress] > 0, "Batcher has no balance");
-
-        batchesState[batchIdentifierHash].responded = true;
-=======
         if (currentBatch.taskCreatedBlock == 0) {
             revert BatchDoesNotExist(batchIdentifierHash);
         }
@@ -220,85 +103,44 @@
         if (currentBatch.responded) {
             revert BatchAlreadyResponded(batchIdentifierHash);
         }
-        currentBatch.responded = true; 
+        currentBatch.responded = true;
 
         // Check that batcher has enough funds to fund response
         if (batchersBalances[senderAddress] < currentBatch.respondToTaskFeeLimit) {
-            revert InsufficientFunds(
-                senderAddress,
-                currentBatch.respondToTaskFeeLimit,
-                batchersBalances[senderAddress]
-            );
-        }
->>>>>>> 453d9b4f
+            revert InsufficientFunds(senderAddress, currentBatch.respondToTaskFeeLimit, batchersBalances[senderAddress]);
+        }
 
         /* CHECKING SIGNATURES & WHETHER THRESHOLD IS MET OR NOT */
 
         // check that aggregated BLS signature is valid
-<<<<<<< HEAD
-        (QuorumStakeTotals memory quorumStakeTotals, bytes32 _hashOfNonSigners) = checkSignatures(
-            batchIdentifierHash, batchesState[batchIdentifierHash].taskCreatedBlock, nonSignerStakesAndSignature
-        );
-
-        // check that signatories own at least a threshold percentage of each quourm
-        require(
-            quorumStakeTotals.signedStakeForQuorum[0] * THRESHOLD_DENOMINATOR
-                >= quorumStakeTotals.totalStakeForQuorum[0] * QUORUM_THRESHOLD_PERCENTAGE,
-            "Signatories do not own at least threshold percentage of a quorum"
-        );
-=======
-        (QuorumStakeTotals memory quorumStakeTotals, ) = checkSignatures(
-            batchIdentifierHash,
-            currentBatch.taskCreatedBlock,
-            nonSignerStakesAndSignature
-        );
+        (QuorumStakeTotals memory quorumStakeTotals,) =
+            checkSignatures(batchIdentifierHash, currentBatch.taskCreatedBlock, nonSignerStakesAndSignature);
 
         // check that signatories own at least a threshold percentage of each quourm
         if (
-            quorumStakeTotals.signedStakeForQuorum[0] * THRESHOLD_DENOMINATOR <
-            quorumStakeTotals.totalStakeForQuorum[0] *
-                QUORUM_THRESHOLD_PERCENTAGE
+            quorumStakeTotals.signedStakeForQuorum[0] * THRESHOLD_DENOMINATOR
+                < quorumStakeTotals.totalStakeForQuorum[0] * QUORUM_THRESHOLD_PERCENTAGE
         ) {
             revert InvalidQuorumThreshold(
-                quorumStakeTotals.signedStakeForQuorum[0] *
-                    THRESHOLD_DENOMINATOR,
-                quorumStakeTotals.totalStakeForQuorum[0] *
-                    QUORUM_THRESHOLD_PERCENTAGE
+                quorumStakeTotals.signedStakeForQuorum[0] * THRESHOLD_DENOMINATOR,
+                quorumStakeTotals.totalStakeForQuorum[0] * QUORUM_THRESHOLD_PERCENTAGE
             );
         }
->>>>>>> 453d9b4f
 
         emit BatchVerified(batchMerkleRoot, senderAddress);
 
         // 70k was measured by trial and error until the aggregator got paid a bit over what it needed
         uint256 txCost = (initialGasLeft - gasleft() + 70_000) * tx.gasprice;
 
-<<<<<<< HEAD
-        require(
-            batchersBalances[senderAddress] >= txCost, "Batcher has not sufficient funds for paying this transaction"
-        );
-=======
         if (txCost > currentBatch.respondToTaskFeeLimit) {
-            revert ExceededMaxRespondFee(
-                currentBatch.respondToTaskFeeLimit,
-                txCost
-            );
-        }
->>>>>>> 453d9b4f
+            revert ExceededMaxRespondFee(currentBatch.respondToTaskFeeLimit, txCost);
+        }
 
         // Subtract the txCost from the batcher's balance
         batchersBalances[senderAddress] -= txCost;
-<<<<<<< HEAD
         emit BatcherBalanceUpdated(senderAddress, batchersBalances[senderAddress]);
-        payable(msg.sender).transfer(txCost);
-=======
-        emit BatcherBalanceUpdated(
-            senderAddress,
-            batchersBalances[senderAddress]
-        );
-        
+
         payable(alignedAggregator).transfer(txCost);
->>>>>>> 453d9b4f
     }
 
     function verifyBatchInclusion(
@@ -311,24 +153,11 @@
         uint256 verificationDataBatchIndex,
         address senderAddress
     ) external view returns (bool) {
-<<<<<<< HEAD
-        // Temporary solution: Add the same condition than `createNewTask` to define a batch identifier.
-        bytes32 batchIdentifierHash;
-        if (
-            block.number < 2_268_375 // TODO set number of blocks
-        ) {
-            batchIdentifierHash = batchMerkleRoot;
-        } else {
-            batchIdentifierHash = keccak256(abi.encodePacked(batchMerkleRoot, msg.sender));
-=======
         bytes32 batchIdentifier;
         if (senderAddress == address(0)) {
             batchIdentifier = batchMerkleRoot;
         } else {
-            batchIdentifier = keccak256(
-                abi.encodePacked(batchMerkleRoot, senderAddress)
-            );
->>>>>>> 453d9b4f
+            batchIdentifier = keccak256(abi.encodePacked(batchMerkleRoot, senderAddress));
         }
 
         if (batchesState[batchIdentifier].taskCreatedBlock == 0) {
@@ -344,17 +173,7 @@
 
         bytes32 hashedLeaf = keccak256(leaf);
 
-<<<<<<< HEAD
-        return Merkle.verifyInclusionKeccak(merkleProof, batchIdentifierHash, hashedLeaf, verificationDataBatchIndex);
-=======
-        return
-            Merkle.verifyInclusionKeccak(
-                merkleProof,
-                batchMerkleRoot,
-                hashedLeaf,
-                verificationDataBatchIndex
-            );
->>>>>>> 453d9b4f
+        return Merkle.verifyInclusionKeccak(merkleProof, batchMerkleRoot, hashedLeaf, verificationDataBatchIndex);
     }
 
     // Old function signature for backwards compatibility
@@ -385,11 +204,7 @@
 
     function withdraw(uint256 amount) external {
         if (batchersBalances[msg.sender] < amount) {
-            revert InsufficientFunds(
-                msg.sender,
-                amount,
-                batchersBalances[msg.sender]
-            );
+            revert InsufficientFunds(msg.sender, amount, batchersBalances[msg.sender]);
         }
 
         batchersBalances[msg.sender] -= amount;
