// SPDX-License-Identifier: UNLICENSED
pragma solidity =0.8.12;

import {ServiceManagerBase, IAVSDirectory} from "eigenlayer-middleware/ServiceManagerBase.sol";
import {BLSSignatureChecker} from "eigenlayer-middleware/BLSSignatureChecker.sol";
import {IRegistryCoordinator} from "eigenlayer-middleware/interfaces/IRegistryCoordinator.sol";
import {IStakeRegistry} from "eigenlayer-middleware/interfaces/IStakeRegistry.sol";
import {Merkle} from "eigenlayer-core/contracts/libraries/Merkle.sol";
import {IRewardsCoordinator} from "eigenlayer-contracts/src/contracts/interfaces/IRewardsCoordinator.sol";
import {AlignedLayerServiceManagerStorage} from "./AlignedLayerServiceManagerStorage.sol";
import {IAlignedLayerServiceManager} from "./IAlignedLayerServiceManager.sol";

/**
 * @title Primary entrypoint for procuring services from Aligned.
 */
contract AlignedLayerServiceManager is
    IAlignedLayerServiceManager,
    ServiceManagerBase,
    BLSSignatureChecker,
    AlignedLayerServiceManagerStorage
{
    uint256 internal constant THRESHOLD_DENOMINATOR = 100;
    uint8 internal constant QUORUM_THRESHOLD_PERCENTAGE = 67;

<<<<<<< HEAD
=======
    // EVENTS
    event NewBatch(
        bytes32 indexed batchMerkleRoot,
        address senderAddress,
        uint32 taskCreatedBlock,
        string batchDataPointer
    );

    event BatchVerified(bytes32 indexed batchMerkleRoot, address senderAddress);
    event BatcherBalanceUpdated(address indexed batcher, uint256 newBalance);

>>>>>>> d694d87d
    constructor(
        IAVSDirectory __avsDirectory,
        IRewardsCoordinator __rewardsCoordinator,
        IRegistryCoordinator __registryCoordinator,
        IStakeRegistry __stakeRegistry
    )
        BLSSignatureChecker(__registryCoordinator)
        ServiceManagerBase(
            __avsDirectory,
            __rewardsCoordinator,
            __registryCoordinator,
            __stakeRegistry
        )
    {
        _disableInitializers();
    }

    // @param _rewardsInitiator The address which is allowed to create AVS rewards submissions.
    function initialize(
        address _initialOwner,
        address _rewardsInitiator
    ) public initializer {
        __ServiceManagerBase_init(_initialOwner, _rewardsInitiator);
    }

    function createNewTask(
        bytes32 batchMerkleRoot,
        string calldata batchDataPointer
    ) external payable {
        bytes32 batchIdentifierHash = keccak256(
            abi.encodePacked(batchMerkleRoot, msg.sender)
        );

        if (batchesState[batchIdentifierHash].taskCreatedBlock != 0) {
            revert BatchAlreadySubmitted(batchIdentifierHash);
        }

        if (msg.value > 0) {
            batchersBalances[msg.sender] += msg.value;
            emit BatcherBalanceUpdated(
                msg.sender,
                batchersBalances[msg.sender]
            );
        }

        if (batchersBalances[msg.sender] <= 0) {
            revert BatcherBalanceIsEmpty(msg.sender);
        }

        BatchState memory batchState;

        batchState.taskCreatedBlock = uint32(block.number);
        batchState.responded = false;

        batchesState[batchIdentifierHash] = batchState;

        emit NewBatch(
            batchMerkleRoot,
            msg.sender,
            uint32(block.number),
            batchDataPointer
        );
    }

    function respondToTask(
        // (batchMerkleRoot,senderAddress) is signed as a way to verify the batch was right
        bytes32 batchMerkleRoot,
        address senderAddress,
        NonSignerStakesAndSignature memory nonSignerStakesAndSignature
    ) external {
        uint256 initialGasLeft = gasleft();

        bytes32 batchIdentifierHash = keccak256(
            abi.encodePacked(batchMerkleRoot, senderAddress)
        );

        /* CHECKING SIGNATURES & WHETHER THRESHOLD IS MET OR NOT */

        // Note: This is a hacky solidity way to see that the element exists
        // Value 0 would mean that the task is in block 0 so this can't happen.
        if (batchesState[batchIdentifierHash].taskCreatedBlock == 0) {
            revert BatchDoesNotExist(batchIdentifierHash);
        }

        // Check task hasn't been responsed yet
        if (batchesState[batchIdentifierHash].responded) {
            revert BatchAlreadyResponded(batchIdentifierHash);
        }

<<<<<<< HEAD
        if (batchersBalances[senderAddress] <= 0) {
            revert BatcherHasNoBalance(senderAddress);
        }
=======
        require(batchersBalances[senderAddress] > 0, "Batcher has no balance");
>>>>>>> d694d87d

        batchesState[batchIdentifierHash].responded = true;

        /* CHECKING SIGNATURES & WHETHER THRESHOLD IS MET OR NOT */
        // check that aggregated BLS signature is valid
        (QuorumStakeTotals memory quorumStakeTotals, ) = checkSignatures(
            batchIdentifierHash,
            batchesState[batchIdentifierHash].taskCreatedBlock,
            nonSignerStakesAndSignature
        );

        // check that signatories own at least a threshold percentage of each quourm
        if (
            quorumStakeTotals.signedStakeForQuorum[0] * THRESHOLD_DENOMINATOR <
            quorumStakeTotals.totalStakeForQuorum[0] *
                QUORUM_THRESHOLD_PERCENTAGE
        ) {
            revert InvalidQuorumThreshold(
                quorumStakeTotals.signedStakeForQuorum[0] *
                    THRESHOLD_DENOMINATOR,
                quorumStakeTotals.totalStakeForQuorum[0] *
                    QUORUM_THRESHOLD_PERCENTAGE
            );
        }

        emit BatchVerified(batchMerkleRoot, senderAddress);

        // Calculate estimation of gas used, check that batcher has sufficient funds
        // and send transaction cost to aggregator.
        uint256 finalGasLeft = gasleft();

        // 70k was measured by trial and error until the aggregator got paid a bit over what it needed
        uint256 txCost = (initialGasLeft - finalGasLeft + 70000) * tx.gasprice;

<<<<<<< HEAD
        if (batchersBalances[senderAddress] < txCost) {
            revert InsufficientFunds(
                senderAddress,
                txCost,
                batchersBalances[senderAddress]
            );
        }
=======
        require(
            batchersBalances[senderAddress] >= txCost,
            "Batcher has not sufficient funds for paying this transaction"
        );
>>>>>>> d694d87d

        batchersBalances[senderAddress] -= txCost;
        emit BatcherBalanceUpdated(
            senderAddress,
            batchersBalances[senderAddress]
        );
        payable(msg.sender).transfer(txCost);
    }

    function verifyBatchInclusion(
        bytes32 proofCommitment,
        bytes32 pubInputCommitment,
        bytes32 provingSystemAuxDataCommitment,
        bytes20 proofGeneratorAddr,
        bytes32 batchMerkleRoot,
        bytes memory merkleProof,
        uint256 verificationDataBatchIndex,
        address senderAddress
    ) external view returns (bool) {
        bytes32 batchIdentifierHash = keccak256(
            abi.encodePacked(batchMerkleRoot, senderAddress)
        );

        if (batchesState[batchIdentifierHash].taskCreatedBlock == 0) {
            return false;
        }

        if (!batchesState[batchIdentifierHash].responded) {
            return false;
        }

        bytes memory leaf = abi.encodePacked(
            proofCommitment,
            pubInputCommitment,
            provingSystemAuxDataCommitment,
            proofGeneratorAddr
        );

        bytes32 hashedLeaf = keccak256(leaf);

        return
            Merkle.verifyInclusionKeccak(
                merkleProof,
                batchIdentifierHash,
                hashedLeaf,
                verificationDataBatchIndex
            );
    }

    function balanceOf(address account) public view returns (uint256) {
        return batchersBalances[account];
    }

    receive() external payable {
        batchersBalances[msg.sender] += msg.value;
        emit BatcherBalanceUpdated(msg.sender, batchersBalances[msg.sender]);
    }

    function checkPublicInput(
        bytes calldata publicInput,
        bytes32 hash
    ) public pure returns (bool) {
        return keccak256(publicInput) == hash;
    }
}<|MERGE_RESOLUTION|>--- conflicted
+++ resolved
@@ -22,20 +22,6 @@
     uint256 internal constant THRESHOLD_DENOMINATOR = 100;
     uint8 internal constant QUORUM_THRESHOLD_PERCENTAGE = 67;
 
-<<<<<<< HEAD
-=======
-    // EVENTS
-    event NewBatch(
-        bytes32 indexed batchMerkleRoot,
-        address senderAddress,
-        uint32 taskCreatedBlock,
-        string batchDataPointer
-    );
-
-    event BatchVerified(bytes32 indexed batchMerkleRoot, address senderAddress);
-    event BatcherBalanceUpdated(address indexed batcher, uint256 newBalance);
-
->>>>>>> d694d87d
     constructor(
         IAVSDirectory __avsDirectory,
         IRewardsCoordinator __rewardsCoordinator,
@@ -125,13 +111,9 @@
             revert BatchAlreadyResponded(batchIdentifierHash);
         }
 
-<<<<<<< HEAD
         if (batchersBalances[senderAddress] <= 0) {
             revert BatcherHasNoBalance(senderAddress);
         }
-=======
-        require(batchersBalances[senderAddress] > 0, "Batcher has no balance");
->>>>>>> d694d87d
 
         batchesState[batchIdentifierHash].responded = true;
 
@@ -166,7 +148,6 @@
         // 70k was measured by trial and error until the aggregator got paid a bit over what it needed
         uint256 txCost = (initialGasLeft - finalGasLeft + 70000) * tx.gasprice;
 
-<<<<<<< HEAD
         if (batchersBalances[senderAddress] < txCost) {
             revert InsufficientFunds(
                 senderAddress,
@@ -174,12 +155,6 @@
                 batchersBalances[senderAddress]
             );
         }
-=======
-        require(
-            batchersBalances[senderAddress] >= txCost,
-            "Batcher has not sufficient funds for paying this transaction"
-        );
->>>>>>> d694d87d
 
         batchersBalances[senderAddress] -= txCost;
         emit BatcherBalanceUpdated(
