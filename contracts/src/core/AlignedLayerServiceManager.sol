--- conflicted
+++ resolved
@@ -30,13 +30,9 @@
         bytes pubInput;
         bytes verificationKey;
         uint32 taskCreatedBlock;
-<<<<<<< HEAD
-        uint8 quorumThresholdPercentage;
-        uint256 fee;
-=======
         bytes quorumNumbers;
         bytes quorumThresholdPercentages;
->>>>>>> be218251
+        uint256 fee;
     }
 
     // Task Response
@@ -56,7 +52,7 @@
     mapping(uint32 => bytes32) public taskResponses;
 
     // Map of task index to fee
-    mapping(uint64 => uint256) public taskFees;
+    mapping(uint32 => uint256) public taskFees;
 
     constructor(
         IAVSDirectory __avsDirectory,
@@ -100,17 +96,11 @@
         bytes calldata pubInput,
         // This parameter is only mandatory for KZG based proving systems
         bytes calldata verificationKey,
-<<<<<<< HEAD
-        uint8 quorumThresholdPercentage
+        bytes calldata quorumNumbers,
+        bytes calldata quorumThresholdPercentages
     ) external payable {
         require(msg.value > 0, "fee must be greater than 0");
 
-        // create a new task struct
-=======
-        bytes calldata quorumNumbers,
-        bytes calldata quorumThresholdPercentages
-    ) external {
->>>>>>> be218251
         Task memory newTask;
 
         newTask.provingSystemId = provingSystemId;
@@ -118,19 +108,16 @@
         newTask.pubInput = pubInput;
         newTask.verificationKey = verificationKey;
         newTask.taskCreatedBlock = uint32(block.number);
-<<<<<<< HEAD
-        newTask.quorumThresholdPercentage = quorumThresholdPercentage;
-        newTask.fee = msg.value;
-
-        // store the fee
-        taskFees[latestTaskNum] = msg.value;
-=======
         newTask.quorumNumbers = quorumNumbers;
         newTask.quorumThresholdPercentages = quorumThresholdPercentages;
+        newTask.fee = msg.value;
+
         taskHashes[latestTaskIndexPlusOne] = keccak256(abi.encode(newTask));
 
+        // store the fee
+        taskFees[latestTaskIndexPlusOne] = msg.value;
+
         emit NewTaskCreated(latestTaskIndexPlusOne, newTask);
->>>>>>> be218251
 
         latestTaskIndexPlusOne = latestTaskIndexPlusOne + 1;
     }
@@ -140,12 +127,6 @@
         TaskResponse calldata taskResponse,
         NonSignerStakesAndSignature memory nonSignerStakesAndSignature // TODO: aggregated signature field
     ) external {
-<<<<<<< HEAD
-        // TODO: actually do something with the aggregated signature
-        emit TaskResponded(taskIndex, TaskResponse(taskIndex, proofIsCorrect));
-
-        payable(aggregator).transfer(taskFees[taskIndex]);
-=======
         //make sure that the quorumNumbers and signedStakeForQuorums are of the same length
 
         /*
@@ -209,10 +190,12 @@
         }
         */
 
+        payable(aggregator).transfer(taskFees[taskResponse.taskIndex]);
+
+
         emit TaskResponded(
             taskResponse.taskIndex,
             TaskResponse(taskResponse.taskIndex, taskResponse.proofIsCorrect)
         );
->>>>>>> be218251
     }
 }