--- conflicted
+++ resolved
@@ -36,18 +36,11 @@
     --sig "run(address _targetContract)"
 
 # Deploy Batcher Payments Contract
-<<<<<<< HEAD
-forge script script/deploy/BatcherPaymentServiceDeployer.s.sol \
-=======
 forge_output=$(forge script script/deploy/BatcherPaymentServiceDeployer.s.sol \
->>>>>>> aef7f8a4
     ./script/deploy/config/devnet/batcher-payment-service.devnet.config.json \
     --rpc-url "http://localhost:8545" \
     --private-key "0xac0974bec39a17e36ba4a6b4d238ff944bacb478cbed5efcae784d7bf4f2ff80" \
     --broadcast \
-<<<<<<< HEAD
-    --sig "run(string batcherConfigPath)"
-=======
     --sig "run(string batcherConfigPath)")
 
 # Extract the batcher payment service values from the output
@@ -68,7 +61,6 @@
 rm -f "script/output/devnet/alignedlayer_deployment_output.temp.temp.json"
 
 
->>>>>>> aef7f8a4
 
 # Kill the anvil process to save state
 pkill anvil