#!/bin/bash

echo "Starting local execution"

echo "Starting anvil"
make anvil_start > /dev/null 2>&1 & 
export ANVIL_PID=$!

sleep 1

echo "Starting Aggregator"
make aggregator_start > /dev/null 2>&1 & 

export AGGREGATOR_PID=$!

sleep 3

<<<<<<< HEAD
echo "Registering Operator"
=======
echo "Registering and Starting Operator"
>>>>>>> b8a3710e
make operator_register_and_start > /dev/null 2>&1 &

export OPERATOR_PID=$!

sleep 2

echo "Starting Batcher"
make batcher_start & #> /dev/null 2>&1 &
export BATCHER_PID=$!

sleep 50

<<<<<<< HEAD
echo "Sending 15 tasks to Batcher"
make batcher_send_sp1_task
make batcher_send_sp1_task
make batcher_send_sp1_task
make batcher_send_sp1_task
make batcher_send_sp1_task
make batcher_send_groth16_task
make batcher_send_groth16_task
make batcher_send_groth16_task
make batcher_send_groth16_task
make batcher_send_groth16_task
make batcher_send_sp1_task
make batcher_send_groth16_task
make batcher_send_sp1_task
make batcher_send_groth16_task
make batcher_send_sp1_task
=======
make batcher_send_burst_groth16
>>>>>>> b8a3710e

echo "Ready"
read  -n 1 -p "Press anything to stop execution of Anvil, Aggregator, Operator and Batcher" wait
echo "Stopping execution"

echo "Stopping Operator"
kill ${OPERATOR_PID}

echo "Stopping Aggregator"
kill ${AGGREGATOR_PID}

echo "Stopping Anvil"
kill ${ANVIL_PID}

echo "Stopping Batcher"
kill ${BATCHER_PID}

exit 0<|MERGE_RESOLUTION|>--- conflicted
+++ resolved
@@ -15,11 +15,7 @@
 
 sleep 3
 
-<<<<<<< HEAD
-echo "Registering Operator"
-=======
 echo "Registering and Starting Operator"
->>>>>>> b8a3710e
 make operator_register_and_start > /dev/null 2>&1 &
 
 export OPERATOR_PID=$!
@@ -32,26 +28,7 @@
 
 sleep 50
 
-<<<<<<< HEAD
-echo "Sending 15 tasks to Batcher"
-make batcher_send_sp1_task
-make batcher_send_sp1_task
-make batcher_send_sp1_task
-make batcher_send_sp1_task
-make batcher_send_sp1_task
-make batcher_send_groth16_task
-make batcher_send_groth16_task
-make batcher_send_groth16_task
-make batcher_send_groth16_task
-make batcher_send_groth16_task
-make batcher_send_sp1_task
-make batcher_send_groth16_task
-make batcher_send_sp1_task
-make batcher_send_groth16_task
-make batcher_send_sp1_task
-=======
 make batcher_send_burst_groth16
->>>>>>> b8a3710e
 
 echo "Ready"
 read  -n 1 -p "Press anything to stop execution of Anvil, Aggregator, Operator and Batcher" wait
