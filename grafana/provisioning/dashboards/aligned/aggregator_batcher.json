{
  "annotations": {
    "list": [
      {
        "builtIn": 1,
        "datasource": {
          "type": "grafana",
          "uid": "-- Grafana --"
        },
        "enable": true,
        "hide": true,
        "iconColor": "rgba(0, 211, 255, 1)",
        "name": "Annotations & Alerts",
        "type": "dashboard"
      }
    ]
  },
  "editable": true,
  "fiscalYearStartMonth": 0,
  "graphTooltip": 0,
  "id": 4,
  "links": [],
  "liveNow": false,
  "panels": [
    {
      "datasource": {
        "type": "prometheus",
        "uid": "prometheus"
      },
      "gridPos": {
        "h": 2,
        "w": 15,
        "x": 0,
        "y": 0
      },
      "id": 34,
      "options": {
        "code": {
          "language": "plaintext",
          "showLineNumbers": false,
          "showMiniMap": false
        },
        "content": "<h1 style=\"background-color: #00A86B; color: white; padding: 10px; border-radius: 0px; text-align: center;\">\n  ETHEREUM\n</h1>",
        "mode": "html"
      },
      "pluginVersion": "10.1.10",
      "transparent": true,
      "type": "text"
    },
    {
      "datasource": {
        "type": "prometheus",
        "uid": "prometheus"
      },
      "gridPos": {
        "h": 2,
        "w": 8,
        "x": 16,
        "y": 0
      },
      "id": 35,
      "options": {
        "code": {
          "language": "plaintext",
          "showLineNumbers": false,
          "showMiniMap": false
        },
        "content": "<h1 style=\"background-color: #00A86B; color: white; padding: 10px; border-radius: 0px; text-align: center;\">\n  HISTORIC DATA\n</h1>",
        "mode": "html"
      },
      "pluginVersion": "10.1.10",
      "transparent": true,
      "type": "text"
    },
    {
      "datasource": {
        "default": true,
        "type": "prometheus",
        "uid": "prometheus"
      },
      "description": "Ethereum Gas Price in GWEI",
      "fieldConfig": {
        "defaults": {
          "color": {
            "fixedColor": "green",
            "mode": "fixed"
          },
          "mappings": [],
          "thresholds": {
            "mode": "absolute",
            "steps": [
              {
                "color": "green",
                "value": null
              },
              {
                "color": "red",
                "value": 80
              }
            ]
          },
          "unit": "GWEI"
        },
        "overrides": []
      },
      "gridPos": {
        "h": 6,
        "w": 4,
        "x": 0,
        "y": 2
      },
      "id": 32,
      "options": {
        "colorMode": "value",
        "graphMode": "none",
        "justifyMode": "auto",
        "orientation": "auto",
        "percentChangeColorMode": "inverted",
        "reduceOptions": {
          "calcs": [
            "lastNotNull"
          ],
          "fields": "",
          "values": false
        },
        "showPercentChange": false,
        "textMode": "auto",
        "wideLayout": true
      },
      "pluginVersion": "10.1.10",
      "targets": [
        {
          "datasource": {
            "type": "prometheus",
            "uid": "prometheus"
          },
          "disableTextWrap": false,
          "editorMode": "code",
          "exemplar": false,
          "expr": "gas_price{job=\"aligned-tracker\"} * 10^-9",
          "format": "time_series",
          "fullMetaSearch": false,
          "includeNullMetadata": true,
          "instant": false,
          "legendFormat": "__auto",
          "range": true,
          "refId": "A",
          "useBackend": false
        }
      ],
      "title": "Ethereum Gas Price [GWEI]",
      "type": "stat"
    },
    {
      "datasource": {
        "type": "prometheus",
        "uid": "prometheus"
      },
      "description": "Ethereum Gas Price evolution in GWEI",
      "fieldConfig": {
        "defaults": {
          "color": {
            "fixedColor": "green",
            "mode": "fixed"
          },
          "custom": {
            "axisCenteredZero": false,
            "axisColorMode": "text",
            "axisLabel": "",
            "axisPlacement": "auto",
            "axisSoftMin": 2,
            "barAlignment": 0,
            "drawStyle": "line",
            "fillOpacity": 0,
            "gradientMode": "none",
            "hideFrom": {
              "legend": false,
              "tooltip": false,
              "viz": false
            },
            "insertNulls": false,
            "lineInterpolation": "linear",
            "lineWidth": 1,
            "pointSize": 5,
            "scaleDistribution": {
              "type": "linear"
            },
            "showPoints": "auto",
            "spanNulls": true,
            "stacking": {
              "group": "A",
              "mode": "none"
            },
            "thresholdsStyle": {
              "mode": "off"
            }
          },
          "mappings": [],
          "thresholds": {
            "mode": "absolute",
            "steps": [
              {
                "color": "green",
                "value": null
              }
            ]
          },
          "unit": "GWEI"
        },
        "overrides": []
      },
      "gridPos": {
        "h": 6,
        "w": 11,
        "x": 4,
        "y": 2
      },
      "id": 31,
      "options": {
        "legend": {
          "calcs": [
            "lastNotNull",
            "max"
          ],
          "displayMode": "list",
          "placement": "bottom",
          "showLegend": true
        },
        "tooltip": {
          "mode": "single",
          "sort": "none"
        }
      },
      "pluginVersion": "11.2.2+security-01",
      "targets": [
        {
          "datasource": {
            "type": "prometheus",
            "uid": "prometheus"
          },
          "disableTextWrap": false,
          "editorMode": "code",
          "exemplar": false,
          "expr": "round(gas_price{job=\"aligned-tracker\"} * 10^-9 != 0, 0.00001)",
          "format": "time_series",
          "fullMetaSearch": false,
          "includeNullMetadata": true,
          "instant": false,
          "legendFormat": ".",
          "range": true,
          "refId": "A",
          "useBackend": false
        }
      ],
      "title": "Ethereum Gas Price [GWEI]",
      "type": "timeseries"
    },
    {
      "datasource": {
        "type": "prometheus",
        "uid": "prometheus"
      },
      "fieldConfig": {
        "defaults": {
          "color": {
            "mode": "thresholds"
          },
          "mappings": [],
          "thresholds": {
            "mode": "absolute",
            "steps": [
              {
                "color": "green",
                "value": null
              }
            ]
          }
        },
        "overrides": []
      },
      "gridPos": {
        "h": 6,
        "w": 4,
        "x": 16,
        "y": 2
      },
      "id": 12,
      "options": {
        "colorMode": "value",
        "graphMode": "none",
        "justifyMode": "auto",
        "orientation": "auto",
        "percentChangeColorMode": "standard",
        "reduceOptions": {
          "calcs": [
            "lastNotNull"
          ],
          "fields": "",
          "values": false
        },
        "showPercentChange": false,
        "textMode": "auto",
        "wideLayout": true
      },
      "pluginVersion": "10.1.10",
      "targets": [
        {
          "datasource": {
            "type": "prometheus",
            "uid": "prometheus"
          },
          "disableTextWrap": false,
          "editorMode": "code",
          "expr": "floor(increase(received_proofs_count{job=\"aligned-batcher\"}[10y]))",
          "fullMetaSearch": false,
          "includeNullMetadata": true,
          "instant": false,
          "legendFormat": "__auto",
          "range": true,
          "refId": "A",
          "useBackend": false
        }
      ],
      "title": "Total Proofs Received",
      "type": "stat"
    },
    {
      "datasource": {
        "type": "prometheus",
        "uid": "prometheus"
      },
      "fieldConfig": {
        "defaults": {
          "color": {
            "mode": "thresholds"
          },
          "mappings": [],
          "thresholds": {
            "mode": "absolute",
            "steps": [
              {
                "color": "green",
                "value": null
              },
              {
                "color": "dark-red",
                "value": 0
              },
              {
                "color": "green",
                "value": 1
              }
            ]
          }
        },
        "overrides": []
      },
      "gridPos": {
        "h": 6,
        "w": 4,
        "x": 20,
        "y": 2
      },
      "id": 41,
      "options": {
        "colorMode": "value",
        "graphMode": "none",
        "justifyMode": "auto",
        "orientation": "auto",
        "percentChangeColorMode": "standard",
        "reduceOptions": {
          "calcs": [
            "lastNotNull"
          ],
          "fields": "",
          "values": false
        },
        "showPercentChange": false,
        "textMode": "auto",
        "wideLayout": true
      },
      "pluginVersion": "10.1.10",
      "targets": [
        {
          "datasource": {
            "type": "prometheus",
            "uid": "prometheus"
          },
          "disableTextWrap": false,
          "editorMode": "code",
          "expr": "floor(increase(sent_batches_count{job=\"aligned-batcher\"}[10y]))",
          "fullMetaSearch": false,
          "includeNullMetadata": true,
          "instant": false,
          "legendFormat": "__auto",
          "range": true,
          "refId": "A",
          "useBackend": false
        }
      ],
      "title": "Batches Sent",
      "type": "stat"
    },
    {
      "datasource": {
        "default": true,
        "type": "prometheus",
        "uid": "prometheus"
      },
      "fieldConfig": {
        "defaults": {
          "color": {
            "mode": "thresholds"
          },
          "mappings": [],
          "thresholds": {
            "mode": "absolute",
            "steps": [
              {
                "color": "green",
                "value": null
              }
            ]
          },
          "unit": "GWEI"
        },
        "overrides": []
      },
      "gridPos": {
        "h": 6,
        "w": 4,
        "x": 0,
        "y": 8
      },
      "id": 33,
      "options": {
        "colorMode": "value",
        "graphMode": "none",
        "justifyMode": "auto",
        "orientation": "auto",
        "percentChangeColorMode": "standard",
        "reduceOptions": {
          "calcs": [
            "lastNotNull"
          ],
          "fields": "",
          "values": false
        },
        "showPercentChange": false,
        "textMode": "auto",
        "wideLayout": true
      },
      "pluginVersion": "10.1.10",
      "targets": [
        {
          "datasource": {
            "type": "prometheus",
            "uid": "prometheus"
          },
          "disableTextWrap": false,
          "editorMode": "code",
          "expr": "gas_price_used_on_latest_batch{job=\"aligned-batcher\"} * 10^-9",
          "fullMetaSearch": false,
          "includeNullMetadata": true,
          "instant": false,
          "legendFormat": "__auto",
          "range": true,
          "refId": "A",
          "useBackend": false
        }
      ],
      "title": "Gas Price on Latest Batch Sent [GWEI]",
      "type": "stat"
    },
    {
      "datasource": {
        "type": "prometheus",
        "uid": "prometheus"
      },
      "fieldConfig": {
        "defaults": {
          "color": {
            "mode": "palette-classic"
          },
          "custom": {
            "axisCenteredZero": false,
            "axisColorMode": "text",
            "axisLabel": "",
            "axisPlacement": "auto",
            "barAlignment": 0,
            "drawStyle": "line",
            "fillOpacity": 0,
            "gradientMode": "none",
            "hideFrom": {
              "legend": false,
              "tooltip": false,
              "viz": false
            },
            "insertNulls": false,
            "lineInterpolation": "linear",
            "lineStyle": {
              "fill": "solid"
            },
            "lineWidth": 1,
            "pointSize": 5,
            "scaleDistribution": {
              "type": "linear"
            },
            "showPoints": "auto",
            "spanNulls": true,
            "stacking": {
              "group": "A",
              "mode": "none"
            },
            "thresholdsStyle": {
              "mode": "off"
            }
          },
          "mappings": [],
          "thresholds": {
            "mode": "absolute",
            "steps": [
              {
                "color": "green",
                "value": null
              }
            ]
          },
          "unit": "GWEI"
        },
        "overrides": []
      },
      "gridPos": {
        "h": 6,
        "w": 11,
        "x": 4,
        "y": 8
      },
      "id": 29,
      "options": {
        "legend": {
          "calcs": [
            "lastNotNull",
            "max"
          ],
          "displayMode": "list",
          "placement": "bottom",
          "showLegend": true
        },
        "tooltip": {
          "mode": "single",
          "sort": "none"
        }
      },
      "targets": [
        {
          "datasource": {
            "type": "prometheus",
            "uid": "prometheus"
          },
          "disableTextWrap": false,
          "editorMode": "code",
          "exemplar": false,
          "expr": "round(gas_price_used_on_latest_batch{job=\"aligned-batcher\"} * 10^-9 != 0, 0.00001)",
          "fullMetaSearch": false,
          "includeNullMetadata": true,
          "instant": false,
          "interval": "",
          "legendFormat": "{{job}}",
          "range": true,
          "refId": "A",
          "useBackend": false
        }
      ],
      "title": "Gas Price on Latest Batch Sent [GWEI]",
      "type": "timeseries"
    },
    {
      "datasource": {
        "type": "prometheus",
        "uid": "prometheus"
      },
      "description": "",
      "fieldConfig": {
        "defaults": {
          "color": {
            "mode": "thresholds"
          },
          "mappings": [],
          "thresholds": {
            "mode": "absolute",
            "steps": [
              {
                "color": "green",
                "value": null
              }
            ]
          }
        },
        "overrides": []
      },
      "gridPos": {
        "h": 6,
        "w": 4,
        "x": 16,
        "y": 8
      },
      "id": 8,
      "options": {
        "colorMode": "value",
        "graphMode": "none",
        "justifyMode": "auto",
        "orientation": "auto",
        "percentChangeColorMode": "standard",
        "reduceOptions": {
          "calcs": [
            "lastNotNull"
          ],
          "fields": "",
          "values": false
        },
        "showPercentChange": false,
        "textMode": "auto",
        "wideLayout": true
      },
      "pluginVersion": "10.1.10",
      "targets": [
        {
          "datasource": {
            "type": "prometheus",
            "uid": "prometheus"
          },
          "disableTextWrap": false,
          "editorMode": "code",
          "expr": "floor(increase(aligned_aggregator_received_tasks_count{bot=\"aggregator\"}[10y]))",
          "fullMetaSearch": false,
          "includeNullMetadata": true,
          "instant": false,
          "legendFormat": "__auto",
          "range": true,
          "refId": "A",
          "useBackend": false
        }
      ],
      "title": "Total Tasks Received",
      "type": "stat"
    },
    {
      "datasource": {
        "type": "prometheus",
        "uid": "prometheus"
      },
      "fieldConfig": {
        "defaults": {
          "color": {
            "mode": "thresholds"
          },
          "mappings": [],
          "thresholds": {
            "mode": "absolute",
            "steps": [
              {
                "color": "green",
                "value": null
              }
            ]
          }
        },
        "overrides": []
      },
      "gridPos": {
        "h": 6,
        "w": 4,
        "x": 20,
        "y": 8
      },
      "id": 2,
      "options": {
        "colorMode": "value",
        "graphMode": "none",
        "justifyMode": "auto",
        "orientation": "auto",
        "percentChangeColorMode": "standard",
        "reduceOptions": {
          "calcs": [
            "lastNotNull"
          ],
          "fields": "",
          "values": false
        },
        "showPercentChange": false,
        "textMode": "auto",
        "wideLayout": true
      },
      "pluginVersion": "10.1.10",
      "targets": [
        {
          "datasource": {
            "type": "prometheus",
            "uid": "prometheus"
          },
          "disableTextWrap": false,
          "editorMode": "code",
          "exemplar": false,
          "expr": "floor(increase(aligned_aggregated_responses_count{bot=\"aggregator\"}[10y]))",
          "format": "table",
          "fullMetaSearch": false,
          "includeNullMetadata": true,
          "instant": false,
          "interval": "",
          "legendFormat": "__auto",
          "range": true,
          "refId": "A",
          "useBackend": false
        }
      ],
      "title": "Total Tasks Verified",
      "type": "stat"
    },
    {
      "datasource": {
        "type": "prometheus",
        "uid": "prometheus"
      },
      "description": "Accumulated gas cost in ETH the Aggregator paid when sending RespondToTask transactions.",
      "fieldConfig": {
        "defaults": {
          "color": {
            "mode": "thresholds"
          },
          "mappings": [],
          "thresholds": {
            "mode": "absolute",
            "steps": [
              {
                "color": "green",
                "value": null
              }
            ]
          },
          "unit": "ETH"
        },
        "overrides": []
      },
      "gridPos": {
        "h": 3,
        "w": 7,
        "x": 8,
        "y": 14
      },
      "id": 48,
      "options": {
        "colorMode": "value",
        "graphMode": "none",
        "justifyMode": "auto",
        "orientation": "auto",
        "percentChangeColorMode": "standard",
        "reduceOptions": {
          "calcs": [
            "lastNotNull"
          ],
          "fields": "",
          "values": false
        },
        "showPercentChange": false,
        "textMode": "auto",
        "wideLayout": true
      },
      "pluginVersion": "10.1.10",
      "targets": [
        {
          "datasource": {
            "type": "prometheus",
            "uid": "prometheus"
          },
          "disableTextWrap": false,
          "editorMode": "code",
          "expr": "increase(aligned_aggregator_gas_cost_paid_total_count{bot=\"aggregator\"}[$__range])",
          "fullMetaSearch": false,
          "includeNullMetadata": true,
          "instant": false,
          "legendFormat": "__auto",
          "range": true,
          "refId": "A",
          "useBackend": false
        }
      ],
      "title": "Accumulated Aggregator Gas Cost Paid [ETH]",
      "type": "stat"
    },
    {
      "datasource": {
        "type": "prometheus",
        "uid": "prometheus"
      },
      "description": "Accumulated gas cost in ETH the Aggregator paid when sending RespondToTask transactions.",
      "fieldConfig": {
        "defaults": {
          "color": {
            "mode": "thresholds"
          },
          "mappings": [],
          "thresholds": {
            "mode": "absolute",
            "steps": [
              {
                "color": "green",
                "value": null
              }
            ]
          },
          "unit": "ETH"
        },
        "overrides": []
      },
      "gridPos": {
        "h": 3,
        "w": 7,
        "x": 16,
        "y": 14
      },
      "id": 49,
      "options": {
        "colorMode": "value",
        "graphMode": "none",
        "justifyMode": "auto",
        "orientation": "auto",
        "percentChangeColorMode": "standard",
        "reduceOptions": {
          "calcs": [
            "lastNotNull"
          ],
          "fields": "",
          "values": false
        },
        "showPercentChange": false,
        "textMode": "auto",
        "wideLayout": true
      },
      "pluginVersion": "10.1.10",
      "targets": [
        {
          "datasource": {
            "type": "prometheus",
            "uid": "prometheus"
          },
          "disableTextWrap": false,
          "editorMode": "code",
          "expr": "increase(aligned_aggregator_gas_cost_paid_total_count{bot=\"aggregator\"}[10y])",
          "fullMetaSearch": false,
          "includeNullMetadata": true,
          "instant": false,
          "legendFormat": "__auto",
          "range": true,
          "refId": "A",
          "useBackend": false
        }
      ],
      "title": "Historical - Accumulated Aggregator Gas Cost Paid [ETH]",
      "type": "stat"
    },
    {
      "datasource": {
        "type": "prometheus",
        "uid": "prometheus"
      },
      "description": "Accumulated gas cost the aggregator paid for the batcher when the tx cost was higher than the respondToTaskFeeLimit.",
      "fieldConfig": {
        "defaults": {
          "color": {
            "mode": "thresholds"
          },
          "mappings": [],
          "thresholds": {
            "mode": "absolute",
            "steps": [
              {
                "color": "green",
                "value": null
              }
            ]
          },
          "unit": "ETH"
        },
        "overrides": []
      },
      "gridPos": {
        "h": 3,
        "w": 7,
        "x": 8,
        "y": 17
      },
      "id": 30,
      "options": {
        "colorMode": "value",
        "graphMode": "none",
        "justifyMode": "auto",
        "orientation": "auto",
        "percentChangeColorMode": "standard",
        "reduceOptions": {
          "calcs": [
            "lastNotNull"
          ],
          "fields": "",
          "values": false
        },
        "showPercentChange": false,
        "textMode": "auto",
        "wideLayout": true
      },
      "pluginVersion": "10.1.10",
      "targets": [
        {
          "datasource": {
            "type": "prometheus",
            "uid": "prometheus"
          },
          "disableTextWrap": false,
          "editorMode": "code",
          "expr": "increase(aligned_aggregator_gas_cost_paid_for_batcher_sum{bot=\"aggregator\"}[$__range])",
          "fullMetaSearch": false,
          "includeNullMetadata": true,
          "instant": false,
          "legendFormat": "__auto",
          "range": true,
          "refId": "A",
          "useBackend": false
        }
      ],
      "title": "Accumulated Aggregator Extra Cost Paid [ETH]",
      "type": "stat"
    },
    {
      "datasource": {
        "type": "prometheus",
        "uid": "prometheus"
      },
      "description": "Accumulated gas cost the aggregator paid for the batcher when the tx cost was higher than the respondToTaskFeeLimit.",
      "fieldConfig": {
        "defaults": {
          "color": {
            "mode": "thresholds"
          },
          "mappings": [],
          "thresholds": {
            "mode": "absolute",
            "steps": [
              {
                "color": "green",
                "value": null
              }
            ]
          },
          "unit": "ETH"
        },
        "overrides": []
      },
      "gridPos": {
        "h": 3,
        "w": 7,
        "x": 16,
        "y": 17
      },
      "id": 50,
      "options": {
        "colorMode": "value",
        "graphMode": "none",
        "justifyMode": "auto",
        "orientation": "auto",
        "percentChangeColorMode": "standard",
        "reduceOptions": {
          "calcs": [
            "lastNotNull"
          ],
          "fields": "",
          "values": false
        },
        "showPercentChange": false,
        "textMode": "auto",
        "wideLayout": true
      },
      "pluginVersion": "10.1.10",
      "targets": [
        {
          "datasource": {
            "type": "prometheus",
            "uid": "prometheus"
          },
          "disableTextWrap": false,
          "editorMode": "code",
          "expr": "increase(aligned_aggregator_gas_cost_paid_for_batcher_sum{bot=\"aggregator\"}[10y])",
          "fullMetaSearch": false,
          "includeNullMetadata": true,
          "instant": false,
          "legendFormat": "__auto",
          "range": true,
          "refId": "A",
          "useBackend": false
        }
      ],
      "title": "Historical - Accumulated Aggregator Extra Cost Paid [ETH]",
      "type": "stat"
    },
    {
      "datasource": {
        "type": "prometheus",
        "uid": "prometheus"
      },
      "description": "Number of times the aggregator paid for the batcher when the tx cost was higher than the respondToTaskFeeLimit",
      "fieldConfig": {
        "defaults": {
          "color": {
            "mode": "thresholds"
          },
          "mappings": [],
          "thresholds": {
            "mode": "absolute",
            "steps": [
              {
                "color": "green",
                "value": null
              }
            ]
          }
        },
        "overrides": []
      },
      "gridPos": {
        "h": 3,
        "w": 7,
        "x": 8,
        "y": 20
      },
      "id": 26,
      "options": {
        "colorMode": "value",
        "graphMode": "none",
        "justifyMode": "auto",
        "orientation": "auto",
        "percentChangeColorMode": "standard",
        "reduceOptions": {
          "calcs": [
            "lastNotNull"
          ],
          "fields": "",
          "values": false
        },
        "showPercentChange": false,
        "textMode": "auto",
        "wideLayout": true
      },
      "pluginVersion": "10.1.10",
      "targets": [
        {
          "datasource": {
            "type": "prometheus",
            "uid": "prometheus"
          },
          "disableTextWrap": false,
          "editorMode": "code",
          "expr": "floor(increase(aligned_aggregator_num_times_paid_for_batcher_count{bot=\"aggregator\"}[$__range]))",
          "fullMetaSearch": false,
          "includeNullMetadata": true,
          "instant": false,
          "legendFormat": "__auto",
          "range": true,
          "refId": "A",
          "useBackend": false
        }
      ],
      "title": "# Times Aggregator Paid Extra Cost",
      "type": "stat"
    },
    {
      "datasource": {
        "type": "prometheus",
        "uid": "prometheus"
      },
      "description": "Number of times the aggregator paid for the batcher when the tx cost was higher than the respondToTaskFeeLimit",
      "fieldConfig": {
        "defaults": {
          "color": {
            "mode": "thresholds"
          },
          "mappings": [],
          "thresholds": {
            "mode": "absolute",
            "steps": [
              {
                "color": "green",
                "value": null
              }
            ]
          }
        },
        "overrides": []
      },
      "gridPos": {
        "h": 3,
        "w": 7,
        "x": 16,
        "y": 20
      },
      "id": 51,
      "options": {
        "colorMode": "value",
        "graphMode": "none",
        "justifyMode": "auto",
        "orientation": "auto",
        "percentChangeColorMode": "standard",
        "reduceOptions": {
          "calcs": [
            "lastNotNull"
          ],
          "fields": "",
          "values": false
        },
        "showPercentChange": false,
        "textMode": "auto",
        "wideLayout": true
      },
      "pluginVersion": "10.1.10",
      "targets": [
        {
          "datasource": {
            "type": "prometheus",
            "uid": "prometheus"
          },
          "disableTextWrap": false,
          "editorMode": "code",
          "expr": "floor(increase(aligned_aggregator_num_times_paid_for_batcher_count{bot=\"aggregator\"}[10y]))",
          "fullMetaSearch": false,
          "includeNullMetadata": true,
          "instant": false,
          "legendFormat": "__auto",
          "range": true,
          "refId": "A",
          "useBackend": false
        }
      ],
      "title": "Historical - # Times Aggregator Paid Extra Cost",
      "type": "stat"
    },
    {
      "datasource": {
        "type": "prometheus",
        "uid": "prometheus"
      },
      "gridPos": {
        "h": 2,
        "w": 24,
        "x": 0,
        "y": 23
      },
      "id": 38,
      "options": {
        "code": {
          "language": "plaintext",
          "showLineNumbers": false,
          "showMiniMap": false
        },
        "content": "<h1 style=\"background-color: #00A86B; color: white; padding: 10px; border-radius: 0px; text-align: center;\">\n  SYSTEM STATUS\n</h1>",
        "mode": "html"
      },
      "pluginVersion": "10.1.10",
      "transparent": true,
      "type": "text"
    },
    {
      "datasource": {
        "type": "prometheus",
        "uid": "prometheus"
      },
      "fieldConfig": {
        "defaults": {
          "color": {
            "mode": "thresholds"
          },
          "mappings": [],
          "thresholds": {
            "mode": "absolute",
            "steps": [
              {
                "color": "green",
                "value": null
              },
              {
                "color": "red",
                "value": 256
              }
            ]
          }
        },
        "overrides": []
      },
      "gridPos": {
        "h": 5,
        "w": 3,
        "x": 7,
        "y": 25
      },
      "id": 17,
      "options": {
        "minVizHeight": 75,
        "minVizWidth": 75,
        "orientation": "auto",
        "reduceOptions": {
          "calcs": [
            "lastNotNull"
          ],
          "fields": "",
          "values": false
        },
        "showThresholdLabels": false,
        "showThresholdMarkers": true,
        "sizing": "auto"
      },
      "pluginVersion": "10.1.10",
      "targets": [
        {
          "datasource": {
            "type": "prometheus",
            "uid": "prometheus"
          },
          "disableTextWrap": false,
          "editorMode": "code",
          "expr": "open_connections_count{job=\"aligned-batcher\"}",
          "fullMetaSearch": false,
          "includeNullMetadata": true,
          "instant": false,
          "legendFormat": "__auto",
          "range": true,
          "refId": "A",
          "useBackend": false
        }
      ],
      "title": "Batcher Open Connections",
      "type": "gauge"
    },
    {
      "datasource": {
        "type": "prometheus",
        "uid": "prometheus"
      },
      "fieldConfig": {
        "defaults": {
          "color": {
            "mode": "thresholds"
          },
          "mappings": [],
          "thresholds": {
            "mode": "absolute",
            "steps": [
              {
                "color": "dark-red",
                "value": null
              },
              {
                "color": "green",
                "value": 0
              },
              {
                "color": "yellow",
                "value": 1
              },
              {
                "color": "dark-red",
                "value": 2
              }
            ]
          }
        },
        "overrides": []
      },
      "gridPos": {
        "h": 5,
        "w": 3,
        "x": 10,
        "y": 25
      },
      "id": 9,
      "options": {
        "colorMode": "value",
        "graphMode": "none",
        "justifyMode": "auto",
        "orientation": "auto",
        "percentChangeColorMode": "standard",
        "reduceOptions": {
          "calcs": [
            "lastNotNull"
          ],
          "fields": "",
          "values": false
        },
        "showPercentChange": false,
        "textMode": "auto",
        "wideLayout": true
      },
      "pluginVersion": "10.1.10",
      "targets": [
        {
          "datasource": {
            "type": "prometheus",
            "uid": "prometheus"
          },
          "disableTextWrap": false,
          "editorMode": "code",
          "exemplar": false,
          "expr": "floor(increase(aligned_aggregator_received_tasks_count{job=\"aligned-aggregator\"}[$__range]))",
          "fullMetaSearch": false,
          "hide": true,
          "includeNullMetadata": true,
          "instant": false,
          "interval": "",
          "legendFormat": "{{label_name}}",
          "range": true,
          "refId": "A",
          "useBackend": false
        },
        {
          "datasource": {
            "type": "prometheus",
            "uid": "prometheus"
          },
          "disableTextWrap": false,
          "editorMode": "code",
          "expr": "floor(increase(aligned_aggregated_responses_count{job=\"aligned-aggregator\"}[$__range]))",
          "fullMetaSearch": false,
          "hide": true,
          "includeNullMetadata": true,
          "instant": false,
          "legendFormat": "__auto",
          "range": true,
          "refId": "B",
          "useBackend": false
        },
        {
          "datasource": {
            "name": "Expression",
            "type": "__expr__",
            "uid": "__expr__"
          },
          "expression": "$A - $B",
          "hide": false,
          "reducer": "last",
          "refId": "C",
          "type": "math"
        }
      ],
      "title": "Tasks Not Verified",
      "transformations": [
        {
          "id": "filterByValue",
          "options": {
            "filters": [
              {
                "config": {
                  "id": "lower",
                  "options": {
                    "value": 0
                  }
                },
                "fieldName": "C {bot=\"aggregator\", instance=\"host.docker.internal:9091\", job=\"aligned-aggregator\"}"
              }
            ],
            "match": "any",
            "type": "exclude"
          }
        }
      ],
      "type": "stat"
    },
    {
      "datasource": {
        "type": "prometheus",
        "uid": "prometheus"
      },
      "fieldConfig": {
        "defaults": {
          "color": {
            "mode": "thresholds"
          },
          "mappings": [],
          "thresholds": {
            "mode": "absolute",
            "steps": [
              {
                "color": "green",
                "value": null
              },
              {
                "color": "red",
                "value": 80
              }
            ]
          }
        },
        "overrides": []
      },
      "gridPos": {
        "h": 5,
        "w": 4,
        "x": 13,
        "y": 25
      },
      "id": 42,
      "options": {
        "colorMode": "value",
        "graphMode": "none",
        "justifyMode": "auto",
        "orientation": "auto",
        "percentChangeColorMode": "standard",
        "reduceOptions": {
          "calcs": [
            "lastNotNull"
          ],
          "fields": "",
          "values": false
        },
        "showPercentChange": false,
        "textMode": "auto",
        "wideLayout": true
      },
      "pluginVersion": "10.1.10",
      "targets": [
        {
          "datasource": {
            "type": "prometheus",
            "uid": "prometheus"
          },
          "disableTextWrap": false,
          "editorMode": "code",
          "expr": "floor(increase(batcher_started_count{job=\"aligned-batcher\"}[10y]))",
          "fullMetaSearch": false,
          "includeNullMetadata": true,
          "instant": false,
          "legendFormat": "__auto",
          "range": true,
          "refId": "A",
          "useBackend": false
        }
      ],
      "title": "Total Batcher Restarts",
      "type": "stat"
    },
    {
      "datasource": {
        "type": "prometheus",
        "uid": "prometheus"
      },
      "fieldConfig": {
        "defaults": {
          "color": {
            "mode": "palette-classic"
          },
          "custom": {
            "axisCenteredZero": false,
            "axisColorMode": "text",
            "axisLabel": "",
            "axisPlacement": "auto",
            "barAlignment": 0,
            "drawStyle": "line",
            "fillOpacity": 0,
            "gradientMode": "none",
            "hideFrom": {
              "legend": false,
              "tooltip": false,
              "viz": false
            },
            "insertNulls": false,
            "lineInterpolation": "linear",
            "lineWidth": 1,
            "pointSize": 5,
            "scaleDistribution": {
              "type": "linear"
            },
            "showPoints": "auto",
            "spanNulls": false,
            "stacking": {
              "group": "A",
              "mode": "none"
            },
            "thresholdsStyle": {
              "mode": "off"
            }
          },
          "mappings": [],
          "thresholds": {
            "mode": "absolute",
            "steps": [
              {
                "color": "green",
                "value": null
              },
              {
                "color": "red",
                "value": 80
              }
            ]
          }
        },
        "overrides": []
      },
      "gridPos": {
        "h": 6,
        "w": 10,
        "x": 7,
        "y": 30
      },
      "id": 16,
      "options": {
        "legend": {
          "calcs": [],
          "displayMode": "list",
          "placement": "bottom",
          "showLegend": true
        },
        "tooltip": {
          "mode": "single",
          "sort": "none"
        }
      },
      "pluginVersion": "10.1.10",
      "targets": [
        {
          "datasource": {
            "type": "prometheus",
            "uid": "prometheus"
          },
          "disableTextWrap": false,
          "editorMode": "code",
          "expr": "floor(increase(batcher_started_count{job=\"aligned-batcher\"}[10y]))",
          "fullMetaSearch": false,
          "includeNullMetadata": true,
          "instant": false,
          "legendFormat": "{{job}}",
          "range": true,
          "refId": "A",
          "useBackend": false
        }
      ],
      "title": "Total Batcher Restarts",
      "type": "timeseries"
    },
    {
      "datasource": {
        "type": "prometheus",
        "uid": "prometheus"
      },
      "gridPos": {
        "h": 1,
        "w": 24,
        "x": 0,
        "y": 36
      },
      "id": 39,
      "options": {
        "code": {
          "language": "plaintext",
          "showLineNumbers": false,
          "showMiniMap": false
        },
        "content": "<h1 style=\"background-color: #00A86B; color: black; padding: 10px; border-radius: 0px; text-align: center;\">\n  SYSTEM STATUS\n</h1>",
        "mode": "html"
      },
      "pluginVersion": "10.1.10",
      "transparent": true,
      "type": "text"
    },
    {
      "datasource": {
        "type": "prometheus",
        "uid": "prometheus"
      },
      "gridPos": {
        "h": 2,
        "w": 12,
        "x": 0,
        "y": 37
      },
      "id": 36,
      "options": {
        "code": {
          "language": "plaintext",
          "showLineNumbers": false,
          "showMiniMap": false
        },
        "content": "<h1 style=\"background-color: #00A86B; color: white; padding: 10px; border-radius: 0px; text-align: center;\">\n  BATCHER\n</h1>",
        "mode": "html"
      },
      "pluginVersion": "10.1.10",
      "transparent": true,
      "type": "text"
    },
    {
      "datasource": {
        "type": "prometheus",
        "uid": "prometheus"
      },
      "gridPos": {
        "h": 2,
        "w": 12,
        "x": 12,
        "y": 37
      },
      "id": 37,
      "options": {
        "code": {
          "language": "plaintext",
          "showLineNumbers": false,
          "showMiniMap": false
        },
        "content": "<h1 style=\"background-color: #00A86B; color: white; padding: 10px; border-radius: 0px; text-align: center;\">\n  AGGREGATOR\n</h1>",
        "mode": "html"
      },
      "pluginVersion": "10.1.10",
      "transparent": true,
      "type": "text"
    },
    {
      "datasource": {
        "type": "prometheus",
        "uid": "prometheus"
      },
      "fieldConfig": {
        "defaults": {
          "color": {
            "mode": "thresholds"
          },
          "mappings": [],
          "thresholds": {
            "mode": "absolute",
            "steps": [
              {
                "color": "green",
                "value": null
              },
              {
                "color": "dark-red",
                "value": 0
              },
              {
                "color": "green",
                "value": 1
              }
            ]
          }
        },
        "overrides": []
      },
      "gridPos": {
        "h": 6,
        "w": 3,
        "x": 0,
        "y": 39
      },
      "id": 14,
      "options": {
        "colorMode": "value",
        "graphMode": "none",
        "justifyMode": "auto",
        "orientation": "auto",
        "percentChangeColorMode": "standard",
        "reduceOptions": {
          "calcs": [
            "lastNotNull"
          ],
          "fields": "",
          "values": false
        },
        "showPercentChange": false,
        "textMode": "auto",
        "wideLayout": true
      },
      "pluginVersion": "10.1.10",
      "targets": [
        {
          "datasource": {
            "type": "prometheus",
            "uid": "prometheus"
          },
          "disableTextWrap": false,
          "editorMode": "code",
          "expr": "floor(increase(sent_batches_count{job=\"aligned-batcher\"}[$__range]))",
          "fullMetaSearch": false,
          "includeNullMetadata": true,
          "instant": false,
          "legendFormat": "__auto",
          "range": true,
          "refId": "A",
          "useBackend": false
        }
      ],
      "title": "Batches Sent",
      "type": "stat"
    },
    {
      "datasource": {
        "type": "prometheus",
        "uid": "prometheus"
      },
      "fieldConfig": {
        "defaults": {
          "color": {
            "mode": "palette-classic"
          },
          "custom": {
            "axisCenteredZero": false,
            "axisColorMode": "text",
            "axisLabel": "",
            "axisPlacement": "auto",
            "barAlignment": 0,
            "drawStyle": "line",
            "fillOpacity": 0,
            "gradientMode": "none",
            "hideFrom": {
              "legend": false,
              "tooltip": false,
              "viz": false
            },
            "insertNulls": false,
            "lineInterpolation": "linear",
            "lineWidth": 1,
            "pointSize": 5,
            "scaleDistribution": {
              "type": "linear"
            },
            "showPoints": "auto",
            "spanNulls": false,
            "stacking": {
              "group": "A",
              "mode": "none"
            },
            "thresholdsStyle": {
              "mode": "off"
            }
          },
          "mappings": [],
          "thresholds": {
            "mode": "absolute",
            "steps": [
              {
                "color": "green",
                "value": null
              },
              {
                "color": "red",
                "value": 80
              }
            ]
          }
        },
        "overrides": []
      },
      "gridPos": {
        "h": 6,
        "w": 9,
        "x": 3,
        "y": 39
      },
      "id": 13,
      "options": {
        "legend": {
          "calcs": [],
          "displayMode": "list",
          "placement": "bottom",
          "showLegend": true
        },
        "tooltip": {
          "mode": "single",
          "sort": "none"
        }
      },
      "targets": [
        {
          "datasource": {
            "type": "prometheus",
            "uid": "prometheus"
          },
          "disableTextWrap": false,
          "editorMode": "code",
          "expr": "floor(increase(sent_batches_count{job=\"aligned-batcher\"}[10y]))",
          "fullMetaSearch": false,
          "includeNullMetadata": true,
          "instant": false,
          "legendFormat": "__auto",
          "range": true,
          "refId": "A",
          "useBackend": false
        }
      ],
      "title": "Batches Sent",
      "type": "timeseries"
    },
    {
      "datasource": {
        "type": "prometheus",
        "uid": "prometheus"
      },
      "description": "",
      "fieldConfig": {
        "defaults": {
          "color": {
            "mode": "thresholds"
          },
          "mappings": [],
          "thresholds": {
            "mode": "absolute",
            "steps": [
              {
                "color": "green",
                "value": null
              }
            ]
          }
        },
        "overrides": []
      },
      "gridPos": {
        "h": 6,
        "w": 3,
        "x": 12,
        "y": 39
      },
      "id": 7,
      "options": {
        "colorMode": "value",
        "graphMode": "none",
        "justifyMode": "auto",
        "orientation": "auto",
        "percentChangeColorMode": "standard",
        "reduceOptions": {
          "calcs": [
            "lastNotNull"
          ],
          "fields": "",
          "values": false
        },
        "showPercentChange": false,
        "textMode": "auto",
        "wideLayout": true
      },
      "pluginVersion": "10.1.10",
      "targets": [
        {
          "datasource": {
            "type": "prometheus",
            "uid": "prometheus"
          },
          "disableTextWrap": false,
          "editorMode": "code",
          "expr": "floor(increase(aligned_aggregator_received_tasks_count{bot=\"aggregator\"}[$__range]))",
          "fullMetaSearch": false,
          "includeNullMetadata": true,
          "instant": false,
          "legendFormat": "__auto",
          "range": true,
          "refId": "A",
          "useBackend": false
        }
      ],
      "title": "Tasks Received",
      "type": "stat"
    },
    {
      "datasource": {
        "type": "prometheus",
        "uid": "prometheus"
      },
      "fieldConfig": {
        "defaults": {
          "color": {
            "mode": "palette-classic"
          },
          "custom": {
            "axisCenteredZero": false,
            "axisColorMode": "text",
            "axisLabel": "",
            "axisPlacement": "auto",
            "barAlignment": 0,
            "drawStyle": "line",
            "fillOpacity": 0,
            "gradientMode": "none",
            "hideFrom": {
              "legend": false,
              "tooltip": false,
              "viz": false
            },
            "insertNulls": false,
            "lineInterpolation": "linear",
            "lineWidth": 1,
            "pointSize": 5,
            "scaleDistribution": {
              "type": "linear"
            },
            "showPoints": "auto",
            "spanNulls": false,
            "stacking": {
              "group": "A",
              "mode": "none"
            },
            "thresholdsStyle": {
              "mode": "off"
            }
          },
          "mappings": [],
          "thresholds": {
            "mode": "absolute",
            "steps": [
              {
                "color": "green",
                "value": null
              },
              {
                "color": "red",
                "value": 80
              }
            ]
          }
        },
        "overrides": []
      },
      "gridPos": {
        "h": 6,
        "w": 9,
        "x": 15,
        "y": 39
      },
      "id": 40,
      "options": {
        "legend": {
          "calcs": [],
          "displayMode": "list",
          "placement": "bottom",
          "showLegend": true
        },
        "tooltip": {
          "maxHeight": 600,
          "mode": "single",
          "sort": "none"
        }
      },
      "targets": [
        {
          "datasource": {
            "type": "prometheus",
            "uid": "prometheus"
          },
          "disableTextWrap": false,
          "editorMode": "code",
          "expr": "floor(increase(aligned_aggregated_responses_count{bot=\"aggregator\"}[10y]))",
          "fullMetaSearch": false,
          "includeNullMetadata": true,
          "instant": false,
          "legendFormat": "__auto",
          "range": true,
          "refId": "A",
          "useBackend": false
        }
      ],
      "title": "Verified Tasks",
      "type": "timeseries"
    },
    {
      "datasource": {
        "type": "prometheus",
        "uid": "prometheus"
      },
      "fieldConfig": {
        "defaults": {
          "color": {
            "mode": "thresholds"
          },
          "mappings": [],
          "thresholds": {
            "mode": "absolute",
            "steps": [
              {
                "color": "green",
                "value": null
              },
              {
                "color": "#FF9830",
                "value": 3
              },
              {
                "color": "red",
                "value": 5
              }
            ]
          }
        },
        "overrides": []
      },
      "gridPos": {
        "h": 6,
        "w": 3,
        "x": 0,
        "y": 45
      },
      "id": 15,
      "options": {
        "colorMode": "value",
        "graphMode": "none",
        "justifyMode": "auto",
        "orientation": "auto",
        "percentChangeColorMode": "standard",
        "reduceOptions": {
          "calcs": [
            "lastNotNull"
          ],
          "fields": "",
          "values": false
        },
        "showPercentChange": false,
        "textMode": "auto",
        "wideLayout": true
      },
      "pluginVersion": "10.1.10",
      "targets": [
        {
          "datasource": {
            "type": "prometheus",
            "uid": "prometheus"
          },
          "disableTextWrap": false,
          "editorMode": "code",
          "expr": "floor(increase(reverted_batches_count{job=\"aligned-batcher\"}[$__range]))",
          "fullMetaSearch": false,
          "includeNullMetadata": true,
          "instant": false,
          "legendFormat": "__auto",
          "range": true,
          "refId": "A",
          "useBackend": false
        }
      ],
      "title": "Reverted Batches",
      "type": "stat"
    },
    {
      "datasource": {
        "type": "prometheus",
        "uid": "prometheus"
      },
      "fieldConfig": {
        "defaults": {
          "color": {
            "mode": "palette-classic"
          },
          "custom": {
            "axisCenteredZero": false,
            "axisColorMode": "text",
            "axisLabel": "",
            "axisPlacement": "auto",
            "barAlignment": 0,
            "drawStyle": "line",
            "fillOpacity": 0,
            "gradientMode": "none",
            "hideFrom": {
              "legend": false,
              "tooltip": false,
              "viz": false
            },
            "insertNulls": false,
            "lineInterpolation": "linear",
            "lineWidth": 1,
            "pointSize": 5,
            "scaleDistribution": {
              "type": "linear"
            },
            "showPoints": "auto",
            "spanNulls": false,
            "stacking": {
              "group": "A",
              "mode": "none"
            },
            "thresholdsStyle": {
              "mode": "off"
            }
          },
          "mappings": [],
          "thresholds": {
            "mode": "absolute",
            "steps": [
              {
                "color": "green",
                "value": null
              },
              {
                "color": "red",
                "value": 80
              }
            ]
          }
        },
        "overrides": []
      },
      "gridPos": {
        "h": 6,
        "w": 9,
        "x": 3,
        "y": 45
      },
      "id": 19,
      "options": {
        "legend": {
          "calcs": [],
          "displayMode": "list",
          "placement": "bottom",
          "showLegend": true
        },
        "tooltip": {
          "mode": "single",
          "sort": "none"
        }
      },
      "targets": [
        {
          "datasource": {
            "type": "prometheus",
            "uid": "prometheus"
          },
          "disableTextWrap": false,
          "editorMode": "code",
          "expr": "floor(increase(reverted_batches_count{job=\"aligned-batcher\"}[10y]))",
          "fullMetaSearch": false,
          "includeNullMetadata": true,
          "instant": false,
          "legendFormat": "__auto",
          "range": true,
          "refId": "A",
          "useBackend": false
        }
      ],
      "title": "Batches Reverted",
      "type": "timeseries"
    },
    {
      "datasource": {
        "type": "prometheus",
        "uid": "prometheus"
      },
      "fieldConfig": {
        "defaults": {
          "color": {
            "mode": "thresholds"
          },
          "mappings": [],
          "thresholds": {
            "mode": "absolute",
            "steps": [
              {
                "color": "green",
                "value": null
              }
            ]
          }
        },
        "overrides": []
      },
      "gridPos": {
        "h": 6,
        "w": 3,
        "x": 12,
        "y": 45
      },
      "id": 5,
      "options": {
        "colorMode": "value",
        "graphMode": "none",
        "justifyMode": "auto",
        "orientation": "auto",
        "percentChangeColorMode": "standard",
        "reduceOptions": {
          "calcs": [
            "lastNotNull"
          ],
          "fields": "",
          "values": false
        },
        "showPercentChange": false,
        "textMode": "auto",
        "wideLayout": true
      },
      "pluginVersion": "10.1.10",
      "targets": [
        {
          "datasource": {
            "type": "prometheus",
            "uid": "prometheus"
          },
          "disableTextWrap": false,
          "editorMode": "code",
          "exemplar": false,
          "expr": "floor(increase(aligned_aggregated_responses_count{bot=\"aggregator\"}[$__range]))",
          "fullMetaSearch": false,
          "includeNullMetadata": true,
          "instant": false,
          "legendFormat": "__auto",
          "range": true,
          "refId": "A",
          "useBackend": false
        }
      ],
      "title": "Tasks Verified",
      "type": "stat"
    },
    {
      "datasource": {
        "type": "prometheus",
        "uid": "prometheus"
      },
      "fieldConfig": {
        "defaults": {
          "color": {
            "mode": "palette-classic"
          },
          "custom": {
            "axisCenteredZero": false,
            "axisColorMode": "text",
            "axisLabel": "",
            "axisPlacement": "auto",
            "barAlignment": 0,
            "drawStyle": "line",
            "fillOpacity": 0,
            "gradientMode": "none",
            "hideFrom": {
              "legend": false,
              "tooltip": false,
              "viz": false
            },
            "insertNulls": false,
            "lineInterpolation": "linear",
            "lineWidth": 1,
            "pointSize": 5,
            "scaleDistribution": {
              "type": "linear"
            },
            "showPoints": "auto",
            "spanNulls": false,
            "stacking": {
              "group": "A",
              "mode": "none"
            },
            "thresholdsStyle": {
              "mode": "off"
            }
          },
          "mappings": [],
          "thresholds": {
            "mode": "absolute",
            "steps": [
              {
                "color": "green",
                "value": null
              },
              {
                "color": "red",
                "value": 80
              }
            ]
          }
        },
        "overrides": []
      },
      "gridPos": {
        "h": 6,
        "w": 9,
        "x": 15,
        "y": 45
      },
      "id": 1,
      "options": {
        "legend": {
          "calcs": [],
          "displayMode": "list",
          "placement": "bottom",
          "showLegend": true
        },
        "tooltip": {
          "maxHeight": 600,
          "mode": "single",
          "sort": "none"
        }
      },
      "targets": [
        {
          "datasource": {
            "type": "prometheus",
            "uid": "prometheus"
          },
          "disableTextWrap": false,
          "editorMode": "code",
          "expr": "floor(increase(aligned_aggregator_received_tasks_count{bot=\"aggregator\"}[10y]))",
          "fullMetaSearch": false,
          "includeNullMetadata": true,
          "instant": false,
          "legendFormat": "__auto",
          "range": true,
          "refId": "A",
          "useBackend": false
        }
      ],
      "title": "Received Tasks",
      "type": "timeseries"
    },
    {
      "datasource": {
        "type": "prometheus",
        "uid": "prometheus"
      },
      "fieldConfig": {
        "defaults": {
          "color": {
            "mode": "thresholds"
          },
          "mappings": [],
          "thresholds": {
            "mode": "absolute",
            "steps": [
              {
                "color": "green",
                "value": null
              },
              {
                "color": "#EAB839",
                "value": 3
              },
              {
                "color": "red",
                "value": 5
              }
            ]
          }
        },
        "overrides": []
      },
      "gridPos": {
        "h": 6,
        "w": 3,
        "x": 0,
        "y": 51
      },
      "id": 22,
      "options": {
        "colorMode": "value",
        "graphMode": "none",
        "justifyMode": "auto",
        "orientation": "auto",
        "percentChangeColorMode": "standard",
        "reduceOptions": {
          "calcs": [
            "lastNotNull"
          ],
          "fields": "",
          "values": false
        },
        "showPercentChange": false,
        "textMode": "auto",
        "wideLayout": true
      },
      "pluginVersion": "10.1.10",
      "targets": [
        {
          "datasource": {
            "type": "prometheus",
            "uid": "prometheus"
          },
          "disableTextWrap": false,
          "editorMode": "code",
          "expr": "floor(increase(canceled_batches_count{job=\"aligned-batcher\"}[$__range]))",
          "fullMetaSearch": false,
          "includeNullMetadata": true,
          "instant": false,
          "legendFormat": "__auto",
          "range": true,
          "refId": "A",
          "useBackend": false
        }
      ],
      "title": "Canceled Batches",
      "type": "stat"
    },
    {
      "datasource": {
        "type": "prometheus",
        "uid": "prometheus"
      },
      "fieldConfig": {
        "defaults": {
          "color": {
            "mode": "palette-classic"
          },
          "custom": {
            "axisCenteredZero": false,
            "axisColorMode": "text",
            "axisLabel": "",
            "axisPlacement": "auto",
            "barAlignment": 0,
            "drawStyle": "line",
            "fillOpacity": 0,
            "gradientMode": "none",
            "hideFrom": {
              "legend": false,
              "tooltip": false,
              "viz": false
            },
            "insertNulls": false,
            "lineInterpolation": "linear",
            "lineWidth": 1,
            "pointSize": 5,
            "scaleDistribution": {
              "type": "linear"
            },
            "showPoints": "auto",
            "spanNulls": false,
            "stacking": {
              "group": "A",
              "mode": "none"
            },
            "thresholdsStyle": {
              "mode": "off"
            }
          },
          "mappings": [],
          "thresholds": {
            "mode": "absolute",
            "steps": [
              {
                "color": "green",
                "value": null
              },
              {
                "color": "red",
                "value": 80
              }
            ]
          }
        },
        "overrides": []
      },
      "gridPos": {
        "h": 6,
        "w": 9,
        "x": 3,
        "y": 51
      },
      "id": 21,
      "options": {
        "legend": {
          "calcs": [],
          "displayMode": "list",
          "placement": "bottom",
          "showLegend": true
        },
        "tooltip": {
          "mode": "single",
          "sort": "none"
        }
      },
      "targets": [
        {
          "datasource": {
            "type": "prometheus",
            "uid": "prometheus"
          },
          "disableTextWrap": false,
          "editorMode": "code",
          "expr": "floor(increase(canceled_batches_count{job=\"aligned-batcher\"}[10y]))",
          "fullMetaSearch": false,
          "includeNullMetadata": true,
          "instant": false,
          "legendFormat": "__auto",
          "range": true,
          "refId": "A",
          "useBackend": false
        }
      ],
      "title": "Batches Canceled",
      "type": "timeseries"
    },
    {
      "datasource": {
        "type": "prometheus",
        "uid": "prometheus"
      },
      "description": "Number of times gas price was bumped while sending an aggregated response.",
      "fieldConfig": {
        "defaults": {
          "color": {
            "mode": "palette-classic"
          },
          "custom": {
            "axisCenteredZero": false,
            "axisColorMode": "text",
            "axisLabel": "",
            "axisPlacement": "auto",
            "barAlignment": 0,
            "drawStyle": "line",
            "fillOpacity": 0,
            "gradientMode": "none",
            "hideFrom": {
              "legend": false,
              "tooltip": false,
              "viz": false
            },
            "insertNulls": false,
            "lineInterpolation": "linear",
            "lineWidth": 1,
            "pointSize": 5,
            "scaleDistribution": {
              "type": "linear"
            },
            "showPoints": "auto",
            "spanNulls": false,
            "stacking": {
              "group": "A",
              "mode": "none"
            },
            "thresholdsStyle": {
              "mode": "off"
            }
          },
          "mappings": [],
          "thresholds": {
            "mode": "absolute",
            "steps": [
              {
                "color": "green",
                "value": null
              },
              {
                "color": "red",
                "value": 80
              }
            ]
          }
        },
        "overrides": []
      },
      "gridPos": {
        "h": 6,
        "w": 10,
        "x": 12,
        "y": 51
      },
      "id": 25,
      "interval": "36",
      "options": {
        "legend": {
          "calcs": [],
          "displayMode": "list",
          "placement": "bottom",
          "showLegend": true
        },
        "tooltip": {
          "mode": "single",
          "sort": "none"
        }
      },
      "targets": [
        {
          "datasource": {
            "type": "prometheus",
            "uid": "prometheus"
          },
          "disableTextWrap": false,
          "editorMode": "code",
          "expr": "floor(increase(aligned_respond_to_task_gas_price_bumped_count{bot=\"aggregator\"}[10y]))",
          "fullMetaSearch": false,
          "includeNullMetadata": true,
          "instant": false,
          "legendFormat": "__auto",
          "range": true,
          "refId": "A",
          "useBackend": false
        }
      ],
      "title": "# Bumps Sending Responses to Ethereum",
      "type": "timeseries"
    },
    {
      "datasource": {
        "type": "prometheus",
        "uid": "prometheus"
      },
      "description": "Measures websocket connections that were abnormally disconnected.",
      "fieldConfig": {
        "defaults": {
          "color": {
            "mode": "palette-classic"
          },
          "custom": {
            "axisCenteredZero": false,
            "axisColorMode": "text",
            "axisLabel": "",
            "axisPlacement": "auto",
            "barAlignment": 0,
            "drawStyle": "line",
            "fillOpacity": 0,
            "gradientMode": "none",
            "hideFrom": {
              "legend": false,
              "tooltip": false,
              "viz": false
            },
            "insertNulls": false,
            "lineInterpolation": "linear",
            "lineWidth": 1,
            "pointSize": 1,
            "scaleDistribution": {
              "type": "linear"
            },
            "showPoints": "auto",
            "spanNulls": false,
            "stacking": {
              "group": "A",
              "mode": "none"
            },
            "thresholdsStyle": {
              "mode": "off"
            }
          },
          "mappings": [],
          "thresholds": {
            "mode": "absolute",
            "steps": [
              {
                "color": "green",
                "value": null
              },
              {
                "color": "red",
                "value": 80
              }
            ]
          }
        },
        "overrides": []
      },
      "gridPos": {
        "h": 7,
        "w": 12,
        "x": 0,
        "y": 57
      },
      "id": 20,
      "interval": "1m",
      "options": {
        "legend": {
          "calcs": [],
          "displayMode": "list",
          "placement": "bottom",
          "showLegend": true
        },
        "tooltip": {
          "mode": "single",
          "sort": "none"
        }
      },
      "targets": [
        {
          "datasource": {
            "type": "prometheus",
            "uid": "prometheus"
          },
          "disableTextWrap": false,
          "editorMode": "code",
          "expr": "floor(increase(broken_ws_connections_count{job=\"aligned-batcher\"}[10y]))",
          "fullMetaSearch": false,
          "includeNullMetadata": true,
          "instant": false,
          "legendFormat": "__auto",
          "range": true,
          "refId": "A",
          "useBackend": false
        }
      ],
      "title": "Broken websocket connections",
      "type": "timeseries"
    },
    {
      "datasource": {
        "type": "prometheus",
        "uid": "prometheus"
      },
      "description": "Time series showing the number of times the aggregator paid for the batcher when the tx cost was higher than the respondToTaskFeeLimit",
      "fieldConfig": {
        "defaults": {
          "color": {
            "mode": "palette-classic"
          },
          "custom": {
            "axisCenteredZero": false,
            "axisColorMode": "text",
            "axisLabel": "",
            "axisPlacement": "auto",
            "barAlignment": 0,
            "drawStyle": "line",
            "fillOpacity": 0,
            "gradientMode": "none",
            "hideFrom": {
              "legend": false,
              "tooltip": false,
              "viz": false
            },
            "insertNulls": false,
            "lineInterpolation": "linear",
            "lineWidth": 1,
            "pointSize": 5,
            "scaleDistribution": {
              "type": "linear"
            },
            "showPoints": "auto",
            "spanNulls": false,
            "stacking": {
              "group": "A",
              "mode": "none"
            },
            "thresholdsStyle": {
              "mode": "off"
            }
          },
          "mappings": [],
          "thresholds": {
            "mode": "absolute",
            "steps": [
              {
                "color": "green",
                "value": null
              }
            ]
          }
        },
        "overrides": [
          {
            "__systemRef": "hideSeriesFrom",
            "matcher": {
              "id": "byNames",
              "options": {
                "mode": "exclude",
                "names": [
                  "{bot=\"aggregator\", instance=\"host.docker.internal:9091\", job=\"aligned-aggregator\"}"
                ],
                "prefix": "All except:",
                "readOnly": true
              }
            },
            "properties": [
              {
                "id": "custom.hideFrom",
                "value": {
                  "legend": false,
                  "tooltip": false,
                  "viz": true
                }
              }
            ]
          }
        ]
      },
      "gridPos": {
        "h": 7,
        "w": 10,
        "x": 12,
        "y": 57
      },
      "id": 28,
      "options": {
        "legend": {
          "calcs": [],
          "displayMode": "list",
          "placement": "bottom",
          "showLegend": true
        },
        "tooltip": {
          "mode": "single",
          "sort": "none"
        }
      },
      "targets": [
        {
          "datasource": {
            "type": "prometheus",
            "uid": "prometheus"
          },
          "disableTextWrap": false,
          "editorMode": "code",
          "expr": "floor(increase(aligned_aggregator_num_times_paid_for_batcher_count{bot=\"aggregator\"}[10y]))",
          "fullMetaSearch": false,
          "includeNullMetadata": true,
          "instant": false,
          "legendFormat": "__auto",
          "range": true,
          "refId": "A",
          "useBackend": false
        }
      ],
      "title": "# Times Aggregator Paid Extra Cost",
      "type": "timeseries"
    },
    {
      "datasource": {
        "type": "prometheus",
        "uid": "prometheus"
      },
      "fieldConfig": {
        "defaults": {
          "color": {
            "mode": "palette-classic"
          },
          "custom": {
            "axisCenteredZero": false,
            "axisColorMode": "text",
            "axisLabel": "",
            "axisPlacement": "auto",
            "barAlignment": 0,
            "drawStyle": "line",
            "fillOpacity": 0,
            "gradientMode": "none",
            "hideFrom": {
              "legend": false,
              "tooltip": false,
              "viz": false
            },
            "insertNulls": false,
            "lineInterpolation": "linear",
            "lineWidth": 1,
            "pointSize": 5,
            "scaleDistribution": {
              "type": "linear"
            },
            "showPoints": "auto",
            "spanNulls": false,
            "stacking": {
              "group": "A",
              "mode": "none"
            },
            "thresholdsStyle": {
              "mode": "off"
            }
          },
          "mappings": [],
          "thresholds": {
            "mode": "absolute",
            "steps": [
              {
                "color": "green",
                "value": null
              },
              {
                "color": "red",
                "value": 80
              }
            ]
          }
        },
        "overrides": []
      },
      "gridPos": {
        "h": 8,
        "w": 12,
        "x": 0,
        "y": 64
      },
      "id": 24,
      "options": {
        "legend": {
          "calcs": [],
          "displayMode": "list",
          "placement": "right",
          "showLegend": true
        },
        "tooltip": {
          "mode": "single",
          "sort": "none"
        }
      },
      "targets": [
        {
          "datasource": {
            "type": "prometheus",
            "uid": "prometheus"
          },
          "disableTextWrap": false,
          "editorMode": "code",
          "expr": "floor(increase(user_errors_count{job=\"aligned-batcher\"}[10y]))",
          "fullMetaSearch": false,
          "includeNullMetadata": true,
          "instant": false,
          "legendFormat": "{{error_type}}",
          "range": true,
          "refId": "A",
          "useBackend": false
        }
      ],
      "title": "# User Errors",
      "transformations": [
        {
          "id": "calculateField",
          "options": {
            "alias": "proof_rejected",
            "mode": "reduceRow",
            "reduce": {
              "include": [
                "rejected_proof"
              ],
              "reducer": "sum"
            }
          }
        },
        {
          "id": "organize",
          "options": {
            "excludeByName": {
              "rejected_proof": true
            },
            "indexByName": {},
            "renameByName": {}
          }
        },
        {
          "id": "calculateField",
          "options": {
            "alias": "total",
            "mode": "reduceRow",
            "reduce": {
              "reducer": "sum"
            }
          }
        }
      ],
      "type": "timeseries"
    },
    {
      "datasource": {
        "type": "prometheus",
        "uid": "prometheus"
      },
      "fieldConfig": {
        "defaults": {
          "color": {
            "mode": "continuous-GrYlRd"
          },
          "custom": {
            "align": "left",
            "cellOptions": {
              "type": "auto"
            },
            "inspect": false
          },
          "mappings": [],
          "noValue": "none",
          "thresholds": {
            "mode": "absolute",
            "steps": [
              {
                "color": "green",
                "value": null
              },
              {
                "color": "red",
                "value": 80
              }
            ]
          }
        },
        "overrides": [
          {
            "matcher": {
              "id": "byName",
              "options": "Last *"
            },
            "properties": [
              {
                "id": "custom.cellOptions",
                "value": {
                  "type": "gauge"
                }
              }
            ]
          }
        ]
      },
      "gridPos": {
        "h": 8,
        "w": 12,
        "x": 12,
        "y": 61
      },
      "id": 49,
      "options": {
        "cellHeight": "sm",
        "footer": {
          "countRows": false,
          "fields": "",
          "reducer": [
            "sum"
          ],
          "show": false
        },
        "showHeader": false
      },
      "pluginVersion": "10.1.10",
      "targets": [
        {
          "datasource": {
            "type": "prometheus",
            "uid": "prometheus"
          },
          "disableTextWrap": false,
          "editorMode": "code",
          "exemplar": false,
          "expr": "floor(increase(missing_operator_count{job=\"aligned-tracker\"}[$__range]))",
          "format": "time_series",
          "fullMetaSearch": false,
          "includeNullMetadata": true,
          "instant": false,
          "interval": "1",
          "legendFormat": "{{operator}}",
          "range": true,
          "refId": "A",
          "useBackend": false
        }
      ],
      "title": "# Operator Missing Tasks",
      "transformations": [
        {
          "id": "reduce",
          "options": {
            "labelsToFields": false,
            "reducers": [
              "lastNotNull"
            ]
          }
        },
        {
          "id": "sortBy",
          "options": {
            "fields": {},
            "sort": [
              {
                "desc": true,
                "field": "Last *"
              }
            ]
          }
        }
      ],
      "type": "table"
    },
    {
      "datasource": {
        "type": "prometheus",
        "uid": "prometheus"
      },
      "fieldConfig": {
        "defaults": {
          "color": {
            "fixedColor": "dark-green",
            "mode": "fixed"
          },
          "custom": {
            "align": "left",
            "cellOptions": {
              "type": "auto"
            },
            "inspect": false
          },
          "mappings": [],
          "noValue": "none",
          "thresholds": {
            "mode": "absolute",
            "steps": [
              {
                "color": "green",
                "value": null
              }
            ]
          }
        },
        "overrides": [
          {
            "matcher": {
              "id": "byName",
              "options": "Last *"
            },
            "properties": [
              {
                "id": "custom.cellOptions",
                "value": {
                  "mode": "lcd",
                  "type": "gauge",
                  "valueDisplayMode": "text"
                }
              }
            ]
          }
        ]
      },
      "gridPos": {
        "h": 8,
        "w": 12,
        "x": 12,
        "y": 69
      },
      "id": 51,
      "options": {
        "cellHeight": "sm",
        "footer": {
          "countRows": false,
          "fields": "",
          "reducer": [
            "sum"
          ],
          "show": false
        },
        "showHeader": false
      },
      "pluginVersion": "10.1.10",
      "targets": [
        {
          "datasource": {
            "type": "prometheus",
            "uid": "prometheus"
          },
          "disableTextWrap": false,
          "editorMode": "code",
          "exemplar": false,
          "expr": "floor(increase(operator_response_count{job=\"aligned-tracker\"}[$__range]))",
          "format": "time_series",
          "fullMetaSearch": false,
          "includeNullMetadata": true,
          "instant": false,
          "interval": "1",
          "legendFormat": "{{operator}}",
          "range": true,
          "refId": "A",
          "useBackend": false
        },
        {
          "datasource": {
            "type": "prometheus",
            "uid": "prometheus"
          },
          "editorMode": "code",
          "expr": "floor(increase(aligned_aggregator_received_tasks_count{bot=\"aggregator\"}[$__range]))",
          "hide": false,
          "instant": false,
          "legendFormat": "Tasks Received",
          "range": true,
          "refId": "B"
        }
      ],
      "title": "# Operator Responses",
      "transformations": [
        {
          "id": "reduce",
          "options": {
            "labelsToFields": false,
            "reducers": [
              "lastNotNull"
            ]
          }
        },
        {
          "id": "sortBy",
          "options": {
            "fields": {},
            "sort": [
              {
                "desc": false,
                "field": "Last *"
              }
            ]
          }
        }
      ],
      "type": "table"
    },
    {
      "datasource": {
        "type": "prometheus",
        "uid": "prometheus"
      },
      "gridPos": {
        "h": 2,
        "w": 24,
        "x": 0,
<<<<<<< HEAD
        "y": 72
=======
        "y": 77
>>>>>>> b0d08c44
      },
      "id": 46,
      "options": {
        "code": {
          "language": "plaintext",
          "showLineNumbers": false,
          "showMiniMap": false
        },
        "content": "<h1 style=\"background-color: #00A86B; color: white; padding: 10px; border-radius: 0px; text-align: center;\">\n  Latency\n</h1>",
        "mode": "html"
      },
      "pluginVersion": "10.1.10",
      "transparent": true,
      "type": "text"
    },
    {
      "datasource": {
        "type": "prometheus",
        "uid": "prometheus"
      },
      "fieldConfig": {
        "defaults": {
          "color": {
            "mode": "palette-classic"
          },
          "custom": {
            "axisCenteredZero": false,
            "axisColorMode": "text",
            "axisLabel": "",
            "axisPlacement": "auto",
            "barAlignment": 0,
            "drawStyle": "line",
            "fillOpacity": 48,
            "gradientMode": "opacity",
            "hideFrom": {
              "legend": false,
              "tooltip": false,
              "viz": false
            },
            "insertNulls": false,
            "lineInterpolation": "smooth",
            "lineWidth": 1,
            "pointSize": 5,
            "scaleDistribution": {
              "type": "linear"
            },
            "showPoints": "auto",
            "spanNulls": false,
            "stacking": {
              "group": "A",
              "mode": "none"
            },
            "thresholdsStyle": {
              "mode": "off"
            }
          },
          "mappings": [],
          "thresholds": {
            "mode": "absolute",
            "steps": [
              {
                "color": "green",
                "value": null
              }
            ]
          },
          "unit": "ms"
        },
        "overrides": []
      },
      "gridPos": {
        "h": 8,
        "w": 12,
        "x": 0,
<<<<<<< HEAD
        "y": 74
=======
        "y": 79
>>>>>>> b0d08c44
      },
      "id": 47,
      "options": {
        "legend": {
          "calcs": [],
          "displayMode": "list",
          "placement": "bottom",
          "showLegend": false
        },
        "tooltip": {
          "mode": "single",
          "sort": "none"
        }
      },
      "targets": [
        {
          "datasource": {
            "type": "prometheus",
            "uid": "prometheus"
          },
          "disableTextWrap": false,
          "editorMode": "code",
          "expr": "s3_duration * 10 ^ (-3)",
          "fullMetaSearch": false,
          "includeNullMetadata": true,
          "instant": false,
          "legendFormat": "__auto",
          "range": true,
          "refId": "A",
          "useBackend": false
        }
      ],
      "title": "Upload Batch to S3 Duration",
      "type": "timeseries"
    },
    {
      "datasource": {
        "type": "prometheus",
        "uid": "prometheus"
      },
      "description": "",
      "fieldConfig": {
        "defaults": {
          "color": {
            "mode": "palette-classic"
          },
          "custom": {
            "axisCenteredZero": false,
            "axisColorMode": "text",
            "axisLabel": "",
            "axisPlacement": "auto",
            "barAlignment": 0,
            "drawStyle": "line",
            "fillOpacity": 0,
            "gradientMode": "none",
            "hideFrom": {
              "legend": false,
              "tooltip": false,
              "viz": false
            },
            "insertNulls": false,
            "lineInterpolation": "linear",
            "lineWidth": 1,
            "pointSize": 5,
            "scaleDistribution": {
              "type": "linear"
            },
            "showPoints": "auto",
            "spanNulls": false,
            "stacking": {
              "group": "A",
              "mode": "none"
            },
            "thresholdsStyle": {
              "mode": "off"
            }
          },
          "mappings": [],
          "thresholds": {
            "mode": "absolute",
            "steps": [
              {
                "color": "green",
                "value": null
              },
              {
                "color": "red",
                "value": 80
              }
            ]
          },
          "unit": "s"
        },
        "overrides": []
      },
      "gridPos": {
        "h": 8,
        "w": 12,
        "x": 12,
<<<<<<< HEAD
        "y": 74
=======
        "y": 79
>>>>>>> b0d08c44
      },
      "id": 43,
      "interval": "1s",
      "options": {
        "legend": {
          "calcs": [],
          "displayMode": "list",
          "placement": "right",
          "showLegend": false
        },
        "tooltip": {
          "mode": "single",
          "sort": "none"
        }
      },
      "targets": [
        {
          "datasource": {
            "type": "prometheus",
            "uid": "prometheus"
          },
          "editorMode": "code",
          "expr": "aligned_aggregator_respond_to_task_latency{bot=\"aggregator\"}",
          "hide": false,
          "instant": false,
          "legendFormat": "Latest latency",
          "range": true,
          "refId": "Latency"
        }
      ],
      "title": "Latest respond to task latency",
      "type": "timeseries"
    },
    {
      "datasource": {
        "type": "prometheus",
        "uid": "prometheus"
      },
      "fieldConfig": {
        "defaults": {
          "color": {
            "mode": "palette-classic"
          },
          "custom": {
            "axisCenteredZero": false,
            "axisColorMode": "text",
            "axisLabel": "",
            "axisPlacement": "auto",
            "barAlignment": 0,
            "drawStyle": "line",
            "fillOpacity": 48,
            "gradientMode": "opacity",
            "hideFrom": {
              "legend": false,
              "tooltip": false,
              "viz": false
            },
            "insertNulls": false,
            "lineInterpolation": "smooth",
            "lineWidth": 1,
            "pointSize": 5,
            "scaleDistribution": {
              "type": "linear"
            },
            "showPoints": "auto",
            "spanNulls": false,
            "stacking": {
              "group": "A",
              "mode": "none"
            },
            "thresholdsStyle": {
              "mode": "off"
            }
          },
          "mappings": [],
          "thresholds": {
            "mode": "absolute",
            "steps": [
              {
                "color": "green"
              },
              {
                "color": "red",
                "value": 80
              }
            ]
          },
          "unit": "s"
        },
        "overrides": []
      },
      "gridPos": {
        "h": 8,
        "w": 12,
        "x": 0,
<<<<<<< HEAD
        "y": 82
=======
        "y": 87
>>>>>>> b0d08c44
      },
      "id": 45,
      "options": {
        "legend": {
          "calcs": [],
          "displayMode": "list",
          "placement": "right",
          "showLegend": true
        },
        "tooltip": {
          "mode": "single",
          "sort": "none"
        }
      },
      "targets": [
        {
          "datasource": {
            "type": "prometheus",
            "uid": "prometheus"
          },
          "disableTextWrap": false,
          "editorMode": "code",
          "expr": "cancel_create_new_task_duration * 10 ^ (-3)",
          "fullMetaSearch": false,
          "includeNullMetadata": true,
          "instant": false,
          "legendFormat": "cancel_new_task",
          "range": true,
          "refId": "A",
          "useBackend": false
        },
        {
          "datasource": {
            "type": "prometheus",
            "uid": "prometheus"
          },
          "disableTextWrap": false,
          "editorMode": "code",
          "expr": "create_new_task_duration * 10 ^(-3)",
          "fullMetaSearch": false,
          "hide": false,
          "includeNullMetadata": true,
          "instant": false,
          "legendFormat": "create_new_task",
          "range": true,
          "refId": "B",
          "useBackend": false
        }
      ],
      "title": "CreateNewTask Duration",
      "transformations": [
        {
          "id": "calculateField",
          "options": {
            "alias": "total",
            "mode": "reduceRow",
            "reduce": {
              "include": [
                "cancel_new_task",
                "create_new_task"
              ],
              "reducer": "sum"
            }
          }
        }
      ],
      "type": "timeseries"
    },
    {
      "datasource": {
        "type": "prometheus",
        "uid": "prometheus"
      },
      "fieldConfig": {
        "defaults": {
          "color": {
            "mode": "palette-classic"
          },
          "custom": {
            "axisCenteredZero": false,
            "axisColorMode": "text",
            "axisLabel": "",
            "axisPlacement": "auto",
            "barAlignment": 0,
            "drawStyle": "line",
            "fillOpacity": 0,
            "gradientMode": "none",
            "hideFrom": {
              "legend": false,
              "tooltip": false,
              "viz": false
            },
            "insertNulls": false,
            "lineInterpolation": "linear",
            "lineWidth": 1,
            "pointSize": 5,
            "scaleDistribution": {
              "type": "linear"
            },
            "showPoints": "auto",
            "spanNulls": false,
            "stacking": {
              "group": "A",
              "mode": "none"
            },
            "thresholdsStyle": {
              "mode": "off"
            }
          },
          "mappings": [],
          "thresholds": {
            "mode": "absolute",
            "steps": [
              {
                "color": "green"
              },
              {
                "color": "red",
                "value": 80
              }
            ]
          }
        },
        "overrides": []
      },
      "gridPos": {
        "h": 8,
        "w": 12,
        "x": 12,
<<<<<<< HEAD
        "y": 82
=======
        "y": 87
>>>>>>> b0d08c44
      },
      "id": 44,
      "interval": "1s",
      "options": {
        "legend": {
          "calcs": [],
          "displayMode": "list",
          "placement": "right",
          "showLegend": false
        },
        "tooltip": {
          "mode": "single",
          "sort": "none"
        }
      },
      "targets": [
        {
          "datasource": {
            "type": "prometheus",
            "uid": "prometheus"
          },
          "editorMode": "code",
          "expr": "aligned_aggregator_task_quorum_reached_latency{bot=\"aggregator\"}",
          "hide": false,
          "instant": false,
          "legendFormat": "Latest latency",
          "range": true,
          "refId": "A"
        }
      ],
      "title": "Latest quorum reached latency",
      "type": "timeseries"
    }
  ],
  "refresh": "",
  "schemaVersion": 38,
  "style": "dark",
  "tags": [],
  "templating": {
    "list": []
  },
  "time": {
    "from": "now-1h",
    "to": "now"
  },
  "timepicker": {},
  "timezone": "browser",
  "title": "System Data",
  "uid": "aggregator",
<<<<<<< HEAD
  "version": 4,
=======
  "version": 1,
>>>>>>> b0d08c44
  "weekStart": ""
}<|MERGE_RESOLUTION|>--- conflicted
+++ resolved
@@ -3188,11 +3188,7 @@
         "h": 2,
         "w": 24,
         "x": 0,
-<<<<<<< HEAD
-        "y": 72
-=======
         "y": 77
->>>>>>> b0d08c44
       },
       "id": 46,
       "options": {
@@ -3267,11 +3263,7 @@
         "h": 8,
         "w": 12,
         "x": 0,
-<<<<<<< HEAD
-        "y": 74
-=======
         "y": 79
->>>>>>> b0d08c44
       },
       "id": 47,
       "options": {
@@ -3371,11 +3363,7 @@
         "h": 8,
         "w": 12,
         "x": 12,
-<<<<<<< HEAD
-        "y": 74
-=======
         "y": 79
->>>>>>> b0d08c44
       },
       "id": 43,
       "interval": "1s",
@@ -3471,11 +3459,7 @@
         "h": 8,
         "w": 12,
         "x": 0,
-<<<<<<< HEAD
-        "y": 82
-=======
         "y": 87
->>>>>>> b0d08c44
       },
       "id": 45,
       "options": {
@@ -3605,11 +3589,7 @@
         "h": 8,
         "w": 12,
         "x": 12,
-<<<<<<< HEAD
-        "y": 82
-=======
         "y": 87
->>>>>>> b0d08c44
       },
       "id": 44,
       "interval": "1s",
@@ -3659,10 +3639,6 @@
   "timezone": "browser",
   "title": "System Data",
   "uid": "aggregator",
-<<<<<<< HEAD
-  "version": 4,
-=======
   "version": 1,
->>>>>>> b0d08c44
   "weekStart": ""
 }