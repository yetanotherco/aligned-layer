{
  "annotations": {
    "list": [
      {
        "builtIn": 1,
        "datasource": {
          "type": "grafana",
          "uid": "-- Grafana --"
        },
        "enable": true,
        "hide": true,
        "iconColor": "rgba(0, 211, 255, 1)",
        "name": "Annotations & Alerts",
        "type": "dashboard"
      }
    ]
  },
  "editable": true,
  "fiscalYearStartMonth": 0,
  "graphTooltip": 0,
  "id": 2,
  "links": [],
  "liveNow": false,
  "panels": [
    {
      "datasource": {
        "type": "prometheus",
        "uid": "prometheus"
      },
      "gridPos": {
        "h": 2,
        "w": 15,
        "x": 0,
        "y": 0
      },
      "id": 34,
      "options": {
        "code": {
          "language": "plaintext",
          "showLineNumbers": false,
          "showMiniMap": false
        },
        "content": "<h1 style=\"background-color: #00A86B; color: white; padding: 10px; border-radius: 0px; text-align: center;\">\n  ETHEREUM\n</h1>",
        "mode": "html"
      },
      "pluginVersion": "10.1.10",
      "transparent": true,
      "type": "text"
    },
    {
      "datasource": {
        "type": "prometheus",
        "uid": "prometheus"
      },
      "gridPos": {
        "h": 2,
        "w": 8,
        "x": 16,
        "y": 0
      },
      "id": 35,
      "options": {
        "code": {
          "language": "plaintext",
          "showLineNumbers": false,
          "showMiniMap": false
        },
        "content": "<h1 style=\"background-color: #00A86B; color: white; padding: 10px; border-radius: 0px; text-align: center;\">\n  HISTORIC DATA\n</h1>",
        "mode": "html"
      },
      "pluginVersion": "10.1.10",
      "transparent": true,
      "type": "text"
    },
    {
      "datasource": {
        "default": true,
        "type": "prometheus",
        "uid": "prometheus"
      },
      "description": "Ethereum Gas Price in GWEI",
      "fieldConfig": {
        "defaults": {
          "color": {
            "fixedColor": "green",
            "mode": "fixed"
          },
          "mappings": [],
          "thresholds": {
            "mode": "absolute",
            "steps": [
              {
                "color": "green",
                "value": null
              },
              {
                "color": "red",
                "value": 80
              }
            ]
          },
          "unit": "GWEI"
        },
        "overrides": []
      },
      "gridPos": {
        "h": 6,
        "w": 4,
        "x": 0,
        "y": 2
      },
      "id": 32,
      "options": {
        "colorMode": "value",
        "graphMode": "none",
        "justifyMode": "auto",
        "orientation": "auto",
        "percentChangeColorMode": "inverted",
        "reduceOptions": {
          "calcs": [
            "lastNotNull"
          ],
          "fields": "",
          "values": false
        },
        "showPercentChange": false,
        "textMode": "auto",
        "wideLayout": true
      },
      "pluginVersion": "10.1.10",
      "targets": [
        {
          "datasource": {
            "type": "prometheus",
            "uid": "prometheus"
          },
          "disableTextWrap": false,
          "editorMode": "code",
          "exemplar": false,
          "expr": "gas_price{job=\"aligned-tracker\"} * 10^-9",
          "format": "time_series",
          "fullMetaSearch": false,
          "includeNullMetadata": true,
          "instant": false,
          "legendFormat": "__auto",
          "range": true,
          "refId": "A",
          "useBackend": false
        }
      ],
      "title": "Ethereum Gas Price [GWEI]",
      "type": "stat"
    },
    {
      "datasource": {
        "type": "prometheus",
        "uid": "prometheus"
      },
      "description": "Ethereum Gas Price evolution in GWEI",
      "fieldConfig": {
        "defaults": {
          "color": {
            "fixedColor": "green",
            "mode": "fixed"
          },
          "custom": {
            "axisCenteredZero": false,
            "axisColorMode": "text",
            "axisLabel": "",
            "axisPlacement": "auto",
            "axisSoftMin": 2,
            "barAlignment": 0,
            "drawStyle": "line",
            "fillOpacity": 0,
            "gradientMode": "none",
            "hideFrom": {
              "legend": false,
              "tooltip": false,
              "viz": false
            },
            "insertNulls": false,
            "lineInterpolation": "linear",
            "lineWidth": 1,
            "pointSize": 5,
            "scaleDistribution": {
              "type": "linear"
            },
            "showPoints": "auto",
            "spanNulls": true,
            "stacking": {
              "group": "A",
              "mode": "none"
            },
            "thresholdsStyle": {
              "mode": "off"
            }
          },
          "mappings": [],
          "thresholds": {
            "mode": "absolute",
            "steps": [
              {
                "color": "green",
                "value": null
              }
            ]
          },
          "unit": "GWEI"
        },
        "overrides": []
      },
      "gridPos": {
        "h": 6,
        "w": 11,
        "x": 4,
        "y": 2
      },
      "id": 31,
      "options": {
        "legend": {
          "calcs": [
            "lastNotNull",
            "max"
          ],
          "displayMode": "list",
          "placement": "bottom",
          "showLegend": true
        },
        "tooltip": {
          "mode": "single",
          "sort": "none"
        }
      },
      "pluginVersion": "11.2.2+security-01",
      "targets": [
        {
          "datasource": {
            "type": "prometheus",
            "uid": "prometheus"
          },
          "disableTextWrap": false,
          "editorMode": "code",
          "exemplar": false,
          "expr": "round(gas_price{job=\"aligned-tracker\"} * 10^-9 != 0, 0.00001)",
          "format": "time_series",
          "fullMetaSearch": false,
          "includeNullMetadata": true,
          "instant": false,
          "legendFormat": ".",
          "range": true,
          "refId": "A",
          "useBackend": false
        }
      ],
      "title": "Ethereum Gas Price [GWEI]",
      "type": "timeseries"
    },
    {
      "datasource": {
        "type": "prometheus",
        "uid": "prometheus"
      },
      "fieldConfig": {
        "defaults": {
          "color": {
            "mode": "thresholds"
          },
          "mappings": [],
          "thresholds": {
            "mode": "absolute",
            "steps": [
              {
                "color": "green",
                "value": null
              }
            ]
          }
        },
        "overrides": []
      },
      "gridPos": {
        "h": 6,
        "w": 4,
        "x": 16,
        "y": 2
      },
      "id": 12,
      "options": {
        "colorMode": "value",
        "graphMode": "none",
        "justifyMode": "auto",
        "orientation": "auto",
        "percentChangeColorMode": "standard",
        "reduceOptions": {
          "calcs": [
            "lastNotNull"
          ],
          "fields": "",
          "values": false
        },
        "showPercentChange": false,
        "textMode": "auto",
        "wideLayout": true
      },
      "pluginVersion": "10.1.10",
      "targets": [
        {
          "datasource": {
            "type": "prometheus",
            "uid": "prometheus"
          },
          "disableTextWrap": false,
          "editorMode": "code",
          "expr": "floor(increase(received_proofs_count{job=\"aligned-batcher\"}[10y]))",
          "fullMetaSearch": false,
          "includeNullMetadata": true,
          "instant": false,
          "legendFormat": "__auto",
          "range": true,
          "refId": "A",
          "useBackend": false
        }
      ],
      "title": "Total Proofs Received",
      "type": "stat"
    },
    {
      "datasource": {
        "type": "prometheus",
        "uid": "prometheus"
      },
      "fieldConfig": {
        "defaults": {
          "color": {
            "mode": "thresholds"
          },
          "mappings": [],
          "thresholds": {
            "mode": "absolute",
            "steps": [
              {
                "color": "green",
                "value": null
              },
              {
                "color": "dark-red",
                "value": 0
              },
              {
                "color": "green",
                "value": 1
              }
            ]
          }
        },
        "overrides": []
      },
      "gridPos": {
        "h": 6,
        "w": 4,
        "x": 20,
        "y": 2
      },
      "id": 41,
      "options": {
        "colorMode": "value",
        "graphMode": "none",
        "justifyMode": "auto",
        "orientation": "auto",
        "percentChangeColorMode": "standard",
        "reduceOptions": {
          "calcs": [
            "lastNotNull"
          ],
          "fields": "",
          "values": false
        },
        "showPercentChange": false,
        "textMode": "auto",
        "wideLayout": true
      },
      "pluginVersion": "10.1.10",
      "targets": [
        {
          "datasource": {
            "type": "prometheus",
            "uid": "prometheus"
          },
          "disableTextWrap": false,
          "editorMode": "code",
          "expr": "floor(increase(sent_batches_count{job=\"aligned-batcher\"}[10y]))",
          "fullMetaSearch": false,
          "includeNullMetadata": true,
          "instant": false,
          "legendFormat": "__auto",
          "range": true,
          "refId": "A",
          "useBackend": false
        }
      ],
      "title": "Batches Sent",
      "type": "stat"
    },
    {
      "datasource": {
        "default": true,
        "type": "prometheus",
        "uid": "prometheus"
      },
      "fieldConfig": {
        "defaults": {
          "color": {
            "mode": "thresholds"
          },
          "mappings": [],
          "thresholds": {
            "mode": "absolute",
            "steps": [
              {
                "color": "green",
                "value": null
              }
            ]
          },
          "unit": "GWEI"
        },
        "overrides": []
      },
      "gridPos": {
        "h": 6,
        "w": 4,
        "x": 0,
        "y": 8
      },
      "id": 33,
      "options": {
        "colorMode": "value",
        "graphMode": "none",
        "justifyMode": "auto",
        "orientation": "auto",
        "percentChangeColorMode": "standard",
        "reduceOptions": {
          "calcs": [
            "lastNotNull"
          ],
          "fields": "",
          "values": false
        },
        "showPercentChange": false,
        "textMode": "auto",
        "wideLayout": true
      },
      "pluginVersion": "10.1.10",
      "targets": [
        {
          "datasource": {
            "type": "prometheus",
            "uid": "prometheus"
          },
          "disableTextWrap": false,
          "editorMode": "code",
          "expr": "gas_price_used_on_latest_batch{job=\"aligned-batcher\"} * 10^-9",
          "fullMetaSearch": false,
          "includeNullMetadata": true,
          "instant": false,
          "legendFormat": "__auto",
          "range": true,
          "refId": "A",
          "useBackend": false
        }
      ],
      "title": "Gas Price on Latest Batch Sent [GWEI]",
      "type": "stat"
    },
    {
      "datasource": {
        "type": "prometheus",
        "uid": "prometheus"
      },
      "fieldConfig": {
        "defaults": {
          "color": {
            "mode": "palette-classic"
          },
          "custom": {
            "axisCenteredZero": false,
            "axisColorMode": "text",
            "axisLabel": "",
            "axisPlacement": "auto",
            "barAlignment": 0,
            "drawStyle": "line",
            "fillOpacity": 0,
            "gradientMode": "none",
            "hideFrom": {
              "legend": false,
              "tooltip": false,
              "viz": false
            },
            "insertNulls": false,
            "lineInterpolation": "linear",
            "lineStyle": {
              "fill": "solid"
            },
            "lineWidth": 1,
            "pointSize": 5,
            "scaleDistribution": {
              "type": "linear"
            },
            "showPoints": "auto",
            "spanNulls": true,
            "stacking": {
              "group": "A",
              "mode": "none"
            },
            "thresholdsStyle": {
              "mode": "off"
            }
          },
          "mappings": [],
          "thresholds": {
            "mode": "absolute",
            "steps": [
              {
                "color": "green",
                "value": null
              }
            ]
          },
          "unit": "GWEI"
        },
        "overrides": []
      },
      "gridPos": {
        "h": 6,
        "w": 11,
        "x": 4,
        "y": 8
      },
      "id": 29,
      "options": {
        "legend": {
          "calcs": [
            "lastNotNull",
            "max"
          ],
          "displayMode": "list",
          "placement": "bottom",
          "showLegend": true
        },
        "tooltip": {
          "mode": "single",
          "sort": "none"
        }
      },
      "targets": [
        {
          "datasource": {
            "type": "prometheus",
            "uid": "prometheus"
          },
          "disableTextWrap": false,
          "editorMode": "code",
          "exemplar": false,
          "expr": "round(gas_price_used_on_latest_batch{job=\"aligned-batcher\"} * 10^-9 != 0, 0.00001)",
          "fullMetaSearch": false,
          "includeNullMetadata": true,
          "instant": false,
          "interval": "",
          "legendFormat": "{{job}}",
          "range": true,
          "refId": "A",
          "useBackend": false
        }
      ],
      "title": "Gas Price on Latest Batch Sent [GWEI]",
      "type": "timeseries"
    },
    {
      "datasource": {
        "type": "prometheus",
        "uid": "prometheus"
      },
      "description": "",
      "fieldConfig": {
        "defaults": {
          "color": {
            "mode": "thresholds"
          },
          "mappings": [],
          "thresholds": {
            "mode": "absolute",
            "steps": [
              {
                "color": "green",
                "value": null
              }
            ]
          }
        },
        "overrides": []
      },
      "gridPos": {
        "h": 6,
        "w": 4,
        "x": 16,
        "y": 8
      },
      "id": 8,
      "options": {
        "colorMode": "value",
        "graphMode": "none",
        "justifyMode": "auto",
        "orientation": "auto",
        "percentChangeColorMode": "standard",
        "reduceOptions": {
          "calcs": [
            "lastNotNull"
          ],
          "fields": "",
          "values": false
        },
        "showPercentChange": false,
        "textMode": "auto",
        "wideLayout": true
      },
      "pluginVersion": "10.1.10",
      "targets": [
        {
          "datasource": {
            "type": "prometheus",
            "uid": "prometheus"
          },
          "disableTextWrap": false,
          "editorMode": "code",
          "expr": "floor(increase(aligned_aggregator_received_tasks_count{bot=\"aggregator\"}[10y]))",
          "fullMetaSearch": false,
          "includeNullMetadata": true,
          "instant": false,
          "legendFormat": "__auto",
          "range": true,
          "refId": "A",
          "useBackend": false
        }
      ],
      "title": "Total Tasks Received",
      "type": "stat"
    },
    {
      "datasource": {
        "type": "prometheus",
        "uid": "prometheus"
      },
      "fieldConfig": {
        "defaults": {
          "color": {
            "mode": "thresholds"
          },
          "mappings": [],
          "thresholds": {
            "mode": "absolute",
            "steps": [
              {
                "color": "green",
                "value": null
              }
            ]
          }
        },
        "overrides": []
      },
      "gridPos": {
        "h": 6,
        "w": 4,
        "x": 20,
        "y": 8
      },
      "id": 2,
      "options": {
        "colorMode": "value",
        "graphMode": "none",
        "justifyMode": "auto",
        "orientation": "auto",
        "percentChangeColorMode": "standard",
        "reduceOptions": {
          "calcs": [
            "lastNotNull"
          ],
          "fields": "",
          "values": false
        },
        "showPercentChange": false,
        "textMode": "auto",
        "wideLayout": true
      },
      "pluginVersion": "10.1.10",
      "targets": [
        {
          "datasource": {
            "type": "prometheus",
            "uid": "prometheus"
          },
          "disableTextWrap": false,
          "editorMode": "code",
          "exemplar": false,
          "expr": "floor(increase(aligned_aggregated_responses_count{bot=\"aggregator\"}[10y]))",
          "format": "table",
          "fullMetaSearch": false,
          "includeNullMetadata": true,
          "instant": false,
          "interval": "",
          "legendFormat": "__auto",
          "range": true,
          "refId": "A",
          "useBackend": false
        }
      ],
      "title": "Total Tasks Verified",
      "type": "stat"
    },
    {
      "datasource": {
        "type": "prometheus",
        "uid": "prometheus"
      },
      "description": "Accumulated gas cost the aggregator paid for the batcher when the tx cost was higher than the respondToTaskFeeLimit.",
      "fieldConfig": {
        "defaults": {
          "color": {
            "mode": "thresholds"
          },
          "mappings": [],
          "thresholds": {
            "mode": "absolute",
            "steps": [
              {
                "color": "green",
                "value": null
              }
            ]
          },
          "unit": "ETH"
        },
        "overrides": []
      },
      "gridPos": {
        "h": 3,
        "w": 7,
        "x": 0,
        "y": 14
      },
      "id": 30,
      "options": {
        "colorMode": "value",
        "graphMode": "none",
        "justifyMode": "auto",
        "orientation": "auto",
        "percentChangeColorMode": "standard",
        "reduceOptions": {
          "calcs": [
            "lastNotNull"
          ],
          "fields": "",
          "values": false
        },
        "showPercentChange": false,
        "textMode": "auto",
        "wideLayout": true
      },
      "pluginVersion": "10.1.10",
      "targets": [
        {
          "datasource": {
            "type": "prometheus",
            "uid": "prometheus"
          },
          "disableTextWrap": false,
          "editorMode": "code",
          "expr": "increase(aligned_aggregator_gas_cost_paid_for_batcher_sum{bot=\"aggregator\"}[10y])",
          "fullMetaSearch": false,
          "includeNullMetadata": true,
          "instant": false,
          "legendFormat": "__auto",
          "range": true,
          "refId": "A",
          "useBackend": false
        }
      ],
      "title": "Accumulated Aggregator Extra Cost Paid [ETH]",
      "type": "stat"
    },
    {
      "datasource": {
        "type": "prometheus",
        "uid": "prometheus"
      },
      "description": "Number of times the aggregator paid for the batcher when the tx cost was higher than the respondToTaskFeeLimit",
      "fieldConfig": {
        "defaults": {
          "color": {
            "mode": "thresholds"
          },
          "mappings": [],
          "thresholds": {
            "mode": "absolute",
            "steps": [
              {
                "color": "green",
                "value": null
              }
            ]
          }
        },
        "overrides": []
      },
      "gridPos": {
        "h": 3,
        "w": 7,
        "x": 0,
        "y": 17
      },
      "id": 26,
      "options": {
        "colorMode": "value",
        "graphMode": "none",
        "justifyMode": "auto",
        "orientation": "auto",
        "percentChangeColorMode": "standard",
        "reduceOptions": {
          "calcs": [
            "lastNotNull"
          ],
          "fields": "",
          "values": false
        },
        "showPercentChange": false,
        "textMode": "auto",
        "wideLayout": true
      },
      "pluginVersion": "10.1.10",
      "targets": [
        {
          "datasource": {
            "type": "prometheus",
            "uid": "prometheus"
          },
          "disableTextWrap": false,
          "editorMode": "code",
          "expr": "floor(increase(aligned_aggregator_num_times_paid_for_batcher_count{bot=\"aggregator\"}[10y]))",
          "fullMetaSearch": false,
          "includeNullMetadata": true,
          "instant": false,
          "legendFormat": "__auto",
          "range": true,
          "refId": "A",
          "useBackend": false
        }
      ],
      "title": "# Times Aggregator Paid Extra Cost",
      "type": "stat"
    },
    {
      "datasource": {
        "type": "prometheus",
        "uid": "prometheus"
      },
      "gridPos": {
        "h": 2,
        "w": 24,
        "x": 0,
        "y": 20
      },
      "id": 38,
      "options": {
        "code": {
          "language": "plaintext",
          "showLineNumbers": false,
          "showMiniMap": false
        },
        "content": "<h1 style=\"background-color: #00A86B; color: white; padding: 10px; border-radius: 0px; text-align: center;\">\n  SYSTEM STATUS\n</h1>",
        "mode": "html"
      },
      "pluginVersion": "10.1.10",
      "transparent": true,
      "type": "text"
    },
    {
      "datasource": {
        "type": "prometheus",
        "uid": "prometheus"
      },
      "fieldConfig": {
        "defaults": {
          "color": {
            "mode": "thresholds"
          },
          "mappings": [],
          "thresholds": {
            "mode": "absolute",
            "steps": [
              {
                "color": "green",
                "value": null
              },
              {
                "color": "red",
                "value": 256
              }
            ]
          }
        },
        "overrides": []
      },
      "gridPos": {
        "h": 5,
        "w": 3,
        "x": 7,
        "y": 22
      },
      "id": 17,
      "options": {
        "minVizHeight": 75,
        "minVizWidth": 75,
        "orientation": "auto",
        "reduceOptions": {
          "calcs": [
            "lastNotNull"
          ],
          "fields": "",
          "values": false
        },
        "showThresholdLabels": false,
        "showThresholdMarkers": true,
        "sizing": "auto"
      },
      "pluginVersion": "10.1.10",
      "targets": [
        {
          "datasource": {
            "type": "prometheus",
            "uid": "prometheus"
          },
          "disableTextWrap": false,
          "editorMode": "code",
          "expr": "open_connections_count{job=\"aligned-batcher\"}",
          "fullMetaSearch": false,
          "includeNullMetadata": true,
          "instant": false,
          "legendFormat": "__auto",
          "range": true,
          "refId": "A",
          "useBackend": false
        }
      ],
      "title": "Batcher Open Connections",
      "type": "gauge"
    },
    {
      "datasource": {
        "type": "prometheus",
        "uid": "prometheus"
      },
      "fieldConfig": {
        "defaults": {
          "color": {
            "mode": "thresholds"
          },
          "mappings": [],
          "thresholds": {
            "mode": "absolute",
            "steps": [
              {
                "color": "dark-red",
                "value": null
              },
              {
                "color": "green",
                "value": 0
              },
              {
                "color": "yellow",
                "value": 1
              },
              {
                "color": "dark-red",
                "value": 2
              }
            ]
          }
        },
        "overrides": []
      },
      "gridPos": {
        "h": 5,
        "w": 3,
        "x": 10,
        "y": 22
      },
      "id": 9,
      "options": {
        "colorMode": "value",
        "graphMode": "none",
        "justifyMode": "auto",
        "orientation": "auto",
        "percentChangeColorMode": "standard",
        "reduceOptions": {
          "calcs": [
            "lastNotNull"
          ],
          "fields": "",
          "values": false
        },
        "showPercentChange": false,
        "textMode": "auto",
        "wideLayout": true
      },
      "pluginVersion": "10.1.10",
      "targets": [
        {
          "datasource": {
            "type": "prometheus",
            "uid": "prometheus"
          },
          "disableTextWrap": false,
          "editorMode": "code",
          "exemplar": false,
          "expr": "floor(increase(aligned_aggregator_received_tasks_count{job=\"aligned-aggregator\"}[$__range]))",
          "fullMetaSearch": false,
          "hide": true,
          "includeNullMetadata": true,
          "instant": false,
          "interval": "",
          "legendFormat": "{{label_name}}",
          "range": true,
          "refId": "A",
          "useBackend": false
        },
        {
          "datasource": {
            "type": "prometheus",
            "uid": "prometheus"
          },
          "disableTextWrap": false,
          "editorMode": "code",
          "expr": "floor(increase(aligned_aggregated_responses_count{job=\"aligned-aggregator\"}[$__range]))",
          "fullMetaSearch": false,
          "hide": true,
          "includeNullMetadata": true,
          "instant": false,
          "legendFormat": "__auto",
          "range": true,
          "refId": "B",
          "useBackend": false
        },
        {
          "datasource": {
            "name": "Expression",
            "type": "__expr__",
            "uid": "__expr__"
          },
          "expression": "$A - $B",
          "hide": false,
          "reducer": "last",
          "refId": "C",
          "type": "math"
        }
      ],
      "title": "Tasks Not Verified",
      "transformations": [
        {
          "id": "filterByValue",
          "options": {
            "filters": [
              {
                "config": {
                  "id": "lower",
                  "options": {
                    "value": 0
                  }
                },
                "fieldName": "C {bot=\"aggregator\", instance=\"host.docker.internal:9091\", job=\"aligned-aggregator\"}"
              }
            ],
            "match": "any",
            "type": "exclude"
          }
        }
      ],
      "type": "stat"
    },
    {
      "datasource": {
        "type": "prometheus",
        "uid": "prometheus"
      },
      "fieldConfig": {
        "defaults": {
          "color": {
            "mode": "thresholds"
          },
          "mappings": [],
          "thresholds": {
            "mode": "absolute",
            "steps": [
              {
                "color": "green",
                "value": null
              },
              {
                "color": "red",
                "value": 80
              }
            ]
          }
        },
        "overrides": []
      },
      "gridPos": {
        "h": 5,
        "w": 4,
        "x": 13,
        "y": 22
      },
      "id": 42,
      "options": {
        "colorMode": "value",
        "graphMode": "none",
        "justifyMode": "auto",
        "orientation": "auto",
        "percentChangeColorMode": "standard",
        "reduceOptions": {
          "calcs": [
            "lastNotNull"
          ],
          "fields": "",
          "values": false
        },
        "showPercentChange": false,
        "textMode": "auto",
        "wideLayout": true
      },
      "pluginVersion": "10.1.10",
      "targets": [
        {
          "datasource": {
            "type": "prometheus",
            "uid": "prometheus"
          },
          "disableTextWrap": false,
          "editorMode": "code",
          "expr": "floor(increase(batcher_started_count{job=\"aligned-batcher\"}[10y]))",
          "fullMetaSearch": false,
          "includeNullMetadata": true,
          "instant": false,
          "legendFormat": "__auto",
          "range": true,
          "refId": "A",
          "useBackend": false
        }
      ],
      "title": "Total Batcher Restarts",
      "type": "stat"
    },
    {
      "datasource": {
        "type": "prometheus",
        "uid": "prometheus"
      },
      "fieldConfig": {
        "defaults": {
          "color": {
            "mode": "palette-classic"
          },
          "custom": {
            "axisCenteredZero": false,
            "axisColorMode": "text",
            "axisLabel": "",
            "axisPlacement": "auto",
            "barAlignment": 0,
            "drawStyle": "line",
            "fillOpacity": 0,
            "gradientMode": "none",
            "hideFrom": {
              "legend": false,
              "tooltip": false,
              "viz": false
            },
            "insertNulls": false,
            "lineInterpolation": "linear",
            "lineWidth": 1,
            "pointSize": 5,
            "scaleDistribution": {
              "type": "linear"
            },
            "showPoints": "auto",
            "spanNulls": false,
            "stacking": {
              "group": "A",
              "mode": "none"
            },
            "thresholdsStyle": {
              "mode": "off"
            }
          },
          "mappings": [],
          "thresholds": {
            "mode": "absolute",
            "steps": [
              {
                "color": "green",
                "value": null
              },
              {
                "color": "red",
                "value": 80
              }
            ]
          }
        },
        "overrides": []
      },
      "gridPos": {
        "h": 6,
        "w": 10,
        "x": 7,
        "y": 27
      },
      "id": 16,
      "options": {
        "legend": {
          "calcs": [],
          "displayMode": "list",
          "placement": "bottom",
          "showLegend": true
        },
        "tooltip": {
          "mode": "single",
          "sort": "none"
        }
      },
      "pluginVersion": "10.1.10",
      "targets": [
        {
          "datasource": {
            "type": "prometheus",
            "uid": "prometheus"
          },
          "disableTextWrap": false,
          "editorMode": "code",
          "expr": "floor(increase(batcher_started_count{job=\"aligned-batcher\"}[10y]))",
          "fullMetaSearch": false,
          "includeNullMetadata": true,
          "instant": false,
          "legendFormat": "{{job}}",
          "range": true,
          "refId": "A",
          "useBackend": false
        }
      ],
      "title": "Total Batcher Restarts",
      "type": "timeseries"
    },
    {
      "datasource": {
        "type": "prometheus",
        "uid": "prometheus"
      },
      "gridPos": {
        "h": 1,
        "w": 24,
        "x": 0,
        "y": 33
      },
      "id": 39,
      "options": {
        "code": {
          "language": "plaintext",
          "showLineNumbers": false,
          "showMiniMap": false
        },
        "content": "<h1 style=\"background-color: #00A86B; color: black; padding: 10px; border-radius: 0px; text-align: center;\">\n  SYSTEM STATUS\n</h1>",
        "mode": "html"
      },
      "pluginVersion": "10.1.10",
      "transparent": true,
      "type": "text"
    },
    {
      "datasource": {
        "type": "prometheus",
        "uid": "prometheus"
      },
      "gridPos": {
        "h": 2,
        "w": 12,
        "x": 0,
        "y": 34
      },
      "id": 36,
      "options": {
        "code": {
          "language": "plaintext",
          "showLineNumbers": false,
          "showMiniMap": false
        },
        "content": "<h1 style=\"background-color: #00A86B; color: white; padding: 10px; border-radius: 0px; text-align: center;\">\n  BATCHER\n</h1>",
        "mode": "html"
      },
      "pluginVersion": "10.1.10",
      "transparent": true,
      "type": "text"
    },
    {
      "datasource": {
        "type": "prometheus",
        "uid": "prometheus"
      },
      "gridPos": {
        "h": 2,
        "w": 12,
        "x": 12,
        "y": 34
      },
      "id": 37,
      "options": {
        "code": {
          "language": "plaintext",
          "showLineNumbers": false,
          "showMiniMap": false
        },
        "content": "<h1 style=\"background-color: #00A86B; color: white; padding: 10px; border-radius: 0px; text-align: center;\">\n  AGGREGATOR\n</h1>",
        "mode": "html"
      },
      "pluginVersion": "10.1.10",
      "transparent": true,
      "type": "text"
    },
    {
      "datasource": {
        "type": "prometheus",
        "uid": "prometheus"
      },
      "fieldConfig": {
        "defaults": {
          "color": {
            "mode": "thresholds"
          },
          "mappings": [],
          "thresholds": {
            "mode": "absolute",
            "steps": [
              {
                "color": "green",
                "value": null
              },
              {
                "color": "dark-red",
                "value": 0
              },
              {
                "color": "green",
                "value": 1
              }
            ]
          }
        },
        "overrides": []
      },
      "gridPos": {
        "h": 6,
        "w": 3,
        "x": 0,
        "y": 36
      },
      "id": 14,
      "options": {
        "colorMode": "value",
        "graphMode": "none",
        "justifyMode": "auto",
        "orientation": "auto",
        "percentChangeColorMode": "standard",
        "reduceOptions": {
          "calcs": [
            "lastNotNull"
          ],
          "fields": "",
          "values": false
        },
        "showPercentChange": false,
        "textMode": "auto",
        "wideLayout": true
      },
      "pluginVersion": "10.1.10",
      "targets": [
        {
          "datasource": {
            "type": "prometheus",
            "uid": "prometheus"
          },
          "disableTextWrap": false,
          "editorMode": "code",
          "expr": "floor(increase(sent_batches_count{job=\"aligned-batcher\"}[$__range]))",
          "fullMetaSearch": false,
          "includeNullMetadata": true,
          "instant": false,
          "legendFormat": "__auto",
          "range": true,
          "refId": "A",
          "useBackend": false
        }
      ],
      "title": "Batches Sent",
      "type": "stat"
    },
    {
      "datasource": {
        "type": "prometheus",
        "uid": "prometheus"
      },
      "fieldConfig": {
        "defaults": {
          "color": {
            "mode": "palette-classic"
          },
          "custom": {
            "axisCenteredZero": false,
            "axisColorMode": "text",
            "axisLabel": "",
            "axisPlacement": "auto",
            "barAlignment": 0,
            "drawStyle": "line",
            "fillOpacity": 0,
            "gradientMode": "none",
            "hideFrom": {
              "legend": false,
              "tooltip": false,
              "viz": false
            },
            "insertNulls": false,
            "lineInterpolation": "linear",
            "lineWidth": 1,
            "pointSize": 5,
            "scaleDistribution": {
              "type": "linear"
            },
            "showPoints": "auto",
            "spanNulls": false,
            "stacking": {
              "group": "A",
              "mode": "none"
            },
            "thresholdsStyle": {
              "mode": "off"
            }
          },
          "mappings": [],
          "thresholds": {
            "mode": "absolute",
            "steps": [
              {
                "color": "green",
                "value": null
              },
              {
                "color": "red",
                "value": 80
              }
            ]
          }
        },
        "overrides": []
      },
      "gridPos": {
        "h": 6,
        "w": 9,
        "x": 3,
        "y": 36
      },
      "id": 13,
      "options": {
        "legend": {
          "calcs": [],
          "displayMode": "list",
          "placement": "bottom",
          "showLegend": true
        },
        "tooltip": {
          "mode": "single",
          "sort": "none"
        }
      },
      "targets": [
        {
          "datasource": {
            "type": "prometheus",
            "uid": "prometheus"
          },
          "disableTextWrap": false,
          "editorMode": "code",
          "expr": "floor(increase(sent_batches_count{job=\"aligned-batcher\"}[10y]))",
          "fullMetaSearch": false,
          "includeNullMetadata": true,
          "instant": false,
          "legendFormat": "__auto",
          "range": true,
          "refId": "A",
          "useBackend": false
        }
      ],
      "title": "Batches Sent",
      "type": "timeseries"
    },
    {
      "datasource": {
        "type": "prometheus",
        "uid": "prometheus"
      },
      "description": "",
      "fieldConfig": {
        "defaults": {
          "color": {
            "mode": "thresholds"
          },
          "mappings": [],
          "thresholds": {
            "mode": "absolute",
            "steps": [
              {
                "color": "green",
                "value": null
              }
            ]
          }
        },
        "overrides": []
      },
      "gridPos": {
        "h": 6,
        "w": 3,
        "x": 12,
        "y": 36
      },
      "id": 7,
      "options": {
        "colorMode": "value",
        "graphMode": "none",
        "justifyMode": "auto",
        "orientation": "auto",
        "percentChangeColorMode": "standard",
        "reduceOptions": {
          "calcs": [
            "lastNotNull"
          ],
          "fields": "",
          "values": false
        },
        "showPercentChange": false,
        "textMode": "auto",
        "wideLayout": true
      },
      "pluginVersion": "10.1.10",
      "targets": [
        {
          "datasource": {
            "type": "prometheus",
            "uid": "prometheus"
          },
          "disableTextWrap": false,
          "editorMode": "code",
          "expr": "floor(increase(aligned_aggregator_received_tasks_count{bot=\"aggregator\"}[$__range]))",
          "fullMetaSearch": false,
          "includeNullMetadata": true,
          "instant": false,
          "legendFormat": "__auto",
          "range": true,
          "refId": "A",
          "useBackend": false
        }
      ],
      "title": "Tasks Received",
      "type": "stat"
    },
    {
      "datasource": {
        "type": "prometheus",
        "uid": "prometheus"
      },
      "fieldConfig": {
        "defaults": {
          "color": {
            "mode": "palette-classic"
          },
          "custom": {
            "axisCenteredZero": false,
            "axisColorMode": "text",
            "axisLabel": "",
            "axisPlacement": "auto",
            "barAlignment": 0,
            "drawStyle": "line",
            "fillOpacity": 0,
            "gradientMode": "none",
            "hideFrom": {
              "legend": false,
              "tooltip": false,
              "viz": false
            },
            "insertNulls": false,
            "lineInterpolation": "linear",
            "lineWidth": 1,
            "pointSize": 5,
            "scaleDistribution": {
              "type": "linear"
            },
            "showPoints": "auto",
            "spanNulls": false,
            "stacking": {
              "group": "A",
              "mode": "none"
            },
            "thresholdsStyle": {
              "mode": "off"
            }
          },
          "mappings": [],
          "thresholds": {
            "mode": "absolute",
            "steps": [
              {
                "color": "green",
                "value": null
              },
              {
                "color": "red",
                "value": 80
              }
            ]
          }
        },
        "overrides": []
      },
      "gridPos": {
        "h": 6,
        "w": 9,
        "x": 15,
        "y": 36
      },
      "id": 40,
      "options": {
        "legend": {
          "calcs": [],
          "displayMode": "list",
          "placement": "bottom",
          "showLegend": true
        },
        "tooltip": {
          "maxHeight": 600,
          "mode": "single",
          "sort": "none"
        }
      },
      "targets": [
        {
          "datasource": {
            "type": "prometheus",
            "uid": "prometheus"
          },
          "disableTextWrap": false,
          "editorMode": "code",
          "expr": "floor(increase(aligned_aggregated_responses_count{bot=\"aggregator\"}[10y]))",
          "fullMetaSearch": false,
          "includeNullMetadata": true,
          "instant": false,
          "legendFormat": "__auto",
          "range": true,
          "refId": "A",
          "useBackend": false
        }
      ],
      "title": "Verified Tasks",
      "type": "timeseries"
    },
    {
      "datasource": {
        "type": "prometheus",
        "uid": "prometheus"
      },
      "fieldConfig": {
        "defaults": {
          "color": {
            "mode": "thresholds"
          },
          "mappings": [],
          "thresholds": {
            "mode": "absolute",
            "steps": [
              {
                "color": "green",
                "value": null
              },
              {
                "color": "#FF9830",
                "value": 3
              },
              {
                "color": "red",
                "value": 5
              }
            ]
          }
        },
        "overrides": []
      },
      "gridPos": {
        "h": 6,
        "w": 3,
        "x": 0,
        "y": 42
      },
      "id": 15,
      "options": {
        "colorMode": "value",
        "graphMode": "none",
        "justifyMode": "auto",
        "orientation": "auto",
        "percentChangeColorMode": "standard",
        "reduceOptions": {
          "calcs": [
            "lastNotNull"
          ],
          "fields": "",
          "values": false
        },
        "showPercentChange": false,
        "textMode": "auto",
        "wideLayout": true
      },
      "pluginVersion": "10.1.10",
      "targets": [
        {
          "datasource": {
            "type": "prometheus",
            "uid": "prometheus"
          },
          "disableTextWrap": false,
          "editorMode": "code",
          "expr": "floor(increase(reverted_batches_count{job=\"aligned-batcher\"}[$__range]))",
          "fullMetaSearch": false,
          "includeNullMetadata": true,
          "instant": false,
          "legendFormat": "__auto",
          "range": true,
          "refId": "A",
          "useBackend": false
        }
      ],
      "title": "Reverted Batches",
      "type": "stat"
    },
    {
      "datasource": {
        "type": "prometheus",
        "uid": "prometheus"
      },
      "fieldConfig": {
        "defaults": {
          "color": {
            "mode": "palette-classic"
          },
          "custom": {
            "axisCenteredZero": false,
            "axisColorMode": "text",
            "axisLabel": "",
            "axisPlacement": "auto",
            "barAlignment": 0,
            "drawStyle": "line",
            "fillOpacity": 0,
            "gradientMode": "none",
            "hideFrom": {
              "legend": false,
              "tooltip": false,
              "viz": false
            },
            "insertNulls": false,
            "lineInterpolation": "linear",
            "lineWidth": 1,
            "pointSize": 5,
            "scaleDistribution": {
              "type": "linear"
            },
            "showPoints": "auto",
            "spanNulls": false,
            "stacking": {
              "group": "A",
              "mode": "none"
            },
            "thresholdsStyle": {
              "mode": "off"
            }
          },
          "mappings": [],
          "thresholds": {
            "mode": "absolute",
            "steps": [
              {
                "color": "green",
                "value": null
              },
              {
                "color": "red",
                "value": 80
              }
            ]
          }
        },
        "overrides": []
      },
      "gridPos": {
        "h": 6,
        "w": 9,
        "x": 3,
        "y": 42
      },
      "id": 19,
      "options": {
        "legend": {
          "calcs": [],
          "displayMode": "list",
          "placement": "bottom",
          "showLegend": true
        },
        "tooltip": {
          "mode": "single",
          "sort": "none"
        }
      },
      "targets": [
        {
          "datasource": {
            "type": "prometheus",
            "uid": "prometheus"
          },
          "disableTextWrap": false,
          "editorMode": "code",
          "expr": "floor(increase(reverted_batches_count{job=\"aligned-batcher\"}[10y]))",
          "fullMetaSearch": false,
          "includeNullMetadata": true,
          "instant": false,
          "legendFormat": "__auto",
          "range": true,
          "refId": "A",
          "useBackend": false
        }
      ],
      "title": "Batches Reverted",
      "type": "timeseries"
    },
    {
      "datasource": {
        "type": "prometheus",
        "uid": "prometheus"
      },
      "fieldConfig": {
        "defaults": {
          "color": {
            "mode": "thresholds"
          },
          "mappings": [],
          "thresholds": {
            "mode": "absolute",
            "steps": [
              {
                "color": "green",
                "value": null
              }
            ]
          }
        },
        "overrides": []
      },
      "gridPos": {
        "h": 6,
        "w": 3,
        "x": 12,
        "y": 42
      },
      "id": 5,
      "options": {
        "colorMode": "value",
        "graphMode": "none",
        "justifyMode": "auto",
        "orientation": "auto",
        "percentChangeColorMode": "standard",
        "reduceOptions": {
          "calcs": [
            "lastNotNull"
          ],
          "fields": "",
          "values": false
        },
        "showPercentChange": false,
        "textMode": "auto",
        "wideLayout": true
      },
      "pluginVersion": "10.1.10",
      "targets": [
        {
          "datasource": {
            "type": "prometheus",
            "uid": "prometheus"
          },
          "disableTextWrap": false,
          "editorMode": "code",
          "exemplar": false,
          "expr": "floor(increase(aligned_aggregated_responses_count{bot=\"aggregator\"}[$__range]))",
          "fullMetaSearch": false,
          "includeNullMetadata": true,
          "instant": false,
          "legendFormat": "__auto",
          "range": true,
          "refId": "A",
          "useBackend": false
        }
      ],
      "title": "Tasks Verified",
      "type": "stat"
    },
    {
      "datasource": {
        "type": "prometheus",
        "uid": "prometheus"
      },
      "fieldConfig": {
        "defaults": {
          "color": {
            "mode": "palette-classic"
          },
          "custom": {
            "axisCenteredZero": false,
            "axisColorMode": "text",
            "axisLabel": "",
            "axisPlacement": "auto",
            "barAlignment": 0,
            "drawStyle": "line",
            "fillOpacity": 0,
            "gradientMode": "none",
            "hideFrom": {
              "legend": false,
              "tooltip": false,
              "viz": false
            },
            "insertNulls": false,
            "lineInterpolation": "linear",
            "lineWidth": 1,
            "pointSize": 5,
            "scaleDistribution": {
              "type": "linear"
            },
            "showPoints": "auto",
            "spanNulls": false,
            "stacking": {
              "group": "A",
              "mode": "none"
            },
            "thresholdsStyle": {
              "mode": "off"
            }
          },
          "mappings": [],
          "thresholds": {
            "mode": "absolute",
            "steps": [
              {
                "color": "green",
                "value": null
              },
              {
                "color": "red",
                "value": 80
              }
            ]
          }
        },
        "overrides": []
      },
      "gridPos": {
        "h": 6,
        "w": 9,
        "x": 15,
        "y": 42
      },
      "id": 1,
      "options": {
        "legend": {
          "calcs": [],
          "displayMode": "list",
          "placement": "bottom",
          "showLegend": true
        },
        "tooltip": {
          "maxHeight": 600,
          "mode": "single",
          "sort": "none"
        }
      },
      "targets": [
        {
          "datasource": {
            "type": "prometheus",
            "uid": "prometheus"
          },
          "disableTextWrap": false,
          "editorMode": "code",
          "expr": "floor(increase(aligned_aggregator_received_tasks_count{bot=\"aggregator\"}[10y]))",
          "fullMetaSearch": false,
          "includeNullMetadata": true,
          "instant": false,
          "legendFormat": "__auto",
          "range": true,
          "refId": "A",
          "useBackend": false
        }
      ],
      "title": "Received Tasks",
      "type": "timeseries"
    },
    {
      "datasource": {
        "type": "prometheus",
        "uid": "prometheus"
      },
      "fieldConfig": {
        "defaults": {
          "color": {
            "mode": "thresholds"
          },
          "mappings": [],
          "thresholds": {
            "mode": "absolute",
            "steps": [
              {
                "color": "green",
                "value": null
              },
              {
                "color": "#EAB839",
                "value": 3
              },
              {
                "color": "red",
                "value": 5
              }
            ]
          }
        },
        "overrides": []
      },
      "gridPos": {
        "h": 6,
        "w": 3,
        "x": 0,
        "y": 48
      },
      "id": 22,
      "options": {
        "colorMode": "value",
        "graphMode": "none",
        "justifyMode": "auto",
        "orientation": "auto",
        "percentChangeColorMode": "standard",
        "reduceOptions": {
          "calcs": [
            "lastNotNull"
          ],
          "fields": "",
          "values": false
        },
        "showPercentChange": false,
        "textMode": "auto",
        "wideLayout": true
      },
      "pluginVersion": "10.1.10",
      "targets": [
        {
          "datasource": {
            "type": "prometheus",
            "uid": "prometheus"
          },
          "disableTextWrap": false,
          "editorMode": "code",
          "expr": "floor(increase(canceled_batches_count{job=\"aligned-batcher\"}[$__range]))",
          "fullMetaSearch": false,
          "includeNullMetadata": true,
          "instant": false,
          "legendFormat": "__auto",
          "range": true,
          "refId": "A",
          "useBackend": false
        }
      ],
      "title": "Canceled Batches",
      "type": "stat"
    },
    {
      "datasource": {
        "type": "prometheus",
        "uid": "prometheus"
      },
      "fieldConfig": {
        "defaults": {
          "color": {
            "mode": "palette-classic"
          },
          "custom": {
            "axisCenteredZero": false,
            "axisColorMode": "text",
            "axisLabel": "",
            "axisPlacement": "auto",
            "barAlignment": 0,
            "drawStyle": "line",
            "fillOpacity": 0,
            "gradientMode": "none",
            "hideFrom": {
              "legend": false,
              "tooltip": false,
              "viz": false
            },
            "insertNulls": false,
            "lineInterpolation": "linear",
            "lineWidth": 1,
            "pointSize": 5,
            "scaleDistribution": {
              "type": "linear"
            },
            "showPoints": "auto",
            "spanNulls": false,
            "stacking": {
              "group": "A",
              "mode": "none"
            },
            "thresholdsStyle": {
              "mode": "off"
            }
          },
          "mappings": [],
          "thresholds": {
            "mode": "absolute",
            "steps": [
              {
                "color": "green",
                "value": null
              },
              {
                "color": "red",
                "value": 80
              }
            ]
          }
        },
        "overrides": []
      },
      "gridPos": {
        "h": 6,
        "w": 9,
        "x": 3,
        "y": 48
      },
      "id": 21,
      "options": {
        "legend": {
          "calcs": [],
          "displayMode": "list",
          "placement": "bottom",
          "showLegend": true
        },
        "tooltip": {
          "mode": "single",
          "sort": "none"
        }
      },
      "targets": [
        {
          "datasource": {
            "type": "prometheus",
            "uid": "prometheus"
          },
          "disableTextWrap": false,
          "editorMode": "code",
          "expr": "floor(increase(canceled_batches_count{job=\"aligned-batcher\"}[10y]))",
          "fullMetaSearch": false,
          "includeNullMetadata": true,
          "instant": false,
          "legendFormat": "__auto",
          "range": true,
          "refId": "A",
          "useBackend": false
        }
      ],
      "title": "Batches Canceled",
      "type": "timeseries"
    },
    {
      "datasource": {
        "type": "prometheus",
        "uid": "prometheus"
      },
      "description": "Number of times gas price was bumped while sending an aggregated response.",
      "fieldConfig": {
        "defaults": {
          "color": {
            "mode": "palette-classic"
          },
          "custom": {
            "axisCenteredZero": false,
            "axisColorMode": "text",
            "axisLabel": "",
            "axisPlacement": "auto",
            "barAlignment": 0,
            "drawStyle": "line",
            "fillOpacity": 0,
            "gradientMode": "none",
            "hideFrom": {
              "legend": false,
              "tooltip": false,
              "viz": false
            },
            "insertNulls": false,
            "lineInterpolation": "linear",
            "lineWidth": 1,
            "pointSize": 5,
            "scaleDistribution": {
              "type": "linear"
            },
            "showPoints": "auto",
            "spanNulls": false,
            "stacking": {
              "group": "A",
              "mode": "none"
            },
            "thresholdsStyle": {
              "mode": "off"
            }
          },
          "mappings": [],
          "thresholds": {
            "mode": "absolute",
            "steps": [
              {
                "color": "green",
                "value": null
              },
              {
                "color": "red",
                "value": 80
              }
            ]
          }
        },
        "overrides": []
      },
      "gridPos": {
        "h": 6,
        "w": 10,
        "x": 12,
        "y": 48
      },
      "id": 25,
      "interval": "36",
      "options": {
        "legend": {
          "calcs": [],
          "displayMode": "list",
          "placement": "bottom",
          "showLegend": true
        },
        "tooltip": {
          "mode": "single",
          "sort": "none"
        }
      },
      "targets": [
        {
          "datasource": {
            "type": "prometheus",
            "uid": "prometheus"
          },
          "disableTextWrap": false,
          "editorMode": "code",
          "expr": "floor(increase(aligned_respond_to_task_gas_price_bumped_count{bot=\"aggregator\"}[10y]))",
          "fullMetaSearch": false,
          "includeNullMetadata": true,
          "instant": false,
          "legendFormat": "__auto",
          "range": true,
          "refId": "A",
          "useBackend": false
        }
      ],
      "title": "# Bumps Sending Responses to Ethereum",
      "type": "timeseries"
    },
    {
      "datasource": {
        "type": "prometheus",
        "uid": "prometheus"
      },
      "description": "Measures websocket connections that were abnormally disconnected.",
      "fieldConfig": {
        "defaults": {
          "color": {
            "mode": "palette-classic"
          },
          "custom": {
            "axisCenteredZero": false,
            "axisColorMode": "text",
            "axisLabel": "",
            "axisPlacement": "auto",
            "barAlignment": 0,
            "drawStyle": "line",
            "fillOpacity": 0,
            "gradientMode": "none",
            "hideFrom": {
              "legend": false,
              "tooltip": false,
              "viz": false
            },
            "insertNulls": false,
            "lineInterpolation": "linear",
            "lineWidth": 1,
            "pointSize": 1,
            "scaleDistribution": {
              "type": "linear"
            },
            "showPoints": "auto",
            "spanNulls": false,
            "stacking": {
              "group": "A",
              "mode": "none"
            },
            "thresholdsStyle": {
              "mode": "off"
            }
          },
          "mappings": [],
          "thresholds": {
            "mode": "absolute",
            "steps": [
              {
                "color": "green",
                "value": null
              },
              {
                "color": "red",
                "value": 80
              }
            ]
          }
        },
        "overrides": []
      },
      "gridPos": {
        "h": 7,
        "w": 12,
        "x": 0,
        "y": 54
      },
      "id": 20,
      "interval": "1m",
      "options": {
        "legend": {
          "calcs": [],
          "displayMode": "list",
          "placement": "bottom",
          "showLegend": true
        },
        "tooltip": {
          "mode": "single",
          "sort": "none"
        }
      },
      "targets": [
        {
          "datasource": {
            "type": "prometheus",
            "uid": "prometheus"
          },
          "disableTextWrap": false,
          "editorMode": "code",
          "expr": "floor(increase(broken_ws_connections_count{job=\"aligned-batcher\"}[10y]))",
          "fullMetaSearch": false,
          "includeNullMetadata": true,
          "instant": false,
          "legendFormat": "__auto",
          "range": true,
          "refId": "A",
          "useBackend": false
        }
      ],
      "title": "Broken websocket connections",
      "type": "timeseries"
    },
    {
      "datasource": {
        "type": "prometheus",
        "uid": "prometheus"
      },
      "description": "Time series showing the number of times the aggregator paid for the batcher when the tx cost was higher than the respondToTaskFeeLimit",
      "fieldConfig": {
        "defaults": {
          "color": {
            "mode": "palette-classic"
          },
          "custom": {
            "axisCenteredZero": false,
            "axisColorMode": "text",
            "axisLabel": "",
            "axisPlacement": "auto",
            "barAlignment": 0,
            "drawStyle": "line",
            "fillOpacity": 0,
            "gradientMode": "none",
            "hideFrom": {
              "legend": false,
              "tooltip": false,
              "viz": false
            },
            "insertNulls": false,
            "lineInterpolation": "linear",
            "lineWidth": 1,
            "pointSize": 5,
            "scaleDistribution": {
              "type": "linear"
            },
            "showPoints": "auto",
            "spanNulls": false,
            "stacking": {
              "group": "A",
              "mode": "none"
            },
            "thresholdsStyle": {
              "mode": "off"
            }
          },
          "mappings": [],
          "thresholds": {
            "mode": "absolute",
            "steps": [
              {
                "color": "green",
                "value": null
              }
            ]
          }
        },
        "overrides": [
          {
            "__systemRef": "hideSeriesFrom",
            "matcher": {
              "id": "byNames",
              "options": {
                "mode": "exclude",
                "names": [
                  "{bot=\"aggregator\", instance=\"host.docker.internal:9091\", job=\"aligned-aggregator\"}"
                ],
                "prefix": "All except:",
                "readOnly": true
              }
            },
            "properties": [
              {
                "id": "custom.hideFrom",
                "value": {
                  "legend": false,
                  "tooltip": false,
                  "viz": true
                }
              }
            ]
          }
        ]
      },
      "gridPos": {
        "h": 7,
        "w": 10,
        "x": 12,
        "y": 54
      },
      "id": 28,
      "options": {
        "legend": {
          "calcs": [],
          "displayMode": "list",
          "placement": "bottom",
          "showLegend": true
        },
        "tooltip": {
          "mode": "single",
          "sort": "none"
        }
      },
      "targets": [
        {
          "datasource": {
            "type": "prometheus",
            "uid": "prometheus"
          },
          "disableTextWrap": false,
          "editorMode": "code",
          "expr": "floor(increase(aligned_aggregator_num_times_paid_for_batcher_count{bot=\"aggregator\"}[10y]))",
          "fullMetaSearch": false,
          "includeNullMetadata": true,
          "instant": false,
          "legendFormat": "__auto",
          "range": true,
          "refId": "A",
          "useBackend": false
        }
      ],
      "title": "# Times Aggregator Paid Extra Cost",
      "type": "timeseries"
    },
    {
      "datasource": {
        "type": "prometheus",
        "uid": "prometheus"
      },
      "fieldConfig": {
        "defaults": {
          "color": {
            "mode": "palette-classic"
          },
          "custom": {
            "axisCenteredZero": false,
            "axisColorMode": "text",
            "axisLabel": "",
            "axisPlacement": "auto",
            "barAlignment": 0,
            "drawStyle": "line",
            "fillOpacity": 0,
            "gradientMode": "none",
            "hideFrom": {
              "legend": false,
              "tooltip": false,
              "viz": false
            },
            "insertNulls": false,
            "lineInterpolation": "linear",
            "lineWidth": 1,
            "pointSize": 5,
            "scaleDistribution": {
              "type": "linear"
            },
            "showPoints": "auto",
            "spanNulls": false,
            "stacking": {
              "group": "A",
              "mode": "none"
            },
            "thresholdsStyle": {
              "mode": "off"
            }
          },
          "mappings": [],
          "thresholds": {
            "mode": "absolute",
            "steps": [
              {
                "color": "green",
                "value": null
              },
              {
                "color": "red",
                "value": 80
              }
            ]
          }
        },
        "overrides": []
      },
      "gridPos": {
        "h": 8,
        "w": 12,
        "x": 0,
        "y": 61
      },
      "id": 24,
      "options": {
        "legend": {
          "calcs": [],
          "displayMode": "list",
          "placement": "right",
          "showLegend": true
        },
        "tooltip": {
          "mode": "single",
          "sort": "none"
        }
      },
      "targets": [
        {
          "datasource": {
            "type": "prometheus",
            "uid": "prometheus"
          },
          "disableTextWrap": false,
          "editorMode": "code",
          "expr": "floor(increase(user_errors_count{job=\"aligned-batcher\"}[10y]))",
          "fullMetaSearch": false,
          "includeNullMetadata": true,
          "instant": false,
          "legendFormat": "{{error_type}}",
          "range": true,
          "refId": "A",
          "useBackend": false
        }
      ],
      "title": "# User Errors",
      "transformations": [
        {
          "id": "calculateField",
          "options": {
            "alias": "proof_rejected",
            "mode": "reduceRow",
            "reduce": {
              "include": [
                "rejected_proof"
              ],
              "reducer": "sum"
            }
          }
        },
        {
          "id": "organize",
          "options": {
            "excludeByName": {
              "rejected_proof": true
            },
            "indexByName": {},
            "renameByName": {}
          }
        },
        {
          "id": "calculateField",
          "options": {
            "alias": "total",
            "mode": "reduceRow",
            "reduce": {
              "reducer": "sum"
            }
          }
        }
      ],
      "type": "timeseries"
    },
    {
      "datasource": {
        "type": "prometheus",
        "uid": "prometheus"
      },
<<<<<<< HEAD
      "gridPos": {
        "h": 2,
        "w": 12,
        "x": 0,
        "y": 69
      },
      "id": 46,
      "options": {
        "code": {
          "language": "plaintext",
          "showLineNumbers": false,
          "showMiniMap": false
        },
        "content": "<h1 style=\"background-color: #00A86B; color: white; padding: 10px; border-radius: 0px; text-align: center;\">\n  Latency\n</h1>",
        "mode": "html"
      },
      "pluginVersion": "10.1.10",
      "transparent": true,
      "type": "text"
    },
    {
      "datasource": {
        "type": "prometheus",
        "uid": "prometheus"
      },
=======
      "description": "",
>>>>>>> a4e8e312
      "fieldConfig": {
        "defaults": {
          "color": {
            "mode": "palette-classic"
          },
          "custom": {
            "axisCenteredZero": false,
            "axisColorMode": "text",
            "axisLabel": "",
            "axisPlacement": "auto",
            "barAlignment": 0,
            "drawStyle": "line",
<<<<<<< HEAD
            "fillOpacity": 48,
            "gradientMode": "opacity",
=======
            "fillOpacity": 0,
            "gradientMode": "none",
>>>>>>> a4e8e312
            "hideFrom": {
              "legend": false,
              "tooltip": false,
              "viz": false
            },
            "insertNulls": false,
<<<<<<< HEAD
            "lineInterpolation": "smooth",
=======
            "lineInterpolation": "linear",
>>>>>>> a4e8e312
            "lineWidth": 1,
            "pointSize": 5,
            "scaleDistribution": {
              "type": "linear"
            },
            "showPoints": "auto",
            "spanNulls": false,
            "stacking": {
              "group": "A",
              "mode": "none"
            },
            "thresholdsStyle": {
              "mode": "off"
            }
          },
          "mappings": [],
          "thresholds": {
            "mode": "absolute",
            "steps": [
              {
                "color": "green",
                "value": null
<<<<<<< HEAD
              }
            ]
          },
          "unit": "ms"
=======
              },
              {
                "color": "red",
                "value": 80
              }
            ]
          },
          "unit": "s"
>>>>>>> a4e8e312
        },
        "overrides": []
      },
      "gridPos": {
        "h": 8,
        "w": 12,
<<<<<<< HEAD
        "x": 0,
        "y": 71
      },
      "id": 43,
=======
        "x": 12,
        "y": 61
      },
      "id": 43,
      "interval": "1s",
>>>>>>> a4e8e312
      "options": {
        "legend": {
          "calcs": [],
          "displayMode": "list",
<<<<<<< HEAD
          "placement": "bottom",
=======
          "placement": "right",
>>>>>>> a4e8e312
          "showLegend": false
        },
        "tooltip": {
          "mode": "single",
          "sort": "none"
        }
      },
      "targets": [
        {
          "datasource": {
            "type": "prometheus",
            "uid": "prometheus"
          },
<<<<<<< HEAD
          "disableTextWrap": false,
          "editorMode": "code",
          "expr": "s3_duration * 10 ^ (-3)",
          "fullMetaSearch": false,
          "includeNullMetadata": true,
          "instant": false,
          "legendFormat": "__auto",
          "range": true,
          "refId": "A",
          "useBackend": false
        }
      ],
      "title": "Upload Batch to S3 Duration",
=======
          "editorMode": "code",
          "expr": "aligned_aggregator_respond_to_task_latency{bot=\"aggregator\"}",
          "hide": false,
          "instant": false,
          "legendFormat": "Latest latency",
          "range": true,
          "refId": "Latency"
        }
      ],
      "title": "Latest respond to task latency",
>>>>>>> a4e8e312
      "type": "timeseries"
    },
    {
      "datasource": {
        "type": "prometheus",
        "uid": "prometheus"
      },
      "fieldConfig": {
        "defaults": {
          "color": {
            "mode": "palette-classic"
          },
          "custom": {
            "axisCenteredZero": false,
            "axisColorMode": "text",
            "axisLabel": "",
            "axisPlacement": "auto",
            "barAlignment": 0,
            "drawStyle": "line",
<<<<<<< HEAD
            "fillOpacity": 48,
            "gradientMode": "opacity",
=======
            "fillOpacity": 0,
            "gradientMode": "none",
>>>>>>> a4e8e312
            "hideFrom": {
              "legend": false,
              "tooltip": false,
              "viz": false
            },
            "insertNulls": false,
<<<<<<< HEAD
            "lineInterpolation": "smooth",
=======
            "lineInterpolation": "linear",
>>>>>>> a4e8e312
            "lineWidth": 1,
            "pointSize": 5,
            "scaleDistribution": {
              "type": "linear"
            },
            "showPoints": "auto",
            "spanNulls": false,
            "stacking": {
              "group": "A",
              "mode": "none"
            },
            "thresholdsStyle": {
              "mode": "off"
            }
          },
          "mappings": [],
          "thresholds": {
            "mode": "absolute",
            "steps": [
              {
                "color": "green",
                "value": null
              },
              {
                "color": "red",
                "value": 80
              }
            ]
<<<<<<< HEAD
          },
          "unit": "s"
=======
          }
>>>>>>> a4e8e312
        },
        "overrides": []
      },
      "gridPos": {
        "h": 8,
        "w": 12,
<<<<<<< HEAD
        "x": 0,
        "y": 79
      },
      "id": 45,
=======
        "x": 12,
        "y": 69
      },
      "id": 44,
      "interval": "1s",
>>>>>>> a4e8e312
      "options": {
        "legend": {
          "calcs": [],
          "displayMode": "list",
          "placement": "right",
<<<<<<< HEAD
          "showLegend": true
=======
          "showLegend": false
>>>>>>> a4e8e312
        },
        "tooltip": {
          "mode": "single",
          "sort": "none"
        }
      },
      "targets": [
        {
          "datasource": {
            "type": "prometheus",
            "uid": "prometheus"
          },
<<<<<<< HEAD
          "disableTextWrap": false,
          "editorMode": "code",
          "expr": "cancel_create_new_task_duration * 10 ^ (-3)",
          "fullMetaSearch": false,
          "includeNullMetadata": true,
          "instant": false,
          "legendFormat": "cancel_new_task",
          "range": true,
          "refId": "A",
          "useBackend": false
        },
        {
          "datasource": {
            "type": "prometheus",
            "uid": "prometheus"
          },
          "disableTextWrap": false,
          "editorMode": "code",
          "expr": "create_new_task_duration * 10 ^(-3)",
          "fullMetaSearch": false,
          "hide": false,
          "includeNullMetadata": true,
          "instant": false,
          "legendFormat": "create_new_task",
          "range": true,
          "refId": "B",
          "useBackend": false
        }
      ],
      "title": "CreateNewTask Duration",
      "transformations": [
        {
          "id": "calculateField",
          "options": {
            "alias": "total",
            "mode": "reduceRow",
            "reduce": {
              "include": [
                "cancel_new_task",
                "create_new_task"
              ],
              "reducer": "sum"
            }
          }
        }
      ],
=======
          "editorMode": "code",
          "expr": "aligned_aggregator_task_quorum_reached_latency{bot=\"aggregator\"}",
          "hide": false,
          "instant": false,
          "legendFormat": "Latest latency",
          "range": true,
          "refId": "A"
        }
      ],
      "title": "Latest quorum reached latency",
>>>>>>> a4e8e312
      "type": "timeseries"
    }
  ],
  "refresh": "",
  "schemaVersion": 38,
  "style": "dark",
  "tags": [],
  "templating": {
    "list": []
  },
  "time": {
    "from": "now-5m",
    "to": "now"
  },
  "timepicker": {},
  "timezone": "browser",
  "title": "System Data",
  "uid": "aggregator",
<<<<<<< HEAD
  "version": 2,
=======
  "version": 19,
>>>>>>> a4e8e312
  "weekStart": ""
}<|MERGE_RESOLUTION|>--- conflicted
+++ resolved
@@ -2655,35 +2655,7 @@
         "type": "prometheus",
         "uid": "prometheus"
       },
-<<<<<<< HEAD
-      "gridPos": {
-        "h": 2,
-        "w": 12,
-        "x": 0,
-        "y": 69
-      },
-      "id": 46,
-      "options": {
-        "code": {
-          "language": "plaintext",
-          "showLineNumbers": false,
-          "showMiniMap": false
-        },
-        "content": "<h1 style=\"background-color: #00A86B; color: white; padding: 10px; border-radius: 0px; text-align: center;\">\n  Latency\n</h1>",
-        "mode": "html"
-      },
-      "pluginVersion": "10.1.10",
-      "transparent": true,
-      "type": "text"
-    },
-    {
-      "datasource": {
-        "type": "prometheus",
-        "uid": "prometheus"
-      },
-=======
       "description": "",
->>>>>>> a4e8e312
       "fieldConfig": {
         "defaults": {
           "color": {
@@ -2696,24 +2668,15 @@
             "axisPlacement": "auto",
             "barAlignment": 0,
             "drawStyle": "line",
-<<<<<<< HEAD
-            "fillOpacity": 48,
-            "gradientMode": "opacity",
-=======
             "fillOpacity": 0,
             "gradientMode": "none",
->>>>>>> a4e8e312
             "hideFrom": {
               "legend": false,
               "tooltip": false,
               "viz": false
             },
             "insertNulls": false,
-<<<<<<< HEAD
-            "lineInterpolation": "smooth",
-=======
             "lineInterpolation": "linear",
->>>>>>> a4e8e312
             "lineWidth": 1,
             "pointSize": 5,
             "scaleDistribution": {
@@ -2736,12 +2699,6 @@
               {
                 "color": "green",
                 "value": null
-<<<<<<< HEAD
-              }
-            ]
-          },
-          "unit": "ms"
-=======
               },
               {
                 "color": "red",
@@ -2750,34 +2707,22 @@
             ]
           },
           "unit": "s"
->>>>>>> a4e8e312
         },
         "overrides": []
       },
       "gridPos": {
         "h": 8,
         "w": 12,
-<<<<<<< HEAD
-        "x": 0,
-        "y": 71
-      },
-      "id": 43,
-=======
         "x": 12,
         "y": 61
       },
       "id": 43,
       "interval": "1s",
->>>>>>> a4e8e312
       "options": {
         "legend": {
           "calcs": [],
           "displayMode": "list",
-<<<<<<< HEAD
-          "placement": "bottom",
-=======
           "placement": "right",
->>>>>>> a4e8e312
           "showLegend": false
         },
         "tooltip": {
@@ -2791,21 +2736,6 @@
             "type": "prometheus",
             "uid": "prometheus"
           },
-<<<<<<< HEAD
-          "disableTextWrap": false,
-          "editorMode": "code",
-          "expr": "s3_duration * 10 ^ (-3)",
-          "fullMetaSearch": false,
-          "includeNullMetadata": true,
-          "instant": false,
-          "legendFormat": "__auto",
-          "range": true,
-          "refId": "A",
-          "useBackend": false
-        }
-      ],
-      "title": "Upload Batch to S3 Duration",
-=======
           "editorMode": "code",
           "expr": "aligned_aggregator_respond_to_task_latency{bot=\"aggregator\"}",
           "hide": false,
@@ -2816,7 +2746,6 @@
         }
       ],
       "title": "Latest respond to task latency",
->>>>>>> a4e8e312
       "type": "timeseries"
     },
     {
@@ -2836,24 +2765,15 @@
             "axisPlacement": "auto",
             "barAlignment": 0,
             "drawStyle": "line",
-<<<<<<< HEAD
-            "fillOpacity": 48,
-            "gradientMode": "opacity",
-=======
             "fillOpacity": 0,
             "gradientMode": "none",
->>>>>>> a4e8e312
             "hideFrom": {
               "legend": false,
               "tooltip": false,
               "viz": false
             },
             "insertNulls": false,
-<<<<<<< HEAD
-            "lineInterpolation": "smooth",
-=======
             "lineInterpolation": "linear",
->>>>>>> a4e8e312
             "lineWidth": 1,
             "pointSize": 5,
             "scaleDistribution": {
@@ -2882,40 +2802,24 @@
                 "value": 80
               }
             ]
-<<<<<<< HEAD
-          },
-          "unit": "s"
-=======
           }
->>>>>>> a4e8e312
         },
         "overrides": []
       },
       "gridPos": {
         "h": 8,
         "w": 12,
-<<<<<<< HEAD
-        "x": 0,
-        "y": 79
-      },
-      "id": 45,
-=======
         "x": 12,
         "y": 69
       },
       "id": 44,
       "interval": "1s",
->>>>>>> a4e8e312
       "options": {
         "legend": {
           "calcs": [],
           "displayMode": "list",
           "placement": "right",
-<<<<<<< HEAD
-          "showLegend": true
-=======
           "showLegend": false
->>>>>>> a4e8e312
         },
         "tooltip": {
           "mode": "single",
@@ -2928,54 +2832,6 @@
             "type": "prometheus",
             "uid": "prometheus"
           },
-<<<<<<< HEAD
-          "disableTextWrap": false,
-          "editorMode": "code",
-          "expr": "cancel_create_new_task_duration * 10 ^ (-3)",
-          "fullMetaSearch": false,
-          "includeNullMetadata": true,
-          "instant": false,
-          "legendFormat": "cancel_new_task",
-          "range": true,
-          "refId": "A",
-          "useBackend": false
-        },
-        {
-          "datasource": {
-            "type": "prometheus",
-            "uid": "prometheus"
-          },
-          "disableTextWrap": false,
-          "editorMode": "code",
-          "expr": "create_new_task_duration * 10 ^(-3)",
-          "fullMetaSearch": false,
-          "hide": false,
-          "includeNullMetadata": true,
-          "instant": false,
-          "legendFormat": "create_new_task",
-          "range": true,
-          "refId": "B",
-          "useBackend": false
-        }
-      ],
-      "title": "CreateNewTask Duration",
-      "transformations": [
-        {
-          "id": "calculateField",
-          "options": {
-            "alias": "total",
-            "mode": "reduceRow",
-            "reduce": {
-              "include": [
-                "cancel_new_task",
-                "create_new_task"
-              ],
-              "reducer": "sum"
-            }
-          }
-        }
-      ],
-=======
           "editorMode": "code",
           "expr": "aligned_aggregator_task_quorum_reached_latency{bot=\"aggregator\"}",
           "hide": false,
@@ -2986,29 +2842,278 @@
         }
       ],
       "title": "Latest quorum reached latency",
->>>>>>> a4e8e312
       "type": "timeseries"
     }
+  ]
+},
+{
+  "datasource": {
+    "type": "prometheus",
+    "uid": "prometheus"
+  },
+  "gridPos": {
+    "h": 2,
+    "w": 12,
+    "x": 0,
+    "y": 69
+  },
+  "id": 46,
+  "options": {
+    "code": {
+      "language": "plaintext",
+      "showLineNumbers": false,
+      "showMiniMap": false
+    },
+    "content": "<h1 style=\"background-color: #00A86B; color: white; padding: 10px; border-radius: 0px; text-align: center;\">\n  Latency\n</h1>",
+    "mode": "html"
+  },
+  "pluginVersion": "10.1.10",
+  "transparent": true,
+  "type": "text"
+},
+{
+  "datasource": {
+    "type": "prometheus",
+    "uid": "prometheus"
+  },
+  "fieldConfig": {
+    "defaults": {
+      "color": {
+        "mode": "palette-classic"
+      },
+      "custom": {
+        "axisCenteredZero": false,
+        "axisColorMode": "text",
+        "axisLabel": "",
+        "axisPlacement": "auto",
+        "barAlignment": 0,
+        "drawStyle": "line",
+        "fillOpacity": 48,
+        "gradientMode": "opacity",
+        "hideFrom": {
+          "legend": false,
+          "tooltip": false,
+          "viz": false
+        },
+        "insertNulls": false,
+        "lineInterpolation": "smooth",
+        "lineWidth": 1,
+        "pointSize": 5,
+        "scaleDistribution": {
+          "type": "linear"
+        },
+        "showPoints": "auto",
+        "spanNulls": false,
+        "stacking": {
+          "group": "A",
+          "mode": "none"
+        },
+        "thresholdsStyle": {
+          "mode": "off"
+        }
+      },
+      "mappings": [],
+      "thresholds": {
+        "mode": "absolute",
+        "steps": [
+          {
+            "color": "green",
+            "value": null
+          }
+        ]
+      },
+      "unit": "ms"
+    },
+    "overrides": []
+  },
+  "gridPos": {
+    "h": 8,
+    "w": 12,
+    "x": 0,
+    "y": 71
+  },
+  "id": 43,
+  "options": {
+    "legend": {
+      "calcs": [],
+      "displayMode": "list",
+      "placement": "bottom",
+      "showLegend": false
+    },
+    "tooltip": {
+      "mode": "single",
+      "sort": "none"
+    }
+  },
+  "targets": [
+    {
+      "datasource": {
+        "type": "prometheus",
+        "uid": "prometheus"
+      },
+      "disableTextWrap": false,
+      "editorMode": "code",
+      "expr": "s3_duration * 10 ^ (-3)",
+      "fullMetaSearch": false,
+      "includeNullMetadata": true,
+      "instant": false,
+      "legendFormat": "__auto",
+      "range": true,
+      "refId": "A",
+      "useBackend": false
+    }
   ],
-  "refresh": "",
-  "schemaVersion": 38,
-  "style": "dark",
-  "tags": [],
-  "templating": {
-    "list": []
+  "title": "Upload Batch to S3 Duration",
+  "type": "timeseries"
+},
+{
+  "datasource": {
+    "type": "prometheus",
+    "uid": "prometheus"
   },
-  "time": {
-    "from": "now-5m",
-    "to": "now"
+  "fieldConfig": {
+    "defaults": {
+      "color": {
+        "mode": "palette-classic"
+      },
+      "custom": {
+        "axisCenteredZero": false,
+        "axisColorMode": "text",
+        "axisLabel": "",
+        "axisPlacement": "auto",
+        "barAlignment": 0,
+        "drawStyle": "line",
+        "fillOpacity": 48,
+        "gradientMode": "opacity",
+        "hideFrom": {
+          "legend": false,
+          "tooltip": false,
+          "viz": false
+        },
+        "insertNulls": false,
+        "lineInterpolation": "smooth",
+        "lineWidth": 1,
+        "pointSize": 5,
+        "scaleDistribution": {
+          "type": "linear"
+        },
+        "showPoints": "auto",
+        "spanNulls": false,
+        "stacking": {
+          "group": "A",
+          "mode": "none"
+        },
+        "thresholdsStyle": {
+          "mode": "off"
+        }
+      },
+      "mappings": [],
+      "thresholds": {
+        "mode": "absolute",
+        "steps": [
+          {
+            "color": "green",
+            "value": null
+          },
+          {
+            "color": "red",
+            "value": 80
+          }
+        ]
+      },
+      "unit": "s"
+    },
+    "overrides": []
   },
-  "timepicker": {},
-  "timezone": "browser",
-  "title": "System Data",
-  "uid": "aggregator",
-<<<<<<< HEAD
-  "version": 2,
-=======
-  "version": 19,
->>>>>>> a4e8e312
-  "weekStart": ""
+  "gridPos": {
+    "h": 8,
+    "w": 12,
+    "x": 0,
+    "y": 79
+  },
+  "id": 45,
+  "options": {
+    "legend": {
+      "calcs": [],
+      "displayMode": "list",
+      "placement": "right",
+      "showLegend": true
+    },
+    "tooltip": {
+      "mode": "single",
+      "sort": "none"
+    }
+  },
+  "targets": [
+    {
+      "datasource": {
+        "type": "prometheus",
+        "uid": "prometheus"
+      },
+      "disableTextWrap": false,
+      "editorMode": "code",
+      "expr": "cancel_create_new_task_duration * 10 ^ (-3)",
+      "fullMetaSearch": false,
+      "includeNullMetadata": true,
+      "instant": false,
+      "legendFormat": "cancel_new_task",
+      "range": true,
+      "refId": "A",
+      "useBackend": false
+    },
+    {
+      "datasource": {
+        "type": "prometheus",
+        "uid": "prometheus"
+      },
+      "disableTextWrap": false,
+      "editorMode": "code",
+      "expr": "create_new_task_duration * 10 ^(-3)",
+      "fullMetaSearch": false,
+      "hide": false,
+      "includeNullMetadata": true,
+      "instant": false,
+      "legendFormat": "create_new_task",
+      "range": true,
+      "refId": "B",
+      "useBackend": false
+    }
+  ],
+  "title": "CreateNewTask Duration",
+  "transformations": [
+    {
+      "id": "calculateField",
+      "options": {
+        "alias": "total",
+        "mode": "reduceRow",
+        "reduce": {
+          "include": [
+            "cancel_new_task",
+            "create_new_task"
+          ],
+          "reducer": "sum"
+        }
+      }
+    }
+  ],
+  "type": "timeseries"
+}
+],
+"refresh": "",
+"schemaVersion": 38,
+"style": "dark",
+"tags": [],
+"templating": {
+"list": []
+},
+"time": {
+"from": "now-5m",
+"to": "now"
+},
+"timepicker": {},
+"timezone": "browser",
+"title": "System Data",
+"uid": "aggregator",
+"version": 9,
+"weekStart": ""
 }