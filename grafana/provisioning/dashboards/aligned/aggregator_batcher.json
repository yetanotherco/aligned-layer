{
  "annotations": {
    "list": [
      {
        "builtIn": 1,
        "datasource": {
          "type": "grafana",
          "uid": "-- Grafana --"
        },
        "enable": true,
        "hide": true,
        "iconColor": "rgba(0, 211, 255, 1)",
        "name": "Annotations & Alerts",
        "type": "dashboard"
      }
    ]
  },
  "editable": true,
  "fiscalYearStartMonth": 0,
  "graphTooltip": 0,
<<<<<<< HEAD
  "id": 4,
=======
  "id": 3,
>>>>>>> ee2db4f0
  "links": [],
  "liveNow": false,
  "panels": [
    {
      "datasource": {
        "type": "prometheus",
        "uid": "prometheus"
      },
      "gridPos": {
        "h": 2,
        "w": 15,
        "x": 0,
        "y": 0
      },
      "id": 34,
      "options": {
        "code": {
          "language": "plaintext",
          "showLineNumbers": false,
          "showMiniMap": false
        },
        "content": "<h1 style=\"background-color: #00A86B; color: white; padding: 10px; border-radius: 0px; text-align: center;\">\n  ETHEREUM\n</h1>",
        "mode": "html"
      },
      "pluginVersion": "10.1.10",
      "transparent": true,
      "type": "text"
    },
    {
      "datasource": {
        "type": "prometheus",
        "uid": "prometheus"
      },
      "gridPos": {
        "h": 2,
        "w": 8,
        "x": 16,
        "y": 0
      },
      "id": 35,
      "options": {
        "code": {
          "language": "plaintext",
          "showLineNumbers": false,
          "showMiniMap": false
        },
        "content": "<h1 style=\"background-color: #00A86B; color: white; padding: 10px; border-radius: 0px; text-align: center;\">\n  HISTORIC DATA\n</h1>",
        "mode": "html"
      },
      "pluginVersion": "10.1.10",
      "transparent": true,
      "type": "text"
    },
    {
      "datasource": {
        "default": true,
        "type": "prometheus",
        "uid": "prometheus"
      },
      "description": "Ethereum Gas Price in GWEI",
      "fieldConfig": {
        "defaults": {
          "color": {
            "fixedColor": "green",
            "mode": "fixed"
          },
          "mappings": [],
          "thresholds": {
            "mode": "absolute",
            "steps": [
              {
                "color": "green",
                "value": null
              },
              {
                "color": "red",
                "value": 80
              }
            ]
          },
          "unit": "GWEI"
        },
        "overrides": []
      },
      "gridPos": {
        "h": 6,
        "w": 4,
        "x": 0,
        "y": 2
      },
      "id": 32,
      "options": {
        "colorMode": "value",
        "graphMode": "none",
        "justifyMode": "auto",
        "orientation": "auto",
        "percentChangeColorMode": "inverted",
        "reduceOptions": {
          "calcs": [
            "lastNotNull"
          ],
          "fields": "",
          "values": false
        },
        "showPercentChange": false,
        "textMode": "auto",
        "wideLayout": true
      },
      "pluginVersion": "10.1.10",
      "targets": [
        {
          "datasource": {
            "type": "prometheus",
            "uid": "prometheus"
          },
          "disableTextWrap": false,
          "editorMode": "code",
          "exemplar": false,
          "expr": "gas_price{job=\"aligned-tracker\"} * 10^-9",
          "format": "time_series",
          "fullMetaSearch": false,
          "includeNullMetadata": true,
          "instant": false,
          "legendFormat": "__auto",
          "range": true,
          "refId": "A",
          "useBackend": false
        }
      ],
      "title": "Ethereum Gas Price [GWEI]",
      "type": "stat"
    },
    {
      "datasource": {
        "type": "prometheus",
        "uid": "prometheus"
      },
      "description": "Ethereum Gas Price evolution in GWEI",
      "fieldConfig": {
        "defaults": {
          "color": {
            "fixedColor": "green",
            "mode": "fixed"
          },
          "custom": {
            "axisCenteredZero": false,
            "axisColorMode": "text",
            "axisLabel": "",
            "axisPlacement": "auto",
            "axisSoftMin": 2,
            "barAlignment": 0,
            "drawStyle": "line",
            "fillOpacity": 0,
            "gradientMode": "none",
            "hideFrom": {
              "legend": false,
              "tooltip": false,
              "viz": false
            },
            "insertNulls": false,
            "lineInterpolation": "linear",
            "lineWidth": 1,
            "pointSize": 5,
            "scaleDistribution": {
              "type": "linear"
            },
            "showPoints": "auto",
            "spanNulls": true,
            "stacking": {
              "group": "A",
              "mode": "none"
            },
            "thresholdsStyle": {
              "mode": "off"
            }
          },
          "mappings": [],
          "thresholds": {
            "mode": "absolute",
            "steps": [
              {
                "color": "green",
                "value": null
              }
            ]
          },
          "unit": "GWEI"
        },
        "overrides": []
      },
      "gridPos": {
        "h": 6,
        "w": 11,
        "x": 4,
        "y": 2
      },
      "id": 31,
      "options": {
        "legend": {
          "calcs": [
            "lastNotNull",
            "max"
          ],
          "displayMode": "list",
          "placement": "bottom",
          "showLegend": true
        },
        "tooltip": {
          "mode": "single",
          "sort": "none"
        }
      },
      "pluginVersion": "11.2.2+security-01",
      "targets": [
        {
          "datasource": {
            "type": "prometheus",
            "uid": "prometheus"
          },
          "disableTextWrap": false,
          "editorMode": "code",
          "exemplar": false,
          "expr": "round(gas_price{job=\"aligned-tracker\"} * 10^-9 != 0, 0.00001)",
          "format": "time_series",
          "fullMetaSearch": false,
          "includeNullMetadata": true,
          "instant": false,
          "legendFormat": ".",
          "range": true,
          "refId": "A",
          "useBackend": false
        }
      ],
      "title": "Ethereum Gas Price [GWEI]",
      "type": "timeseries"
    },
    {
      "datasource": {
        "type": "prometheus",
        "uid": "prometheus"
      },
      "fieldConfig": {
        "defaults": {
          "color": {
            "mode": "thresholds"
          },
          "mappings": [],
          "thresholds": {
            "mode": "absolute",
            "steps": [
              {
                "color": "green",
                "value": null
              }
            ]
          }
        },
        "overrides": []
      },
      "gridPos": {
        "h": 6,
        "w": 4,
        "x": 16,
        "y": 2
      },
      "id": 12,
      "options": {
        "colorMode": "value",
        "graphMode": "none",
        "justifyMode": "auto",
        "orientation": "auto",
        "percentChangeColorMode": "standard",
        "reduceOptions": {
          "calcs": [
            "lastNotNull"
          ],
          "fields": "",
          "values": false
        },
        "showPercentChange": false,
        "textMode": "auto",
        "wideLayout": true
      },
      "pluginVersion": "10.1.10",
      "targets": [
        {
          "datasource": {
            "type": "prometheus",
            "uid": "prometheus"
          },
          "disableTextWrap": false,
          "editorMode": "code",
          "expr": "floor(increase(received_proofs_count{job=\"aligned-batcher\"}[10y]))",
          "fullMetaSearch": false,
          "includeNullMetadata": true,
          "instant": false,
          "legendFormat": "__auto",
          "range": true,
          "refId": "A",
          "useBackend": false
        }
      ],
      "title": "Total Proofs Received",
      "type": "stat"
    },
    {
      "datasource": {
        "type": "prometheus",
        "uid": "prometheus"
      },
      "fieldConfig": {
        "defaults": {
          "color": {
            "mode": "thresholds"
          },
          "mappings": [],
          "thresholds": {
            "mode": "absolute",
            "steps": [
              {
                "color": "green",
                "value": null
              },
              {
                "color": "dark-red",
                "value": 0
              },
              {
                "color": "green",
                "value": 1
              }
            ]
          }
        },
        "overrides": []
      },
      "gridPos": {
        "h": 6,
        "w": 4,
        "x": 20,
        "y": 2
      },
      "id": 41,
      "options": {
        "colorMode": "value",
        "graphMode": "none",
        "justifyMode": "auto",
        "orientation": "auto",
        "percentChangeColorMode": "standard",
        "reduceOptions": {
          "calcs": [
            "lastNotNull"
          ],
          "fields": "",
          "values": false
        },
        "showPercentChange": false,
        "textMode": "auto",
        "wideLayout": true
      },
      "pluginVersion": "10.1.10",
      "targets": [
        {
          "datasource": {
            "type": "prometheus",
            "uid": "prometheus"
          },
          "disableTextWrap": false,
          "editorMode": "code",
          "expr": "floor(increase(sent_batches_count{job=\"aligned-batcher\"}[10y]))",
          "fullMetaSearch": false,
          "includeNullMetadata": true,
          "instant": false,
          "legendFormat": "__auto",
          "range": true,
          "refId": "A",
          "useBackend": false
        }
      ],
      "title": "Batches Sent",
      "type": "stat"
    },
    {
      "datasource": {
        "default": true,
        "type": "prometheus",
        "uid": "prometheus"
      },
      "fieldConfig": {
        "defaults": {
          "color": {
            "mode": "thresholds"
          },
          "mappings": [],
          "thresholds": {
            "mode": "absolute",
            "steps": [
              {
                "color": "green",
                "value": null
              }
            ]
          },
          "unit": "GWEI"
        },
        "overrides": []
      },
      "gridPos": {
        "h": 6,
        "w": 4,
        "x": 0,
        "y": 8
      },
      "id": 33,
      "options": {
        "colorMode": "value",
        "graphMode": "none",
        "justifyMode": "auto",
        "orientation": "auto",
        "percentChangeColorMode": "standard",
        "reduceOptions": {
          "calcs": [
            "lastNotNull"
          ],
          "fields": "",
          "values": false
        },
        "showPercentChange": false,
        "textMode": "auto",
        "wideLayout": true
      },
      "pluginVersion": "10.1.10",
      "targets": [
        {
          "datasource": {
            "type": "prometheus",
            "uid": "prometheus"
          },
          "disableTextWrap": false,
          "editorMode": "code",
          "expr": "gas_price_used_on_latest_batch{job=\"aligned-batcher\"} * 10^-9",
          "fullMetaSearch": false,
          "includeNullMetadata": true,
          "instant": false,
          "legendFormat": "__auto",
          "range": true,
          "refId": "A",
          "useBackend": false
        }
      ],
      "title": "Gas Price on Latest Batch Sent [GWEI]",
      "type": "stat"
    },
    {
      "datasource": {
        "type": "prometheus",
        "uid": "prometheus"
      },
      "fieldConfig": {
        "defaults": {
          "color": {
            "mode": "palette-classic"
          },
          "custom": {
            "axisCenteredZero": false,
            "axisColorMode": "text",
            "axisLabel": "",
            "axisPlacement": "auto",
            "barAlignment": 0,
            "drawStyle": "line",
            "fillOpacity": 0,
            "gradientMode": "none",
            "hideFrom": {
              "legend": false,
              "tooltip": false,
              "viz": false
            },
            "insertNulls": false,
            "lineInterpolation": "linear",
            "lineStyle": {
              "fill": "solid"
            },
            "lineWidth": 1,
            "pointSize": 5,
            "scaleDistribution": {
              "type": "linear"
            },
            "showPoints": "auto",
            "spanNulls": true,
            "stacking": {
              "group": "A",
              "mode": "none"
            },
            "thresholdsStyle": {
              "mode": "off"
            }
          },
          "mappings": [],
          "thresholds": {
            "mode": "absolute",
            "steps": [
              {
                "color": "green",
                "value": null
              }
            ]
          },
          "unit": "GWEI"
        },
        "overrides": []
      },
      "gridPos": {
        "h": 6,
        "w": 11,
        "x": 4,
        "y": 8
      },
      "id": 29,
      "options": {
        "legend": {
          "calcs": [
            "lastNotNull",
            "max"
          ],
          "displayMode": "list",
          "placement": "bottom",
          "showLegend": true
        },
        "tooltip": {
          "mode": "single",
          "sort": "none"
        }
      },
      "targets": [
        {
          "datasource": {
            "type": "prometheus",
            "uid": "prometheus"
          },
          "disableTextWrap": false,
          "editorMode": "code",
          "exemplar": false,
          "expr": "round(gas_price_used_on_latest_batch{job=\"aligned-batcher\"} * 10^-9 != 0, 0.00001)",
          "fullMetaSearch": false,
          "includeNullMetadata": true,
          "instant": false,
          "interval": "",
          "legendFormat": "{{job}}",
          "range": true,
          "refId": "A",
          "useBackend": false
        }
      ],
      "title": "Gas Price on Latest Batch Sent [GWEI]",
      "type": "timeseries"
    },
    {
      "datasource": {
        "type": "prometheus",
        "uid": "prometheus"
      },
      "description": "",
      "fieldConfig": {
        "defaults": {
          "color": {
            "mode": "thresholds"
          },
          "mappings": [],
          "thresholds": {
            "mode": "absolute",
            "steps": [
              {
                "color": "green",
                "value": null
              }
            ]
          }
        },
        "overrides": []
      },
      "gridPos": {
        "h": 6,
        "w": 4,
        "x": 16,
        "y": 8
      },
      "id": 8,
      "options": {
        "colorMode": "value",
        "graphMode": "none",
        "justifyMode": "auto",
        "orientation": "auto",
        "percentChangeColorMode": "standard",
        "reduceOptions": {
          "calcs": [
            "lastNotNull"
          ],
          "fields": "",
          "values": false
        },
        "showPercentChange": false,
        "textMode": "auto",
        "wideLayout": true
      },
      "pluginVersion": "10.1.10",
      "targets": [
        {
          "datasource": {
            "type": "prometheus",
            "uid": "prometheus"
          },
          "disableTextWrap": false,
          "editorMode": "code",
          "expr": "floor(increase(aligned_aggregator_received_tasks_count{bot=\"aggregator\"}[10y]))",
          "fullMetaSearch": false,
          "includeNullMetadata": true,
          "instant": false,
          "legendFormat": "__auto",
          "range": true,
          "refId": "A",
          "useBackend": false
        }
      ],
      "title": "Total Tasks Received",
      "type": "stat"
    },
    {
      "datasource": {
        "type": "prometheus",
        "uid": "prometheus"
      },
      "fieldConfig": {
        "defaults": {
          "color": {
            "mode": "thresholds"
          },
          "mappings": [],
          "thresholds": {
            "mode": "absolute",
            "steps": [
              {
                "color": "green",
                "value": null
              }
            ]
          }
        },
        "overrides": []
      },
      "gridPos": {
        "h": 6,
        "w": 4,
        "x": 20,
        "y": 8
      },
      "id": 2,
      "options": {
        "colorMode": "value",
        "graphMode": "none",
        "justifyMode": "auto",
        "orientation": "auto",
        "percentChangeColorMode": "standard",
        "reduceOptions": {
          "calcs": [
            "lastNotNull"
          ],
          "fields": "",
          "values": false
        },
        "showPercentChange": false,
        "textMode": "auto",
        "wideLayout": true
      },
      "pluginVersion": "10.1.10",
      "targets": [
        {
          "datasource": {
            "type": "prometheus",
            "uid": "prometheus"
          },
          "disableTextWrap": false,
          "editorMode": "code",
          "exemplar": false,
          "expr": "floor(increase(aligned_aggregated_responses_count{bot=\"aggregator\"}[10y]))",
          "format": "table",
          "fullMetaSearch": false,
          "includeNullMetadata": true,
          "instant": false,
          "interval": "",
          "legendFormat": "__auto",
          "range": true,
          "refId": "A",
          "useBackend": false
        }
      ],
      "title": "Total Tasks Verified",
      "type": "stat"
    },
    {
      "datasource": {
        "type": "prometheus",
        "uid": "prometheus"
      },
<<<<<<< HEAD
      "description": "Accumulated gas cost in ETH the Aggregator paid when sending RespondToTask transactions.",
=======
      "description": "Accumulated cost in ETH the Batcher paid when sending Create Task or Cancel Task transactions.",
>>>>>>> ee2db4f0
      "fieldConfig": {
        "defaults": {
          "color": {
            "mode": "thresholds"
          },
          "mappings": [],
          "thresholds": {
            "mode": "absolute",
            "steps": [
              {
                "color": "green",
                "value": null
              }
            ]
          },
          "unit": "ETH"
        },
        "overrides": []
      },
      "gridPos": {
        "h": 3,
<<<<<<< HEAD
        "w": 7,
        "x": 8,
        "y": 14
      },
      "id": 48,
=======
        "w": 8,
        "x": 0,
        "y": 14
      },
      "id": 49,
>>>>>>> ee2db4f0
      "options": {
        "colorMode": "value",
        "graphMode": "none",
        "justifyMode": "auto",
        "orientation": "auto",
        "percentChangeColorMode": "standard",
        "reduceOptions": {
          "calcs": [
            "lastNotNull"
          ],
          "fields": "",
          "values": false
        },
        "showPercentChange": false,
        "textMode": "auto",
        "wideLayout": true
      },
      "pluginVersion": "10.1.10",
      "targets": [
        {
          "datasource": {
            "type": "prometheus",
            "uid": "prometheus"
          },
          "disableTextWrap": false,
          "editorMode": "code",
<<<<<<< HEAD
          "expr": "increase(aligned_aggregator_gas_cost_paid_total_count{bot=\"aggregator\"}[$__range])",
=======
          "expr": "increase(batcher_gas_cost_create_task_total{bot=\"batcher\"}[$__range])",
>>>>>>> ee2db4f0
          "fullMetaSearch": false,
          "includeNullMetadata": true,
          "instant": false,
          "legendFormat": "__auto",
          "range": true,
          "refId": "A",
          "useBackend": false
        },
        {
          "datasource": {
            "type": "prometheus",
            "uid": "prometheus"
          },
          "editorMode": "code",
          "expr": "increase(batcher_gas_cost_cancel_task_total{bot=\"batcher\"}[$__range]) * 10 ^ -9",
          "hide": false,
          "instant": false,
          "legendFormat": "__auto",
          "range": true,
          "refId": "B"
        }
      ],
      "title": "Accumulated Batcher Cost Paid [ETH]",
      "transformations": [
        {
          "id": "calculateField",
          "options": {}
        },
        {
          "id": "filterFieldsByName",
          "options": {
            "include": {
              "names": [
                "Total"
              ]
            }
          }
        }
      ],
<<<<<<< HEAD
      "title": "Accumulated Aggregator Gas Cost Paid [ETH]",
=======
>>>>>>> ee2db4f0
      "type": "stat"
    },
    {
      "datasource": {
        "type": "prometheus",
        "uid": "prometheus"
      },
      "description": "Accumulated gas cost in ETH the Aggregator paid when sending RespondToTask transactions.",
      "fieldConfig": {
        "defaults": {
          "color": {
            "mode": "thresholds"
          },
          "mappings": [],
          "thresholds": {
            "mode": "absolute",
            "steps": [
              {
                "color": "green",
                "value": null
              }
            ]
          },
          "unit": "ETH"
        },
        "overrides": []
      },
      "gridPos": {
        "h": 3,
        "w": 7,
<<<<<<< HEAD
        "x": 16,
=======
        "x": 8,
>>>>>>> ee2db4f0
        "y": 14
      },
      "id": 49,
      "options": {
        "colorMode": "value",
        "graphMode": "none",
        "justifyMode": "auto",
        "orientation": "auto",
        "percentChangeColorMode": "standard",
        "reduceOptions": {
          "calcs": [
            "lastNotNull"
          ],
          "fields": "",
          "values": false
        },
        "showPercentChange": false,
        "textMode": "auto",
        "wideLayout": true
      },
      "pluginVersion": "10.1.10",
      "targets": [
        {
          "datasource": {
            "type": "prometheus",
            "uid": "prometheus"
          },
          "disableTextWrap": false,
          "editorMode": "code",
          "expr": "increase(aligned_aggregator_gas_cost_paid_total_count{bot=\"aggregator\"}[10y])",
          "fullMetaSearch": false,
          "includeNullMetadata": true,
          "instant": false,
          "legendFormat": "__auto",
          "range": true,
          "refId": "A",
          "useBackend": false
        }
      ],
      "title": "Historical - Accumulated Aggregator Gas Cost Paid [ETH]",
      "type": "stat"
    },
    {
      "datasource": {
        "type": "prometheus",
        "uid": "prometheus"
      },
      "description": "Accumulated gas cost the aggregator paid for the batcher when the tx cost was higher than the respondToTaskFeeLimit.",
      "fieldConfig": {
        "defaults": {
          "color": {
            "mode": "thresholds"
          },
          "mappings": [],
          "thresholds": {
            "mode": "absolute",
            "steps": [
              {
                "color": "green",
                "value": null
              }
            ]
          },
          "unit": "ETH"
        },
        "overrides": []
      },
      "gridPos": {
        "h": 3,
        "w": 7,
        "x": 8,
        "y": 17
      },
      "id": 30,
      "options": {
        "colorMode": "value",
        "graphMode": "none",
        "justifyMode": "auto",
        "orientation": "auto",
        "percentChangeColorMode": "standard",
        "reduceOptions": {
          "calcs": [
            "lastNotNull"
          ],
          "fields": "",
          "values": false
        },
        "showPercentChange": false,
        "textMode": "auto",
        "wideLayout": true
      },
      "pluginVersion": "10.1.10",
      "targets": [
        {
          "datasource": {
            "type": "prometheus",
            "uid": "prometheus"
          },
          "disableTextWrap": false,
          "editorMode": "code",
          "expr": "increase(aligned_aggregator_gas_cost_paid_for_batcher_sum{bot=\"aggregator\"}[$__range])",
          "fullMetaSearch": false,
          "includeNullMetadata": true,
          "instant": false,
          "legendFormat": "__auto",
          "range": true,
          "refId": "A",
          "useBackend": false
        }
      ],
      "title": "Accumulated Aggregator Extra Cost Paid [ETH]",
      "type": "stat"
    },
    {
      "datasource": {
        "type": "prometheus",
        "uid": "prometheus"
      },
      "description": "Accumulated gas cost the aggregator paid for the batcher when the tx cost was higher than the respondToTaskFeeLimit.",
      "fieldConfig": {
        "defaults": {
          "color": {
            "mode": "thresholds"
          },
          "mappings": [],
          "thresholds": {
            "mode": "absolute",
            "steps": [
              {
                "color": "green",
                "value": null
              }
            ]
          },
          "unit": "ETH"
        },
        "overrides": []
      },
      "gridPos": {
        "h": 3,
        "w": 7,
        "x": 16,
        "y": 17
      },
      "id": 50,
      "options": {
        "colorMode": "value",
        "graphMode": "none",
        "justifyMode": "auto",
        "orientation": "auto",
        "percentChangeColorMode": "standard",
        "reduceOptions": {
          "calcs": [
            "lastNotNull"
          ],
          "fields": "",
          "values": false
        },
        "showPercentChange": false,
        "textMode": "auto",
        "wideLayout": true
      },
      "pluginVersion": "10.1.10",
      "targets": [
        {
          "datasource": {
            "type": "prometheus",
            "uid": "prometheus"
          },
          "disableTextWrap": false,
          "editorMode": "code",
          "expr": "increase(aligned_aggregator_gas_cost_paid_for_batcher_sum{bot=\"aggregator\"}[10y])",
          "fullMetaSearch": false,
          "includeNullMetadata": true,
          "instant": false,
          "legendFormat": "__auto",
          "range": true,
          "refId": "A",
          "useBackend": false
        }
      ],
      "title": "Historical - Accumulated Aggregator Extra Cost Paid [ETH]",
      "type": "stat"
    },
    {
      "datasource": {
        "type": "prometheus",
        "uid": "prometheus"
      },
      "description": "Historical accumulated cost in ETH the Batcher paid when sending Create Task or Cancel Task transactions.",
      "fieldConfig": {
        "defaults": {
          "color": {
            "mode": "thresholds"
          },
          "mappings": [],
          "thresholds": {
            "mode": "absolute",
            "steps": [
              {
                "color": "green",
                "value": null
              }
            ]
          },
          "unit": "ETH"
        },
        "overrides": []
      },
      "gridPos": {
        "h": 3,
        "w": 8,
        "x": 16,
        "y": 14
      },
      "id": 52,
      "options": {
        "colorMode": "value",
        "graphMode": "none",
        "justifyMode": "auto",
        "orientation": "auto",
        "percentChangeColorMode": "standard",
        "reduceOptions": {
          "calcs": [
            "lastNotNull"
          ],
          "fields": "",
          "values": false
        },
        "showPercentChange": false,
        "textMode": "auto",
        "wideLayout": true
      },
      "pluginVersion": "10.1.10",
      "targets": [
        {
          "datasource": {
            "type": "prometheus",
            "uid": "prometheus"
          },
          "disableTextWrap": false,
          "editorMode": "code",
          "expr": "increase(batcher_gas_cost_create_task_total{bot=\"batcher\"}[10y])",
          "fullMetaSearch": false,
          "includeNullMetadata": true,
          "instant": false,
          "legendFormat": "__auto",
          "range": true,
          "refId": "A",
          "useBackend": false
        },
        {
          "datasource": {
            "type": "prometheus",
            "uid": "prometheus"
          },
          "editorMode": "code",
          "expr": "increase(batcher_gas_cost_cancel_task_total{bot=\"batcher\"}[10y]) * 10 ^ -9",
          "hide": false,
          "instant": false,
          "legendFormat": "__auto",
          "range": true,
          "refId": "B"
        }
      ],
      "title": "Historical Accumulated Batcher Cost Paid [ETH]",
      "transformations": [
        {
          "id": "calculateField",
          "options": {}
        },
        {
          "id": "filterFieldsByName",
          "options": {
            "include": {
              "names": [
                "Total"
              ]
            }
          }
        }
      ],
      "type": "stat"
    },
    {
      "datasource": {
        "type": "prometheus",
        "uid": "prometheus"
      },
      "description": "Accumulated cost in ETH the Batcher paid when sending Cancel Task transactions.",
      "fieldConfig": {
        "defaults": {
          "color": {
            "mode": "thresholds"
          },
          "mappings": [],
          "thresholds": {
            "mode": "absolute",
            "steps": [
              {
                "color": "green",
                "value": null
              }
            ]
          },
          "unit": "ETH"
        },
        "overrides": []
      },
      "gridPos": {
        "h": 3,
<<<<<<< HEAD
        "w": 7,
        "x": 8,
        "y": 20
=======
        "w": 8,
        "x": 0,
        "y": 17
>>>>>>> ee2db4f0
      },
      "id": 53,
      "options": {
        "colorMode": "value",
        "graphMode": "none",
        "justifyMode": "auto",
        "orientation": "auto",
        "percentChangeColorMode": "standard",
        "reduceOptions": {
          "calcs": [
            "lastNotNull"
          ],
          "fields": "",
          "values": false
        },
        "showPercentChange": false,
        "textMode": "auto",
        "wideLayout": true
      },
      "pluginVersion": "10.1.10",
      "targets": [
        {
          "datasource": {
            "type": "prometheus",
            "uid": "prometheus"
          },
          "disableTextWrap": false,
          "editorMode": "code",
          "expr": "increase(batcher_gas_cost_cancel_task_total{bot=\"batcher\"}[$__range])",
          "fullMetaSearch": false,
          "includeNullMetadata": true,
          "instant": false,
          "legendFormat": "__auto",
          "range": true,
          "refId": "A",
          "useBackend": false
        }
      ],
      "title": "Accumulated Batcher Cancel Task Cost [ETH]",
      "transformations": [],
      "type": "stat"
    },
    {
      "datasource": {
        "type": "prometheus",
        "uid": "prometheus"
      },
      "description": "Accumulated gas cost the aggregator paid for the batcher when the tx cost was higher than the respondToTaskFeeLimit.",
      "fieldConfig": {
        "defaults": {
          "color": {
            "mode": "thresholds"
          },
          "mappings": [],
          "thresholds": {
            "mode": "absolute",
            "steps": [
              {
                "color": "green",
                "value": null
              }
            ]
          },
          "unit": "ETH"
        },
        "overrides": []
      },
      "gridPos": {
        "h": 3,
        "w": 7,
        "x": 8,
        "y": 17
      },
      "id": 30,
      "options": {
        "colorMode": "value",
        "graphMode": "none",
        "justifyMode": "auto",
        "orientation": "auto",
        "percentChangeColorMode": "standard",
        "reduceOptions": {
          "calcs": [
            "lastNotNull"
          ],
          "fields": "",
          "values": false
        },
        "showPercentChange": false,
        "textMode": "auto",
        "wideLayout": true
      },
      "pluginVersion": "10.1.10",
      "targets": [
        {
          "datasource": {
            "type": "prometheus",
            "uid": "prometheus"
          },
          "disableTextWrap": false,
          "editorMode": "code",
          "expr": "increase(aligned_aggregator_gas_cost_paid_for_batcher_sum{bot=\"aggregator\"}[10y])",
          "fullMetaSearch": false,
          "includeNullMetadata": true,
          "instant": false,
          "legendFormat": "__auto",
          "range": true,
          "refId": "A",
          "useBackend": false
        }
      ],
      "title": "Accumulated Aggregator Extra Cost Paid [ETH]",
      "type": "stat"
    },
    {
      "datasource": {
        "type": "prometheus",
        "uid": "prometheus"
      },
      "description": "Historical accumulated cost in ETH the Batcher paid when Canceling a Task",
      "fieldConfig": {
        "defaults": {
          "color": {
            "mode": "thresholds"
          },
          "mappings": [],
          "thresholds": {
            "mode": "absolute",
            "steps": [
              {
                "color": "green",
                "value": null
              }
            ]
          },
          "unit": "ETH"
        },
        "overrides": []
      },
      "gridPos": {
        "h": 3,
        "w": 8,
        "x": 16,
        "y": 17
      },
      "id": 50,
      "options": {
        "colorMode": "value",
        "graphMode": "none",
        "justifyMode": "auto",
        "orientation": "auto",
        "percentChangeColorMode": "standard",
        "reduceOptions": {
          "calcs": [
            "lastNotNull"
          ],
          "fields": "",
          "values": false
        },
        "showPercentChange": false,
        "textMode": "auto",
        "wideLayout": true
      },
      "pluginVersion": "10.1.10",
      "targets": [
        {
          "datasource": {
            "type": "prometheus",
            "uid": "prometheus"
          },
          "disableTextWrap": false,
          "editorMode": "code",
          "expr": "increase(batcher_gas_cost_cancel_task_total{bot=\"batcher\"}[10y])",
          "fullMetaSearch": false,
          "includeNullMetadata": true,
          "instant": false,
          "legendFormat": "__auto",
          "range": true,
          "refId": "A",
          "useBackend": false
        }
      ],
      "title": "Historical Accumulated Batcher Cancel Task Cost [ETH]",
      "type": "stat"
    },
    {
      "datasource": {
        "type": "prometheus",
        "uid": "prometheus"
      },
      "description": "Number of times the aggregator paid for the batcher when the tx cost was higher than the respondToTaskFeeLimit",
      "fieldConfig": {
        "defaults": {
          "color": {
            "mode": "thresholds"
          },
          "mappings": [],
          "thresholds": {
            "mode": "absolute",
            "steps": [
              {
                "color": "green",
                "value": null
              }
            ]
          }
        },
        "overrides": []
      },
      "gridPos": {
        "h": 3,
        "w": 7,
        "x": 8,
        "y": 20
      },
      "id": 26,
      "options": {
        "colorMode": "value",
        "graphMode": "none",
        "justifyMode": "auto",
        "orientation": "auto",
        "percentChangeColorMode": "standard",
        "reduceOptions": {
          "calcs": [
            "lastNotNull"
          ],
          "fields": "",
          "values": false
        },
        "showPercentChange": false,
        "textMode": "auto",
        "wideLayout": true
      },
      "pluginVersion": "10.1.10",
      "targets": [
        {
          "datasource": {
            "type": "prometheus",
            "uid": "prometheus"
          },
          "disableTextWrap": false,
          "editorMode": "code",
          "expr": "floor(increase(aligned_aggregator_num_times_paid_for_batcher_count{bot=\"aggregator\"}[$__range]))",
          "fullMetaSearch": false,
          "includeNullMetadata": true,
          "instant": false,
          "legendFormat": "__auto",
          "range": true,
          "refId": "A",
          "useBackend": false
        }
      ],
      "title": "# Times Aggregator Paid Extra Cost",
      "type": "stat"
    },
    {
      "datasource": {
        "type": "prometheus",
        "uid": "prometheus"
      },
      "description": "Number of times the aggregator paid for the batcher when the tx cost was higher than the respondToTaskFeeLimit",
      "fieldConfig": {
        "defaults": {
          "color": {
            "mode": "thresholds"
          },
          "mappings": [],
          "thresholds": {
            "mode": "absolute",
            "steps": [
              {
                "color": "green",
                "value": null
              }
            ]
          }
        },
        "overrides": []
      },
      "gridPos": {
        "h": 3,
        "w": 7,
        "x": 16,
        "y": 20
      },
      "id": 51,
      "options": {
        "colorMode": "value",
        "graphMode": "none",
        "justifyMode": "auto",
        "orientation": "auto",
        "percentChangeColorMode": "standard",
        "reduceOptions": {
          "calcs": [
            "lastNotNull"
          ],
          "fields": "",
          "values": false
        },
        "showPercentChange": false,
        "textMode": "auto",
        "wideLayout": true
      },
      "pluginVersion": "10.1.10",
      "targets": [
        {
          "datasource": {
            "type": "prometheus",
            "uid": "prometheus"
          },
          "disableTextWrap": false,
          "editorMode": "code",
          "expr": "floor(increase(aligned_aggregator_num_times_paid_for_batcher_count{bot=\"aggregator\"}[10y]))",
          "fullMetaSearch": false,
          "includeNullMetadata": true,
          "instant": false,
          "legendFormat": "__auto",
          "range": true,
          "refId": "A",
          "useBackend": false
        }
      ],
      "title": "Historical - # Times Aggregator Paid Extra Cost",
      "type": "stat"
    },
    {
      "datasource": {
        "type": "prometheus",
        "uid": "prometheus"
      },
      "gridPos": {
        "h": 2,
        "w": 24,
        "x": 0,
        "y": 23
      },
      "id": 38,
      "options": {
        "code": {
          "language": "plaintext",
          "showLineNumbers": false,
          "showMiniMap": false
        },
        "content": "<h1 style=\"background-color: #00A86B; color: white; padding: 10px; border-radius: 0px; text-align: center;\">\n  SYSTEM STATUS\n</h1>",
        "mode": "html"
      },
      "pluginVersion": "10.1.10",
      "transparent": true,
      "type": "text"
    },
    {
      "datasource": {
        "type": "prometheus",
        "uid": "prometheus"
      },
      "fieldConfig": {
        "defaults": {
          "color": {
            "mode": "thresholds"
          },
          "mappings": [],
          "thresholds": {
            "mode": "absolute",
            "steps": [
              {
                "color": "green",
                "value": null
              },
              {
                "color": "red",
                "value": 256
              }
            ]
          }
        },
        "overrides": []
      },
      "gridPos": {
        "h": 5,
        "w": 3,
        "x": 7,
        "y": 25
      },
      "id": 17,
      "options": {
        "minVizHeight": 75,
        "minVizWidth": 75,
        "orientation": "auto",
        "reduceOptions": {
          "calcs": [
            "lastNotNull"
          ],
          "fields": "",
          "values": false
        },
        "showThresholdLabels": false,
        "showThresholdMarkers": true,
        "sizing": "auto"
      },
      "pluginVersion": "10.1.10",
      "targets": [
        {
          "datasource": {
            "type": "prometheus",
            "uid": "prometheus"
          },
          "disableTextWrap": false,
          "editorMode": "code",
          "expr": "open_connections_count{job=\"aligned-batcher\"}",
          "fullMetaSearch": false,
          "includeNullMetadata": true,
          "instant": false,
          "legendFormat": "__auto",
          "range": true,
          "refId": "A",
          "useBackend": false
        }
      ],
      "title": "Batcher Open Connections",
      "type": "gauge"
    },
    {
      "datasource": {
        "type": "prometheus",
        "uid": "prometheus"
      },
      "fieldConfig": {
        "defaults": {
          "color": {
            "mode": "thresholds"
          },
          "mappings": [],
          "thresholds": {
            "mode": "absolute",
            "steps": [
              {
                "color": "dark-red",
                "value": null
              },
              {
                "color": "green",
                "value": 0
              },
              {
                "color": "yellow",
                "value": 1
              },
              {
                "color": "dark-red",
                "value": 2
              }
            ]
          }
        },
        "overrides": []
      },
      "gridPos": {
        "h": 5,
        "w": 3,
        "x": 10,
        "y": 25
      },
      "id": 9,
      "options": {
        "colorMode": "value",
        "graphMode": "none",
        "justifyMode": "auto",
        "orientation": "auto",
        "percentChangeColorMode": "standard",
        "reduceOptions": {
          "calcs": [
            "lastNotNull"
          ],
          "fields": "",
          "values": false
        },
        "showPercentChange": false,
        "textMode": "auto",
        "wideLayout": true
      },
      "pluginVersion": "10.1.10",
      "targets": [
        {
          "datasource": {
            "type": "prometheus",
            "uid": "prometheus"
          },
          "disableTextWrap": false,
          "editorMode": "code",
          "exemplar": false,
          "expr": "floor(increase(aligned_aggregator_received_tasks_count{job=\"aligned-aggregator\"}[$__range]))",
          "fullMetaSearch": false,
          "hide": true,
          "includeNullMetadata": true,
          "instant": false,
          "interval": "",
          "legendFormat": "{{label_name}}",
          "range": true,
          "refId": "A",
          "useBackend": false
        },
        {
          "datasource": {
            "type": "prometheus",
            "uid": "prometheus"
          },
          "disableTextWrap": false,
          "editorMode": "code",
          "expr": "floor(increase(aligned_aggregated_responses_count{job=\"aligned-aggregator\"}[$__range]))",
          "fullMetaSearch": false,
          "hide": true,
          "includeNullMetadata": true,
          "instant": false,
          "legendFormat": "__auto",
          "range": true,
          "refId": "B",
          "useBackend": false
        },
        {
          "datasource": {
            "name": "Expression",
            "type": "__expr__",
            "uid": "__expr__"
          },
          "expression": "$A - $B",
          "hide": false,
          "reducer": "last",
          "refId": "C",
          "type": "math"
        }
      ],
      "title": "Tasks Not Verified",
      "transformations": [
        {
          "id": "filterByValue",
          "options": {
            "filters": [
              {
                "config": {
                  "id": "lower",
                  "options": {
                    "value": 0
                  }
                },
                "fieldName": "C {bot=\"aggregator\", instance=\"host.docker.internal:9091\", job=\"aligned-aggregator\"}"
              }
            ],
            "match": "any",
            "type": "exclude"
          }
        }
      ],
      "type": "stat"
    },
    {
      "datasource": {
        "type": "prometheus",
        "uid": "prometheus"
      },
      "fieldConfig": {
        "defaults": {
          "color": {
            "mode": "thresholds"
          },
          "mappings": [],
          "thresholds": {
            "mode": "absolute",
            "steps": [
              {
                "color": "green",
                "value": null
              },
              {
                "color": "red",
                "value": 80
              }
            ]
          }
        },
        "overrides": []
      },
      "gridPos": {
        "h": 5,
        "w": 4,
        "x": 13,
        "y": 25
      },
      "id": 42,
      "options": {
        "colorMode": "value",
        "graphMode": "none",
        "justifyMode": "auto",
        "orientation": "auto",
        "percentChangeColorMode": "standard",
        "reduceOptions": {
          "calcs": [
            "lastNotNull"
          ],
          "fields": "",
          "values": false
        },
        "showPercentChange": false,
        "textMode": "auto",
        "wideLayout": true
      },
      "pluginVersion": "10.1.10",
      "targets": [
        {
          "datasource": {
            "type": "prometheus",
            "uid": "prometheus"
          },
          "disableTextWrap": false,
          "editorMode": "code",
          "expr": "floor(increase(batcher_started_count{job=\"aligned-batcher\"}[10y]))",
          "fullMetaSearch": false,
          "includeNullMetadata": true,
          "instant": false,
          "legendFormat": "__auto",
          "range": true,
          "refId": "A",
          "useBackend": false
        }
      ],
      "title": "Total Batcher Restarts",
      "type": "stat"
    },
    {
      "datasource": {
        "type": "prometheus",
        "uid": "prometheus"
      },
      "fieldConfig": {
        "defaults": {
          "color": {
            "mode": "palette-classic"
          },
          "custom": {
            "axisCenteredZero": false,
            "axisColorMode": "text",
            "axisLabel": "",
            "axisPlacement": "auto",
            "barAlignment": 0,
            "drawStyle": "line",
            "fillOpacity": 0,
            "gradientMode": "none",
            "hideFrom": {
              "legend": false,
              "tooltip": false,
              "viz": false
            },
            "insertNulls": false,
            "lineInterpolation": "linear",
            "lineWidth": 1,
            "pointSize": 5,
            "scaleDistribution": {
              "type": "linear"
            },
            "showPoints": "auto",
            "spanNulls": false,
            "stacking": {
              "group": "A",
              "mode": "none"
            },
            "thresholdsStyle": {
              "mode": "off"
            }
          },
          "mappings": [],
          "thresholds": {
            "mode": "absolute",
            "steps": [
              {
                "color": "green",
                "value": null
              },
              {
                "color": "red",
                "value": 80
              }
            ]
          }
        },
        "overrides": []
      },
      "gridPos": {
        "h": 6,
        "w": 10,
        "x": 7,
        "y": 30
      },
      "id": 16,
      "options": {
        "legend": {
          "calcs": [],
          "displayMode": "list",
          "placement": "bottom",
          "showLegend": true
        },
        "tooltip": {
          "mode": "single",
          "sort": "none"
        }
      },
      "pluginVersion": "10.1.10",
      "targets": [
        {
          "datasource": {
            "type": "prometheus",
            "uid": "prometheus"
          },
          "disableTextWrap": false,
          "editorMode": "code",
          "expr": "floor(increase(batcher_started_count{job=\"aligned-batcher\"}[10y]))",
          "fullMetaSearch": false,
          "includeNullMetadata": true,
          "instant": false,
          "legendFormat": "{{job}}",
          "range": true,
          "refId": "A",
          "useBackend": false
        }
      ],
      "title": "Total Batcher Restarts",
      "type": "timeseries"
    },
    {
      "datasource": {
        "type": "prometheus",
        "uid": "prometheus"
      },
      "gridPos": {
        "h": 1,
        "w": 24,
        "x": 0,
        "y": 36
      },
      "id": 39,
      "options": {
        "code": {
          "language": "plaintext",
          "showLineNumbers": false,
          "showMiniMap": false
        },
        "content": "<h1 style=\"background-color: #00A86B; color: black; padding: 10px; border-radius: 0px; text-align: center;\">\n  SYSTEM STATUS\n</h1>",
        "mode": "html"
      },
      "pluginVersion": "10.1.10",
      "transparent": true,
      "type": "text"
    },
    {
      "datasource": {
        "type": "prometheus",
        "uid": "prometheus"
      },
      "gridPos": {
        "h": 2,
        "w": 12,
        "x": 0,
        "y": 37
      },
      "id": 36,
      "options": {
        "code": {
          "language": "plaintext",
          "showLineNumbers": false,
          "showMiniMap": false
        },
        "content": "<h1 style=\"background-color: #00A86B; color: white; padding: 10px; border-radius: 0px; text-align: center;\">\n  BATCHER\n</h1>",
        "mode": "html"
      },
      "pluginVersion": "10.1.10",
      "transparent": true,
      "type": "text"
    },
    {
      "datasource": {
        "type": "prometheus",
        "uid": "prometheus"
      },
      "gridPos": {
        "h": 2,
        "w": 12,
        "x": 12,
        "y": 37
      },
      "id": 37,
      "options": {
        "code": {
          "language": "plaintext",
          "showLineNumbers": false,
          "showMiniMap": false
        },
        "content": "<h1 style=\"background-color: #00A86B; color: white; padding: 10px; border-radius: 0px; text-align: center;\">\n  AGGREGATOR\n</h1>",
        "mode": "html"
      },
      "pluginVersion": "10.1.10",
      "transparent": true,
      "type": "text"
    },
    {
      "datasource": {
        "type": "prometheus",
        "uid": "prometheus"
      },
      "fieldConfig": {
        "defaults": {
          "color": {
            "mode": "thresholds"
          },
          "mappings": [],
          "thresholds": {
            "mode": "absolute",
            "steps": [
              {
                "color": "green"
              },
              {
                "color": "dark-red",
                "value": 0
              },
              {
                "color": "green",
                "value": 1
              }
            ]
          }
        },
        "overrides": []
      },
      "gridPos": {
        "h": 6,
        "w": 3,
        "x": 0,
        "y": 39
      },
      "id": 14,
      "options": {
        "colorMode": "value",
        "graphMode": "none",
        "justifyMode": "auto",
        "orientation": "auto",
        "percentChangeColorMode": "standard",
        "reduceOptions": {
          "calcs": [
            "lastNotNull"
          ],
          "fields": "",
          "values": false
        },
        "showPercentChange": false,
        "textMode": "auto",
        "wideLayout": true
      },
      "pluginVersion": "10.1.10",
      "targets": [
        {
          "datasource": {
            "type": "prometheus",
            "uid": "prometheus"
          },
          "disableTextWrap": false,
          "editorMode": "code",
          "expr": "floor(increase(sent_batches_count{job=\"aligned-batcher\"}[$__range]))",
          "fullMetaSearch": false,
          "includeNullMetadata": true,
          "instant": false,
          "legendFormat": "__auto",
          "range": true,
          "refId": "A",
          "useBackend": false
        }
      ],
      "title": "Batches Sent",
      "type": "stat"
    },
    {
      "datasource": {
        "type": "prometheus",
        "uid": "prometheus"
      },
      "fieldConfig": {
        "defaults": {
          "color": {
            "mode": "palette-classic"
          },
          "custom": {
            "axisCenteredZero": false,
            "axisColorMode": "text",
            "axisLabel": "",
            "axisPlacement": "auto",
            "barAlignment": 0,
            "drawStyle": "line",
            "fillOpacity": 0,
            "gradientMode": "none",
            "hideFrom": {
              "legend": false,
              "tooltip": false,
              "viz": false
            },
            "insertNulls": false,
            "lineInterpolation": "linear",
            "lineWidth": 1,
            "pointSize": 5,
            "scaleDistribution": {
              "type": "linear"
            },
            "showPoints": "auto",
            "spanNulls": false,
            "stacking": {
              "group": "A",
              "mode": "none"
            },
            "thresholdsStyle": {
              "mode": "off"
            }
          },
          "mappings": [],
          "thresholds": {
            "mode": "absolute",
            "steps": [
              {
                "color": "green"
              },
              {
                "color": "red",
                "value": 80
              }
            ]
          }
        },
        "overrides": []
      },
      "gridPos": {
        "h": 6,
        "w": 9,
        "x": 3,
        "y": 39
      },
      "id": 13,
      "options": {
        "legend": {
          "calcs": [],
          "displayMode": "list",
          "placement": "bottom",
          "showLegend": true
        },
        "tooltip": {
          "mode": "single",
          "sort": "none"
        }
      },
      "targets": [
        {
          "datasource": {
            "type": "prometheus",
            "uid": "prometheus"
          },
          "disableTextWrap": false,
          "editorMode": "code",
          "expr": "floor(increase(sent_batches_count{job=\"aligned-batcher\"}[10y]))",
          "fullMetaSearch": false,
          "includeNullMetadata": true,
          "instant": false,
          "legendFormat": "__auto",
          "range": true,
          "refId": "A",
          "useBackend": false
        }
      ],
      "title": "Batches Sent",
      "type": "timeseries"
    },
    {
      "datasource": {
        "type": "prometheus",
        "uid": "prometheus"
      },
      "description": "",
      "fieldConfig": {
        "defaults": {
          "color": {
            "mode": "thresholds"
          },
          "mappings": [],
          "thresholds": {
            "mode": "absolute",
            "steps": [
              {
                "color": "green"
              }
            ]
          }
        },
        "overrides": []
      },
      "gridPos": {
        "h": 6,
        "w": 3,
        "x": 12,
        "y": 39
      },
      "id": 7,
      "options": {
        "colorMode": "value",
        "graphMode": "none",
        "justifyMode": "auto",
        "orientation": "auto",
        "percentChangeColorMode": "standard",
        "reduceOptions": {
          "calcs": [
            "lastNotNull"
          ],
          "fields": "",
          "values": false
        },
        "showPercentChange": false,
        "textMode": "auto",
        "wideLayout": true
      },
      "pluginVersion": "10.1.10",
      "targets": [
        {
          "datasource": {
            "type": "prometheus",
            "uid": "prometheus"
          },
          "disableTextWrap": false,
          "editorMode": "code",
          "expr": "floor(increase(aligned_aggregator_received_tasks_count{bot=\"aggregator\"}[$__range]))",
          "fullMetaSearch": false,
          "includeNullMetadata": true,
          "instant": false,
          "legendFormat": "__auto",
          "range": true,
          "refId": "A",
          "useBackend": false
        }
      ],
      "title": "Tasks Received",
      "type": "stat"
    },
    {
      "datasource": {
        "type": "prometheus",
        "uid": "prometheus"
      },
      "fieldConfig": {
        "defaults": {
          "color": {
            "mode": "palette-classic"
          },
          "custom": {
            "axisCenteredZero": false,
            "axisColorMode": "text",
            "axisLabel": "",
            "axisPlacement": "auto",
            "barAlignment": 0,
            "drawStyle": "line",
            "fillOpacity": 0,
            "gradientMode": "none",
            "hideFrom": {
              "legend": false,
              "tooltip": false,
              "viz": false
            },
            "insertNulls": false,
            "lineInterpolation": "linear",
            "lineWidth": 1,
            "pointSize": 5,
            "scaleDistribution": {
              "type": "linear"
            },
            "showPoints": "auto",
            "spanNulls": false,
            "stacking": {
              "group": "A",
              "mode": "none"
            },
            "thresholdsStyle": {
              "mode": "off"
            }
          },
          "mappings": [],
          "thresholds": {
            "mode": "absolute",
            "steps": [
              {
                "color": "green"
              },
              {
                "color": "red",
                "value": 80
              }
            ]
          }
        },
        "overrides": []
      },
      "gridPos": {
        "h": 6,
        "w": 9,
        "x": 15,
        "y": 39
      },
      "id": 40,
      "options": {
        "legend": {
          "calcs": [],
          "displayMode": "list",
          "placement": "bottom",
          "showLegend": true
        },
        "tooltip": {
          "maxHeight": 600,
          "mode": "single",
          "sort": "none"
        }
      },
      "targets": [
        {
          "datasource": {
            "type": "prometheus",
            "uid": "prometheus"
          },
          "disableTextWrap": false,
          "editorMode": "code",
          "expr": "floor(increase(aligned_aggregated_responses_count{bot=\"aggregator\"}[10y]))",
          "fullMetaSearch": false,
          "includeNullMetadata": true,
          "instant": false,
          "legendFormat": "__auto",
          "range": true,
          "refId": "A",
          "useBackend": false
        }
      ],
      "title": "Verified Tasks",
      "type": "timeseries"
    },
    {
      "datasource": {
        "type": "prometheus",
        "uid": "prometheus"
      },
      "fieldConfig": {
        "defaults": {
          "color": {
            "mode": "thresholds"
          },
          "mappings": [],
          "thresholds": {
            "mode": "absolute",
            "steps": [
              {
                "color": "green"
              },
              {
                "color": "#FF9830",
                "value": 3
              },
              {
                "color": "red",
                "value": 5
              }
            ]
          }
        },
        "overrides": []
      },
      "gridPos": {
        "h": 6,
        "w": 3,
        "x": 0,
        "y": 45
      },
      "id": 15,
      "options": {
        "colorMode": "value",
        "graphMode": "none",
        "justifyMode": "auto",
        "orientation": "auto",
        "percentChangeColorMode": "standard",
        "reduceOptions": {
          "calcs": [
            "lastNotNull"
          ],
          "fields": "",
          "values": false
        },
        "showPercentChange": false,
        "textMode": "auto",
        "wideLayout": true
      },
      "pluginVersion": "10.1.10",
      "targets": [
        {
          "datasource": {
            "type": "prometheus",
            "uid": "prometheus"
          },
          "disableTextWrap": false,
          "editorMode": "code",
          "expr": "floor(increase(reverted_batches_count{job=\"aligned-batcher\"}[$__range]))",
          "fullMetaSearch": false,
          "includeNullMetadata": true,
          "instant": false,
          "legendFormat": "__auto",
          "range": true,
          "refId": "A",
          "useBackend": false
        }
      ],
      "title": "Reverted Batches",
      "type": "stat"
    },
    {
      "datasource": {
        "type": "prometheus",
        "uid": "prometheus"
      },
      "fieldConfig": {
        "defaults": {
          "color": {
            "mode": "palette-classic"
          },
          "custom": {
            "axisCenteredZero": false,
            "axisColorMode": "text",
            "axisLabel": "",
            "axisPlacement": "auto",
            "barAlignment": 0,
            "drawStyle": "line",
            "fillOpacity": 0,
            "gradientMode": "none",
            "hideFrom": {
              "legend": false,
              "tooltip": false,
              "viz": false
            },
            "insertNulls": false,
            "lineInterpolation": "linear",
            "lineWidth": 1,
            "pointSize": 5,
            "scaleDistribution": {
              "type": "linear"
            },
            "showPoints": "auto",
            "spanNulls": false,
            "stacking": {
              "group": "A",
              "mode": "none"
            },
            "thresholdsStyle": {
              "mode": "off"
            }
          },
          "mappings": [],
          "thresholds": {
            "mode": "absolute",
            "steps": [
              {
                "color": "green"
              },
              {
                "color": "red",
                "value": 80
              }
            ]
          }
        },
        "overrides": []
      },
      "gridPos": {
        "h": 6,
        "w": 9,
        "x": 3,
        "y": 45
      },
      "id": 19,
      "options": {
        "legend": {
          "calcs": [],
          "displayMode": "list",
          "placement": "bottom",
          "showLegend": true
        },
        "tooltip": {
          "mode": "single",
          "sort": "none"
        }
      },
      "targets": [
        {
          "datasource": {
            "type": "prometheus",
            "uid": "prometheus"
          },
          "disableTextWrap": false,
          "editorMode": "code",
          "expr": "floor(increase(reverted_batches_count{job=\"aligned-batcher\"}[10y]))",
          "fullMetaSearch": false,
          "includeNullMetadata": true,
          "instant": false,
          "legendFormat": "__auto",
          "range": true,
          "refId": "A",
          "useBackend": false
        }
      ],
      "title": "Batches Reverted",
      "type": "timeseries"
    },
    {
      "datasource": {
        "type": "prometheus",
        "uid": "prometheus"
      },
      "fieldConfig": {
        "defaults": {
          "color": {
            "mode": "thresholds"
          },
          "mappings": [],
          "thresholds": {
            "mode": "absolute",
            "steps": [
              {
                "color": "green"
              }
            ]
          }
        },
        "overrides": []
      },
      "gridPos": {
        "h": 6,
        "w": 3,
        "x": 12,
        "y": 45
      },
      "id": 5,
      "options": {
        "colorMode": "value",
        "graphMode": "none",
        "justifyMode": "auto",
        "orientation": "auto",
        "percentChangeColorMode": "standard",
        "reduceOptions": {
          "calcs": [
            "lastNotNull"
          ],
          "fields": "",
          "values": false
        },
        "showPercentChange": false,
        "textMode": "auto",
        "wideLayout": true
      },
      "pluginVersion": "10.1.10",
      "targets": [
        {
          "datasource": {
            "type": "prometheus",
            "uid": "prometheus"
          },
          "disableTextWrap": false,
          "editorMode": "code",
          "exemplar": false,
          "expr": "floor(increase(aligned_aggregated_responses_count{bot=\"aggregator\"}[$__range]))",
          "fullMetaSearch": false,
          "includeNullMetadata": true,
          "instant": false,
          "legendFormat": "__auto",
          "range": true,
          "refId": "A",
          "useBackend": false
        }
      ],
      "title": "Tasks Verified",
      "type": "stat"
    },
    {
      "datasource": {
        "type": "prometheus",
        "uid": "prometheus"
      },
      "fieldConfig": {
        "defaults": {
          "color": {
            "mode": "palette-classic"
          },
          "custom": {
            "axisCenteredZero": false,
            "axisColorMode": "text",
            "axisLabel": "",
            "axisPlacement": "auto",
            "barAlignment": 0,
            "drawStyle": "line",
            "fillOpacity": 0,
            "gradientMode": "none",
            "hideFrom": {
              "legend": false,
              "tooltip": false,
              "viz": false
            },
            "insertNulls": false,
            "lineInterpolation": "linear",
            "lineWidth": 1,
            "pointSize": 5,
            "scaleDistribution": {
              "type": "linear"
            },
            "showPoints": "auto",
            "spanNulls": false,
            "stacking": {
              "group": "A",
              "mode": "none"
            },
            "thresholdsStyle": {
              "mode": "off"
            }
          },
          "mappings": [],
          "thresholds": {
            "mode": "absolute",
            "steps": [
              {
                "color": "green"
              },
              {
                "color": "red",
                "value": 80
              }
            ]
          }
        },
        "overrides": []
      },
      "gridPos": {
        "h": 6,
        "w": 9,
        "x": 15,
        "y": 45
      },
      "id": 1,
      "options": {
        "legend": {
          "calcs": [],
          "displayMode": "list",
          "placement": "bottom",
          "showLegend": true
        },
        "tooltip": {
          "maxHeight": 600,
          "mode": "single",
          "sort": "none"
        }
      },
      "targets": [
        {
          "datasource": {
            "type": "prometheus",
            "uid": "prometheus"
          },
          "disableTextWrap": false,
          "editorMode": "code",
          "expr": "floor(increase(aligned_aggregator_received_tasks_count{bot=\"aggregator\"}[10y]))",
          "fullMetaSearch": false,
          "includeNullMetadata": true,
          "instant": false,
          "legendFormat": "__auto",
          "range": true,
          "refId": "A",
          "useBackend": false
        }
      ],
      "title": "Received Tasks",
      "type": "timeseries"
    },
    {
      "datasource": {
        "type": "prometheus",
        "uid": "prometheus"
      },
      "fieldConfig": {
        "defaults": {
          "color": {
            "mode": "thresholds"
          },
          "mappings": [],
          "thresholds": {
            "mode": "absolute",
            "steps": [
              {
                "color": "green"
              },
              {
                "color": "#EAB839",
                "value": 3
              },
              {
                "color": "red",
                "value": 5
              }
            ]
          }
        },
        "overrides": []
      },
      "gridPos": {
        "h": 6,
        "w": 3,
        "x": 0,
        "y": 51
      },
      "id": 22,
      "options": {
        "colorMode": "value",
        "graphMode": "none",
        "justifyMode": "auto",
        "orientation": "auto",
        "percentChangeColorMode": "standard",
        "reduceOptions": {
          "calcs": [
            "lastNotNull"
          ],
          "fields": "",
          "values": false
        },
        "showPercentChange": false,
        "textMode": "auto",
        "wideLayout": true
      },
      "pluginVersion": "10.1.10",
      "targets": [
        {
          "datasource": {
            "type": "prometheus",
            "uid": "prometheus"
          },
          "disableTextWrap": false,
          "editorMode": "code",
          "expr": "floor(increase(canceled_batches_count{job=\"aligned-batcher\"}[$__range]))",
          "fullMetaSearch": false,
          "includeNullMetadata": true,
          "instant": false,
          "legendFormat": "__auto",
          "range": true,
          "refId": "A",
          "useBackend": false
        }
      ],
      "title": "Canceled Batches",
      "type": "stat"
    },
    {
      "datasource": {
        "type": "prometheus",
        "uid": "prometheus"
      },
      "fieldConfig": {
        "defaults": {
          "color": {
            "mode": "palette-classic"
          },
          "custom": {
            "axisCenteredZero": false,
            "axisColorMode": "text",
            "axisLabel": "",
            "axisPlacement": "auto",
            "barAlignment": 0,
            "drawStyle": "line",
            "fillOpacity": 0,
            "gradientMode": "none",
            "hideFrom": {
              "legend": false,
              "tooltip": false,
              "viz": false
            },
            "insertNulls": false,
            "lineInterpolation": "linear",
            "lineWidth": 1,
            "pointSize": 5,
            "scaleDistribution": {
              "type": "linear"
            },
            "showPoints": "auto",
            "spanNulls": false,
            "stacking": {
              "group": "A",
              "mode": "none"
            },
            "thresholdsStyle": {
              "mode": "off"
            }
          },
          "mappings": [],
          "thresholds": {
            "mode": "absolute",
            "steps": [
              {
                "color": "green"
              },
              {
                "color": "red",
                "value": 80
              }
            ]
          }
        },
        "overrides": []
      },
      "gridPos": {
        "h": 6,
        "w": 9,
        "x": 3,
        "y": 51
      },
      "id": 21,
      "options": {
        "legend": {
          "calcs": [],
          "displayMode": "list",
          "placement": "bottom",
          "showLegend": true
        },
        "tooltip": {
          "mode": "single",
          "sort": "none"
        }
      },
      "targets": [
        {
          "datasource": {
            "type": "prometheus",
            "uid": "prometheus"
          },
          "disableTextWrap": false,
          "editorMode": "code",
          "expr": "floor(increase(canceled_batches_count{job=\"aligned-batcher\"}[10y]))",
          "fullMetaSearch": false,
          "includeNullMetadata": true,
          "instant": false,
          "legendFormat": "__auto",
          "range": true,
          "refId": "A",
          "useBackend": false
        }
      ],
      "title": "Batches Canceled",
      "type": "timeseries"
    },
    {
      "datasource": {
        "type": "prometheus",
        "uid": "prometheus"
      },
      "description": "Number of times gas price was bumped while sending an aggregated response.",
      "fieldConfig": {
        "defaults": {
          "color": {
            "mode": "palette-classic"
          },
          "custom": {
            "axisCenteredZero": false,
            "axisColorMode": "text",
            "axisLabel": "",
            "axisPlacement": "auto",
            "barAlignment": 0,
            "drawStyle": "line",
            "fillOpacity": 0,
            "gradientMode": "none",
            "hideFrom": {
              "legend": false,
              "tooltip": false,
              "viz": false
            },
            "insertNulls": false,
            "lineInterpolation": "linear",
            "lineWidth": 1,
            "pointSize": 5,
            "scaleDistribution": {
              "type": "linear"
            },
            "showPoints": "auto",
            "spanNulls": false,
            "stacking": {
              "group": "A",
              "mode": "none"
            },
            "thresholdsStyle": {
              "mode": "off"
            }
          },
          "mappings": [],
          "thresholds": {
            "mode": "absolute",
            "steps": [
              {
                "color": "green"
              },
              {
                "color": "red",
                "value": 80
              }
            ]
          }
        },
        "overrides": []
      },
      "gridPos": {
        "h": 6,
        "w": 10,
        "x": 12,
        "y": 51
      },
      "id": 25,
      "interval": "36",
      "options": {
        "legend": {
          "calcs": [],
          "displayMode": "list",
          "placement": "bottom",
          "showLegend": true
        },
        "tooltip": {
          "mode": "single",
          "sort": "none"
        }
      },
      "targets": [
        {
          "datasource": {
            "type": "prometheus",
            "uid": "prometheus"
          },
          "disableTextWrap": false,
          "editorMode": "code",
          "expr": "floor(increase(aligned_respond_to_task_gas_price_bumped_count{bot=\"aggregator\"}[10y]))",
          "fullMetaSearch": false,
          "includeNullMetadata": true,
          "instant": false,
          "legendFormat": "__auto",
          "range": true,
          "refId": "A",
          "useBackend": false
        }
      ],
      "title": "# Bumps Sending Responses to Ethereum",
      "type": "timeseries"
    },
    {
      "datasource": {
        "type": "prometheus",
        "uid": "prometheus"
      },
      "description": "Measures websocket connections that were abnormally disconnected.",
      "fieldConfig": {
        "defaults": {
          "color": {
            "mode": "palette-classic"
          },
          "custom": {
            "axisCenteredZero": false,
            "axisColorMode": "text",
            "axisLabel": "",
            "axisPlacement": "auto",
            "barAlignment": 0,
            "drawStyle": "line",
            "fillOpacity": 0,
            "gradientMode": "none",
            "hideFrom": {
              "legend": false,
              "tooltip": false,
              "viz": false
            },
            "insertNulls": false,
            "lineInterpolation": "linear",
            "lineWidth": 1,
            "pointSize": 1,
            "scaleDistribution": {
              "type": "linear"
            },
            "showPoints": "auto",
            "spanNulls": false,
            "stacking": {
              "group": "A",
              "mode": "none"
            },
            "thresholdsStyle": {
              "mode": "off"
            }
          },
          "mappings": [],
          "thresholds": {
            "mode": "absolute",
            "steps": [
              {
                "color": "green"
              },
              {
                "color": "red",
                "value": 80
              }
            ]
          }
        },
        "overrides": []
      },
      "gridPos": {
        "h": 7,
        "w": 12,
        "x": 0,
        "y": 57
      },
      "id": 20,
      "interval": "1m",
      "options": {
        "legend": {
          "calcs": [],
          "displayMode": "list",
          "placement": "bottom",
          "showLegend": true
        },
        "tooltip": {
          "mode": "single",
          "sort": "none"
        }
      },
      "targets": [
        {
          "datasource": {
            "type": "prometheus",
            "uid": "prometheus"
          },
          "disableTextWrap": false,
          "editorMode": "code",
          "expr": "floor(increase(broken_ws_connections_count{job=\"aligned-batcher\"}[10y]))",
          "fullMetaSearch": false,
          "includeNullMetadata": true,
          "instant": false,
          "legendFormat": "__auto",
          "range": true,
          "refId": "A",
          "useBackend": false
        }
      ],
      "title": "Broken websocket connections",
      "type": "timeseries"
    },
    {
      "datasource": {
        "type": "prometheus",
        "uid": "prometheus"
      },
      "description": "Time series showing the number of times the aggregator paid for the batcher when the tx cost was higher than the respondToTaskFeeLimit",
      "fieldConfig": {
        "defaults": {
          "color": {
            "mode": "palette-classic"
          },
          "custom": {
            "axisCenteredZero": false,
            "axisColorMode": "text",
            "axisLabel": "",
            "axisPlacement": "auto",
            "barAlignment": 0,
            "drawStyle": "line",
            "fillOpacity": 0,
            "gradientMode": "none",
            "hideFrom": {
              "legend": false,
              "tooltip": false,
              "viz": false
            },
            "insertNulls": false,
            "lineInterpolation": "linear",
            "lineWidth": 1,
            "pointSize": 5,
            "scaleDistribution": {
              "type": "linear"
            },
            "showPoints": "auto",
            "spanNulls": false,
            "stacking": {
              "group": "A",
              "mode": "none"
            },
            "thresholdsStyle": {
              "mode": "off"
            }
          },
          "mappings": [],
          "thresholds": {
            "mode": "absolute",
            "steps": [
              {
                "color": "green"
              }
            ]
          }
        },
        "overrides": [
          {
            "__systemRef": "hideSeriesFrom",
            "matcher": {
              "id": "byNames",
              "options": {
                "mode": "exclude",
                "names": [
                  "{bot=\"aggregator\", instance=\"host.docker.internal:9091\", job=\"aligned-aggregator\"}"
                ],
                "prefix": "All except:",
                "readOnly": true
              }
            },
            "properties": [
              {
                "id": "custom.hideFrom",
                "value": {
                  "legend": false,
                  "tooltip": false,
                  "viz": true
                }
              }
            ]
          }
        ]
      },
      "gridPos": {
        "h": 7,
        "w": 10,
        "x": 12,
        "y": 57
      },
      "id": 28,
      "options": {
        "legend": {
          "calcs": [],
          "displayMode": "list",
          "placement": "bottom",
          "showLegend": true
        },
        "tooltip": {
          "mode": "single",
          "sort": "none"
        }
      },
      "targets": [
        {
          "datasource": {
            "type": "prometheus",
            "uid": "prometheus"
          },
          "disableTextWrap": false,
          "editorMode": "code",
          "expr": "floor(increase(aligned_aggregator_num_times_paid_for_batcher_count{bot=\"aggregator\"}[10y]))",
          "fullMetaSearch": false,
          "includeNullMetadata": true,
          "instant": false,
          "legendFormat": "__auto",
          "range": true,
          "refId": "A",
          "useBackend": false
        }
      ],
      "title": "# Times Aggregator Paid Extra Cost",
      "type": "timeseries"
    },
    {
      "datasource": {
        "type": "prometheus",
        "uid": "prometheus"
      },
      "fieldConfig": {
        "defaults": {
          "color": {
            "mode": "palette-classic"
          },
          "custom": {
            "axisCenteredZero": false,
            "axisColorMode": "text",
            "axisLabel": "",
            "axisPlacement": "auto",
            "barAlignment": 0,
            "drawStyle": "line",
            "fillOpacity": 0,
            "gradientMode": "none",
            "hideFrom": {
              "legend": false,
              "tooltip": false,
              "viz": false
            },
            "insertNulls": false,
            "lineInterpolation": "linear",
            "lineWidth": 1,
            "pointSize": 5,
            "scaleDistribution": {
              "type": "linear"
            },
            "showPoints": "auto",
            "spanNulls": false,
            "stacking": {
              "group": "A",
              "mode": "none"
            },
            "thresholdsStyle": {
              "mode": "off"
            }
          },
          "mappings": [],
          "thresholds": {
            "mode": "absolute",
            "steps": [
              {
                "color": "green"
              },
              {
                "color": "red",
                "value": 80
              }
            ]
          }
        },
        "overrides": []
      },
      "gridPos": {
        "h": 8,
        "w": 12,
        "x": 0,
        "y": 64
      },
      "id": 24,
      "options": {
        "legend": {
          "calcs": [],
          "displayMode": "list",
          "placement": "right",
          "showLegend": true
        },
        "tooltip": {
          "mode": "single",
          "sort": "none"
        }
      },
      "targets": [
        {
          "datasource": {
            "type": "prometheus",
            "uid": "prometheus"
          },
          "disableTextWrap": false,
          "editorMode": "code",
          "expr": "floor(increase(user_errors_count{job=\"aligned-batcher\"}[10y]))",
          "fullMetaSearch": false,
          "includeNullMetadata": true,
          "instant": false,
          "legendFormat": "{{error_type}}",
          "range": true,
          "refId": "A",
          "useBackend": false
        }
      ],
      "title": "# User Errors",
      "transformations": [
        {
          "id": "calculateField",
          "options": {
            "alias": "proof_rejected",
            "mode": "reduceRow",
            "reduce": {
              "include": [
                "rejected_proof"
              ],
              "reducer": "sum"
            }
          }
        },
        {
          "id": "organize",
          "options": {
            "excludeByName": {
              "rejected_proof": true
            },
            "indexByName": {},
            "renameByName": {}
          }
        },
        {
          "id": "calculateField",
          "options": {
            "alias": "total",
            "mode": "reduceRow",
            "reduce": {
              "reducer": "sum"
            }
          }
        }
      ],
      "type": "timeseries"
    },
    {
      "datasource": {
        "type": "prometheus",
        "uid": "prometheus"
      },
      "fieldConfig": {
        "defaults": {
          "color": {
            "mode": "continuous-GrYlRd"
          },
          "custom": {
            "align": "left",
            "cellOptions": {
              "type": "auto"
            },
            "inspect": false
          },
          "mappings": [],
          "noValue": "none",
          "thresholds": {
            "mode": "absolute",
            "steps": [
              {
                "color": "green",
                "value": null
              },
              {
                "color": "red",
                "value": 80
              }
            ]
          }
        },
        "overrides": [
          {
            "matcher": {
              "id": "byName",
              "options": "Last *"
            },
            "properties": [
              {
                "id": "custom.cellOptions",
                "value": {
                  "type": "gauge"
                }
              }
            ]
          }
        ]
      },
      "gridPos": {
        "h": 8,
        "w": 12,
        "x": 12,
        "y": 61
      },
      "id": 49,
      "options": {
        "cellHeight": "sm",
        "footer": {
          "countRows": false,
          "fields": "",
          "reducer": [
            "sum"
          ],
          "show": false
        },
        "showHeader": false
      },
      "pluginVersion": "10.1.10",
      "targets": [
        {
          "datasource": {
            "type": "prometheus",
            "uid": "prometheus"
          },
          "disableTextWrap": false,
          "editorMode": "code",
          "exemplar": false,
          "expr": "floor(increase(missing_operator_count{job=\"aligned-tracker\"}[$__range]))",
          "format": "time_series",
          "fullMetaSearch": false,
          "includeNullMetadata": true,
          "instant": false,
          "interval": "1",
          "legendFormat": "{{operator}}",
          "range": true,
          "refId": "A",
          "useBackend": false
        }
      ],
      "title": "# Operator Missing Tasks",
      "transformations": [
        {
          "id": "reduce",
          "options": {
            "labelsToFields": false,
            "reducers": [
              "lastNotNull"
            ]
          }
        },
        {
          "id": "sortBy",
          "options": {
            "fields": {},
            "sort": [
              {
                "desc": true,
                "field": "Last *"
              }
            ]
          }
        }
      ],
      "type": "table"
    },
    {
      "datasource": {
        "type": "prometheus",
        "uid": "prometheus"
      },
      "fieldConfig": {
        "defaults": {
          "color": {
            "fixedColor": "dark-green",
            "mode": "fixed"
          },
          "custom": {
            "align": "left",
            "cellOptions": {
              "type": "auto"
            },
            "inspect": false
          },
          "mappings": [],
          "noValue": "none",
          "thresholds": {
            "mode": "absolute",
            "steps": [
              {
                "color": "green",
                "value": null
              }
            ]
          }
        },
        "overrides": [
          {
            "matcher": {
              "id": "byName",
              "options": "Last *"
            },
            "properties": [
              {
                "id": "custom.cellOptions",
                "value": {
                  "mode": "lcd",
                  "type": "gauge",
                  "valueDisplayMode": "text"
                }
              }
            ]
          }
        ]
      },
      "gridPos": {
        "h": 8,
        "w": 12,
        "x": 12,
        "y": 69
      },
      "id": 51,
      "options": {
        "cellHeight": "sm",
        "footer": {
          "countRows": false,
          "fields": "",
          "reducer": [
            "sum"
          ],
          "show": false
        },
        "showHeader": false
      },
      "pluginVersion": "10.1.10",
      "targets": [
        {
          "datasource": {
            "type": "prometheus",
            "uid": "prometheus"
          },
          "disableTextWrap": false,
          "editorMode": "code",
          "exemplar": false,
          "expr": "floor(increase(operator_response_count{job=\"aligned-tracker\"}[$__range]))",
          "format": "time_series",
          "fullMetaSearch": false,
          "includeNullMetadata": true,
          "instant": false,
          "interval": "1",
          "legendFormat": "{{operator}}",
          "range": true,
          "refId": "A",
          "useBackend": false
        },
        {
          "datasource": {
            "type": "prometheus",
            "uid": "prometheus"
          },
          "editorMode": "code",
          "expr": "floor(increase(aligned_aggregator_received_tasks_count{bot=\"aggregator\"}[$__range]))",
          "hide": false,
          "instant": false,
          "legendFormat": "Tasks Received",
          "range": true,
          "refId": "B"
        }
      ],
      "title": "# Operator Responses",
      "transformations": [
        {
          "id": "reduce",
          "options": {
            "labelsToFields": false,
            "reducers": [
              "lastNotNull"
            ]
          }
        },
        {
          "id": "sortBy",
          "options": {
            "fields": {},
            "sort": [
              {
                "desc": false,
                "field": "Last *"
              }
            ]
          }
        }
      ],
      "type": "table"
    },
    {
      "datasource": {
        "type": "prometheus",
        "uid": "prometheus"
      },
      "gridPos": {
        "h": 2,
        "w": 24,
        "x": 0,
        "y": 77
      },
      "id": 46,
      "options": {
        "code": {
          "language": "plaintext",
          "showLineNumbers": false,
          "showMiniMap": false
        },
        "content": "<h1 style=\"background-color: #00A86B; color: white; padding: 10px; border-radius: 0px; text-align: center;\">\n  Latency\n</h1>",
        "mode": "html"
      },
      "pluginVersion": "10.1.10",
      "transparent": true,
      "type": "text"
    },
    {
      "datasource": {
        "type": "prometheus",
        "uid": "prometheus"
      },
      "fieldConfig": {
        "defaults": {
          "color": {
            "mode": "palette-classic"
          },
          "custom": {
            "axisCenteredZero": false,
            "axisColorMode": "text",
            "axisLabel": "",
            "axisPlacement": "auto",
            "barAlignment": 0,
            "drawStyle": "line",
            "fillOpacity": 48,
            "gradientMode": "opacity",
            "hideFrom": {
              "legend": false,
              "tooltip": false,
              "viz": false
            },
            "insertNulls": false,
            "lineInterpolation": "smooth",
            "lineWidth": 1,
            "pointSize": 5,
            "scaleDistribution": {
              "type": "linear"
            },
            "showPoints": "auto",
            "spanNulls": false,
            "stacking": {
              "group": "A",
              "mode": "none"
            },
            "thresholdsStyle": {
              "mode": "off"
            }
          },
          "mappings": [],
          "thresholds": {
            "mode": "absolute",
            "steps": [
              {
                "color": "green"
              }
            ]
          },
          "unit": "ms"
        },
        "overrides": []
      },
      "gridPos": {
        "h": 8,
        "w": 12,
        "x": 0,
        "y": 79
      },
      "id": 47,
      "options": {
        "legend": {
          "calcs": [],
          "displayMode": "list",
          "placement": "bottom",
          "showLegend": false
        },
        "tooltip": {
          "mode": "single",
          "sort": "none"
        }
      },
      "targets": [
        {
          "datasource": {
            "type": "prometheus",
            "uid": "prometheus"
          },
          "disableTextWrap": false,
          "editorMode": "code",
          "expr": "s3_duration * 10 ^ (-3)",
          "fullMetaSearch": false,
          "includeNullMetadata": true,
          "instant": false,
          "legendFormat": "__auto",
          "range": true,
          "refId": "A",
          "useBackend": false
        }
      ],
      "title": "Upload Batch to S3 Duration",
      "type": "timeseries"
    },
    {
      "datasource": {
        "type": "prometheus",
        "uid": "prometheus"
      },
      "description": "",
      "fieldConfig": {
        "defaults": {
          "color": {
            "mode": "palette-classic"
          },
          "custom": {
            "axisCenteredZero": false,
            "axisColorMode": "text",
            "axisLabel": "",
            "axisPlacement": "auto",
            "barAlignment": 0,
            "drawStyle": "line",
            "fillOpacity": 0,
            "gradientMode": "none",
            "hideFrom": {
              "legend": false,
              "tooltip": false,
              "viz": false
            },
            "insertNulls": false,
            "lineInterpolation": "linear",
            "lineWidth": 1,
            "pointSize": 5,
            "scaleDistribution": {
              "type": "linear"
            },
            "showPoints": "auto",
            "spanNulls": false,
            "stacking": {
              "group": "A",
              "mode": "none"
            },
            "thresholdsStyle": {
              "mode": "off"
            }
          },
          "mappings": [],
          "thresholds": {
            "mode": "absolute",
            "steps": [
              {
                "color": "green"
              },
              {
                "color": "red",
                "value": 80
              }
            ]
          },
          "unit": "s"
        },
        "overrides": []
      },
      "gridPos": {
        "h": 8,
        "w": 12,
        "x": 12,
        "y": 79
      },
      "id": 43,
      "interval": "1s",
      "options": {
        "legend": {
          "calcs": [],
          "displayMode": "list",
          "placement": "right",
          "showLegend": false
        },
        "tooltip": {
          "mode": "single",
          "sort": "none"
        }
      },
      "targets": [
        {
          "datasource": {
            "type": "prometheus",
            "uid": "prometheus"
          },
          "editorMode": "code",
          "expr": "aligned_aggregator_respond_to_task_latency{bot=\"aggregator\"}",
          "hide": false,
          "instant": false,
          "legendFormat": "Latest latency",
          "range": true,
          "refId": "Latency"
        }
      ],
      "title": "Latest respond to task latency",
      "type": "timeseries"
    },
    {
      "datasource": {
        "type": "prometheus",
        "uid": "prometheus"
      },
      "fieldConfig": {
        "defaults": {
          "color": {
            "mode": "palette-classic"
          },
          "custom": {
            "axisCenteredZero": false,
            "axisColorMode": "text",
            "axisLabel": "",
            "axisPlacement": "auto",
            "barAlignment": 0,
            "drawStyle": "line",
            "fillOpacity": 48,
            "gradientMode": "opacity",
            "hideFrom": {
              "legend": false,
              "tooltip": false,
              "viz": false
            },
            "insertNulls": false,
            "lineInterpolation": "smooth",
            "lineWidth": 1,
            "pointSize": 5,
            "scaleDistribution": {
              "type": "linear"
            },
            "showPoints": "auto",
            "spanNulls": false,
            "stacking": {
              "group": "A",
              "mode": "none"
            },
            "thresholdsStyle": {
              "mode": "off"
            }
          },
          "mappings": [],
          "thresholds": {
            "mode": "absolute",
            "steps": [
              {
                "color": "green"
              },
              {
                "color": "red",
                "value": 80
              }
            ]
          },
          "unit": "s"
        },
        "overrides": []
      },
      "gridPos": {
        "h": 8,
        "w": 12,
        "x": 0,
        "y": 87
      },
      "id": 45,
      "options": {
        "legend": {
          "calcs": [],
          "displayMode": "list",
          "placement": "right",
          "showLegend": true
        },
        "tooltip": {
          "mode": "single",
          "sort": "none"
        }
      },
      "targets": [
        {
          "datasource": {
            "type": "prometheus",
            "uid": "prometheus"
          },
          "disableTextWrap": false,
          "editorMode": "code",
          "expr": "cancel_create_new_task_duration * 10 ^ (-3)",
          "fullMetaSearch": false,
          "includeNullMetadata": true,
          "instant": false,
          "legendFormat": "cancel_new_task",
          "range": true,
          "refId": "A",
          "useBackend": false
        },
        {
          "datasource": {
            "type": "prometheus",
            "uid": "prometheus"
          },
          "disableTextWrap": false,
          "editorMode": "code",
          "expr": "create_new_task_duration * 10 ^(-3)",
          "fullMetaSearch": false,
          "hide": false,
          "includeNullMetadata": true,
          "instant": false,
          "legendFormat": "create_new_task",
          "range": true,
          "refId": "B",
          "useBackend": false
        }
      ],
      "title": "CreateNewTask Duration",
      "transformations": [
        {
          "id": "calculateField",
          "options": {
            "alias": "total",
            "mode": "reduceRow",
            "reduce": {
              "include": [
                "cancel_new_task",
                "create_new_task"
              ],
              "reducer": "sum"
            }
          }
        }
      ],
      "type": "timeseries"
    },
    {
      "datasource": {
        "type": "prometheus",
        "uid": "prometheus"
      },
      "fieldConfig": {
        "defaults": {
          "color": {
            "mode": "palette-classic"
          },
          "custom": {
            "axisCenteredZero": false,
            "axisColorMode": "text",
            "axisLabel": "",
            "axisPlacement": "auto",
            "barAlignment": 0,
            "drawStyle": "line",
            "fillOpacity": 0,
            "gradientMode": "none",
            "hideFrom": {
              "legend": false,
              "tooltip": false,
              "viz": false
            },
            "insertNulls": false,
            "lineInterpolation": "linear",
            "lineWidth": 1,
            "pointSize": 5,
            "scaleDistribution": {
              "type": "linear"
            },
            "showPoints": "auto",
            "spanNulls": false,
            "stacking": {
              "group": "A",
              "mode": "none"
            },
            "thresholdsStyle": {
              "mode": "off"
            }
          },
          "mappings": [],
          "thresholds": {
            "mode": "absolute",
            "steps": [
              {
                "color": "green"
              },
              {
                "color": "red",
                "value": 80
              }
            ]
          }
        },
        "overrides": []
      },
      "gridPos": {
        "h": 8,
        "w": 12,
        "x": 12,
        "y": 87
      },
      "id": 44,
      "interval": "1s",
      "options": {
        "legend": {
          "calcs": [],
          "displayMode": "list",
          "placement": "right",
          "showLegend": false
        },
        "tooltip": {
          "mode": "single",
          "sort": "none"
        }
      },
      "targets": [
        {
          "datasource": {
            "type": "prometheus",
            "uid": "prometheus"
          },
          "editorMode": "code",
          "expr": "aligned_aggregator_task_quorum_reached_latency{bot=\"aggregator\"}",
          "hide": false,
          "instant": false,
          "legendFormat": "Latest latency",
          "range": true,
          "refId": "A"
        }
      ],
      "title": "Latest quorum reached latency",
      "type": "timeseries"
    }
  ],
  "refresh": "",
  "schemaVersion": 38,
  "style": "dark",
  "tags": [],
  "templating": {
    "list": []
  },
  "time": {
    "from": "now-1h",
    "to": "now"
  },
  "timepicker": {},
  "timezone": "browser",
  "title": "System Data",
  "uid": "aggregator",
  "version": 1,
  "weekStart": ""
}<|MERGE_RESOLUTION|>--- conflicted
+++ resolved
@@ -18,11 +18,7 @@
   "editable": true,
   "fiscalYearStartMonth": 0,
   "graphTooltip": 0,
-<<<<<<< HEAD
-  "id": 4,
-=======
   "id": 3,
->>>>>>> ee2db4f0
   "links": [],
   "liveNow": false,
   "panels": [
@@ -726,11 +722,7 @@
         "type": "prometheus",
         "uid": "prometheus"
       },
-<<<<<<< HEAD
-      "description": "Accumulated gas cost in ETH the Aggregator paid when sending RespondToTask transactions.",
-=======
       "description": "Accumulated cost in ETH the Batcher paid when sending Create Task or Cancel Task transactions.",
->>>>>>> ee2db4f0
       "fieldConfig": {
         "defaults": {
           "color": {
@@ -752,19 +744,11 @@
       },
       "gridPos": {
         "h": 3,
-<<<<<<< HEAD
         "w": 7,
         "x": 8,
         "y": 14
       },
-      "id": 48,
-=======
-        "w": 8,
-        "x": 0,
-        "y": 14
-      },
-      "id": 49,
->>>>>>> ee2db4f0
+      "id": 58,
       "options": {
         "colorMode": "value",
         "graphMode": "none",
@@ -791,11 +775,7 @@
           },
           "disableTextWrap": false,
           "editorMode": "code",
-<<<<<<< HEAD
-          "expr": "increase(aligned_aggregator_gas_cost_paid_total_count{bot=\"aggregator\"}[$__range])",
-=======
           "expr": "increase(batcher_gas_cost_create_task_total{bot=\"batcher\"}[$__range])",
->>>>>>> ee2db4f0
           "fullMetaSearch": false,
           "includeNullMetadata": true,
           "instant": false,
@@ -835,10 +815,6 @@
           }
         }
       ],
-<<<<<<< HEAD
-      "title": "Accumulated Aggregator Gas Cost Paid [ETH]",
-=======
->>>>>>> ee2db4f0
       "type": "stat"
     },
     {
@@ -869,14 +845,10 @@
       "gridPos": {
         "h": 3,
         "w": 7,
-<<<<<<< HEAD
-        "x": 16,
-=======
         "x": 8,
->>>>>>> ee2db4f0
         "y": 14
       },
-      "id": 49,
+      "id": 56,
       "options": {
         "colorMode": "value",
         "graphMode": "none",
@@ -903,7 +875,7 @@
           },
           "disableTextWrap": false,
           "editorMode": "code",
-          "expr": "increase(aligned_aggregator_gas_cost_paid_total_count{bot=\"aggregator\"}[10y])",
+          "expr": "increase(aligned_aggregator_gas_cost_paid_total_count{bot=\"aggregator\"}[$__range])",
           "fullMetaSearch": false,
           "includeNullMetadata": true,
           "instant": false,
@@ -913,7 +885,7 @@
           "useBackend": false
         }
       ],
-      "title": "Historical - Accumulated Aggregator Gas Cost Paid [ETH]",
+      "title": "Accumulated Aggregator Gas Cost Paid [ETH]",
       "type": "stat"
     },
     {
@@ -921,7 +893,7 @@
         "type": "prometheus",
         "uid": "prometheus"
       },
-      "description": "Accumulated gas cost the aggregator paid for the batcher when the tx cost was higher than the respondToTaskFeeLimit.",
+      "description": "Accumulated gas cost in ETH the Aggregator paid when sending RespondToTask transactions.",
       "fieldConfig": {
         "defaults": {
           "color": {
@@ -945,9 +917,9 @@
         "h": 3,
         "w": 7,
         "x": 8,
-        "y": 17
-      },
-      "id": 30,
+        "y": 14
+      },
+      "id": 48,
       "options": {
         "colorMode": "value",
         "graphMode": "none",
@@ -974,7 +946,7 @@
           },
           "disableTextWrap": false,
           "editorMode": "code",
-          "expr": "increase(aligned_aggregator_gas_cost_paid_for_batcher_sum{bot=\"aggregator\"}[$__range])",
+          "expr": "increase(aligned_aggregator_gas_cost_paid_total_count{bot=\"aggregator\"}[10y])",
           "fullMetaSearch": false,
           "includeNullMetadata": true,
           "instant": false,
@@ -984,7 +956,7 @@
           "useBackend": false
         }
       ],
-      "title": "Accumulated Aggregator Extra Cost Paid [ETH]",
+      "title": "Historical - Accumulated Aggregator Gas Cost Paid [ETH]",
       "type": "stat"
     },
     {
@@ -992,7 +964,7 @@
         "type": "prometheus",
         "uid": "prometheus"
       },
-      "description": "Accumulated gas cost the aggregator paid for the batcher when the tx cost was higher than the respondToTaskFeeLimit.",
+      "description": "Historical accumulated cost in ETH the Batcher paid when sending Create Task or Cancel Task transactions.",
       "fieldConfig": {
         "defaults": {
           "color": {
@@ -1014,11 +986,11 @@
       },
       "gridPos": {
         "h": 3,
-        "w": 7,
+        "w": 8,
         "x": 16,
-        "y": 17
-      },
-      "id": 50,
+        "y": 14
+      },
+      "id": 52,
       "options": {
         "colorMode": "value",
         "graphMode": "none",
@@ -1045,7 +1017,7 @@
           },
           "disableTextWrap": false,
           "editorMode": "code",
-          "expr": "increase(aligned_aggregator_gas_cost_paid_for_batcher_sum{bot=\"aggregator\"}[10y])",
+          "expr": "increase(batcher_gas_cost_create_task_total{bot=\"batcher\"}[10y])",
           "fullMetaSearch": false,
           "includeNullMetadata": true,
           "instant": false,
@@ -1053,9 +1025,38 @@
           "range": true,
           "refId": "A",
           "useBackend": false
-        }
-      ],
-      "title": "Historical - Accumulated Aggregator Extra Cost Paid [ETH]",
+        },
+        {
+          "datasource": {
+            "type": "prometheus",
+            "uid": "prometheus"
+          },
+          "editorMode": "code",
+          "expr": "increase(batcher_gas_cost_cancel_task_total{bot=\"batcher\"}[10y]) * 10 ^ -9",
+          "hide": false,
+          "instant": false,
+          "legendFormat": "__auto",
+          "range": true,
+          "refId": "B"
+        }
+      ],
+      "title": "Historical Accumulated Batcher Cost Paid [ETH]",
+      "transformations": [
+        {
+          "id": "calculateField",
+          "options": {}
+        },
+        {
+          "id": "filterFieldsByName",
+          "options": {
+            "include": {
+              "names": [
+                "Total"
+              ]
+            }
+          }
+        }
+      ],
       "type": "stat"
     },
     {
@@ -1063,7 +1064,7 @@
         "type": "prometheus",
         "uid": "prometheus"
       },
-      "description": "Historical accumulated cost in ETH the Batcher paid when sending Create Task or Cancel Task transactions.",
+      "description": "Accumulated cost in ETH the Batcher paid when sending Cancel Task transactions.",
       "fieldConfig": {
         "defaults": {
           "color": {
@@ -1086,10 +1087,10 @@
       "gridPos": {
         "h": 3,
         "w": 8,
-        "x": 16,
-        "y": 14
-      },
-      "id": 52,
+        "x": 0,
+        "y": 17
+      },
+      "id": 53,
       "options": {
         "colorMode": "value",
         "graphMode": "none",
@@ -1116,7 +1117,7 @@
           },
           "disableTextWrap": false,
           "editorMode": "code",
-          "expr": "increase(batcher_gas_cost_create_task_total{bot=\"batcher\"}[10y])",
+          "expr": "increase(batcher_gas_cost_cancel_task_total{bot=\"batcher\"}[$__range])",
           "fullMetaSearch": false,
           "includeNullMetadata": true,
           "instant": false,
@@ -1124,38 +1125,10 @@
           "range": true,
           "refId": "A",
           "useBackend": false
-        },
-        {
-          "datasource": {
-            "type": "prometheus",
-            "uid": "prometheus"
-          },
-          "editorMode": "code",
-          "expr": "increase(batcher_gas_cost_cancel_task_total{bot=\"batcher\"}[10y]) * 10 ^ -9",
-          "hide": false,
-          "instant": false,
-          "legendFormat": "__auto",
-          "range": true,
-          "refId": "B"
-        }
-      ],
-      "title": "Historical Accumulated Batcher Cost Paid [ETH]",
-      "transformations": [
-        {
-          "id": "calculateField",
-          "options": {}
-        },
-        {
-          "id": "filterFieldsByName",
-          "options": {
-            "include": {
-              "names": [
-                "Total"
-              ]
-            }
-          }
-        }
-      ],
+        }
+      ],
+      "title": "Accumulated Batcher Cancel Task Cost [ETH]",
+      "transformations": [],
       "type": "stat"
     },
     {
@@ -1163,7 +1136,7 @@
         "type": "prometheus",
         "uid": "prometheus"
       },
-      "description": "Accumulated cost in ETH the Batcher paid when sending Cancel Task transactions.",
+      "description": "Accumulated gas cost the aggregator paid for the batcher when the tx cost was higher than the respondToTaskFeeLimit.",
       "fieldConfig": {
         "defaults": {
           "color": {
@@ -1185,17 +1158,11 @@
       },
       "gridPos": {
         "h": 3,
-<<<<<<< HEAD
         "w": 7,
         "x": 8,
-        "y": 20
-=======
-        "w": 8,
-        "x": 0,
         "y": 17
->>>>>>> ee2db4f0
-      },
-      "id": 53,
+      },
+      "id": 30,
       "options": {
         "colorMode": "value",
         "graphMode": "none",
@@ -1222,7 +1189,7 @@
           },
           "disableTextWrap": false,
           "editorMode": "code",
-          "expr": "increase(batcher_gas_cost_cancel_task_total{bot=\"batcher\"}[$__range])",
+          "expr": "increase(aligned_aggregator_gas_cost_paid_for_batcher_sum{bot=\"aggregator\"}[10y])",
           "fullMetaSearch": false,
           "includeNullMetadata": true,
           "instant": false,
@@ -1232,8 +1199,7 @@
           "useBackend": false
         }
       ],
-      "title": "Accumulated Batcher Cancel Task Cost [ETH]",
-      "transformations": [],
+      "title": "Accumulated Aggregator Extra Cost Paid [ETH]",
       "type": "stat"
     },
     {
@@ -1241,7 +1207,7 @@
         "type": "prometheus",
         "uid": "prometheus"
       },
-      "description": "Accumulated gas cost the aggregator paid for the batcher when the tx cost was higher than the respondToTaskFeeLimit.",
+      "description": "Historical accumulated cost in ETH the Batcher paid when Canceling a Task",
       "fieldConfig": {
         "defaults": {
           "color": {
@@ -1263,11 +1229,11 @@
       },
       "gridPos": {
         "h": 3,
-        "w": 7,
-        "x": 8,
+        "w": 8,
+        "x": 16,
         "y": 17
       },
-      "id": 30,
+      "id": 50,
       "options": {
         "colorMode": "value",
         "graphMode": "none",
@@ -1294,7 +1260,7 @@
           },
           "disableTextWrap": false,
           "editorMode": "code",
-          "expr": "increase(aligned_aggregator_gas_cost_paid_for_batcher_sum{bot=\"aggregator\"}[10y])",
+          "expr": "increase(batcher_gas_cost_cancel_task_total{bot=\"batcher\"}[10y])",
           "fullMetaSearch": false,
           "includeNullMetadata": true,
           "instant": false,
@@ -1304,7 +1270,7 @@
           "useBackend": false
         }
       ],
-      "title": "Accumulated Aggregator Extra Cost Paid [ETH]",
+      "title": "Historical Accumulated Batcher Cancel Task Cost [ETH]",
       "type": "stat"
     },
     {
@@ -1312,7 +1278,7 @@
         "type": "prometheus",
         "uid": "prometheus"
       },
-      "description": "Historical accumulated cost in ETH the Batcher paid when Canceling a Task",
+      "description": "Accumulated gas cost the aggregator paid for the batcher when the tx cost was higher than the respondToTaskFeeLimit.",
       "fieldConfig": {
         "defaults": {
           "color": {
@@ -1334,11 +1300,11 @@
       },
       "gridPos": {
         "h": 3,
-        "w": 8,
-        "x": 16,
+        "w": 7,
+        "x": 8,
         "y": 17
       },
-      "id": 50,
+      "id": 30,
       "options": {
         "colorMode": "value",
         "graphMode": "none",
@@ -1365,7 +1331,7 @@
           },
           "disableTextWrap": false,
           "editorMode": "code",
-          "expr": "increase(batcher_gas_cost_cancel_task_total{bot=\"batcher\"}[10y])",
+          "expr": "increase(aligned_aggregator_gas_cost_paid_for_batcher_sum{bot=\"aggregator\"}[$__range])",
           "fullMetaSearch": false,
           "includeNullMetadata": true,
           "instant": false,
@@ -1375,7 +1341,7 @@
           "useBackend": false
         }
       ],
-      "title": "Historical Accumulated Batcher Cancel Task Cost [ETH]",
+      "title": "Accumulated Aggregator Extra Cost Paid [ETH]",
       "type": "stat"
     },
     {
@@ -1383,7 +1349,7 @@
         "type": "prometheus",
         "uid": "prometheus"
       },
-      "description": "Number of times the aggregator paid for the batcher when the tx cost was higher than the respondToTaskFeeLimit",
+      "description": "Accumulated gas cost the aggregator paid for the batcher when the tx cost was higher than the respondToTaskFeeLimit.",
       "fieldConfig": {
         "defaults": {
           "color": {
@@ -1398,17 +1364,18 @@
                 "value": null
               }
             ]
-          }
+          },
+          "unit": "ETH"
         },
         "overrides": []
       },
       "gridPos": {
         "h": 3,
         "w": 7,
-        "x": 8,
-        "y": 20
-      },
-      "id": 26,
+        "x": 16,
+        "y": 17
+      },
+      "id": 54,
       "options": {
         "colorMode": "value",
         "graphMode": "none",
@@ -1435,6 +1402,76 @@
           },
           "disableTextWrap": false,
           "editorMode": "code",
+          "expr": "increase(aligned_aggregator_gas_cost_paid_for_batcher_sum{bot=\"aggregator\"}[10y])",
+          "fullMetaSearch": false,
+          "includeNullMetadata": true,
+          "instant": false,
+          "legendFormat": "__auto",
+          "range": true,
+          "refId": "A",
+          "useBackend": false
+        }
+      ],
+      "title": "Historical - Accumulated Aggregator Extra Cost Paid [ETH]",
+      "type": "stat"
+    },
+    {
+      "datasource": {
+        "type": "prometheus",
+        "uid": "prometheus"
+      },
+      "description": "Number of times the aggregator paid for the batcher when the tx cost was higher than the respondToTaskFeeLimit",
+      "fieldConfig": {
+        "defaults": {
+          "color": {
+            "mode": "thresholds"
+          },
+          "mappings": [],
+          "thresholds": {
+            "mode": "absolute",
+            "steps": [
+              {
+                "color": "green",
+                "value": null
+              }
+            ]
+          }
+        },
+        "overrides": []
+      },
+      "gridPos": {
+        "h": 3,
+        "w": 7,
+        "x": 8,
+        "y": 20
+      },
+      "id": 26,
+      "options": {
+        "colorMode": "value",
+        "graphMode": "none",
+        "justifyMode": "auto",
+        "orientation": "auto",
+        "percentChangeColorMode": "standard",
+        "reduceOptions": {
+          "calcs": [
+            "lastNotNull"
+          ],
+          "fields": "",
+          "values": false
+        },
+        "showPercentChange": false,
+        "textMode": "auto",
+        "wideLayout": true
+      },
+      "pluginVersion": "10.1.10",
+      "targets": [
+        {
+          "datasource": {
+            "type": "prometheus",
+            "uid": "prometheus"
+          },
+          "disableTextWrap": false,
+          "editorMode": "code",
           "expr": "floor(increase(aligned_aggregator_num_times_paid_for_batcher_count{bot=\"aggregator\"}[$__range]))",
           "fullMetaSearch": false,
           "includeNullMetadata": true,
@@ -1478,7 +1515,7 @@
         "x": 16,
         "y": 20
       },
-      "id": 51,
+      "id": 55,
       "options": {
         "colorMode": "value",
         "graphMode": "none",
