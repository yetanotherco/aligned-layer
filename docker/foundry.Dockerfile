--- conflicted
+++ resolved
@@ -9,9 +9,5 @@
 # Install foundry
 RUN curl -L https://foundry.paradigm.xyz | bash
 ENV PATH="/root/.foundry/bin:${PATH}"
-<<<<<<< HEAD
 ENV RUSTFLAGS="-C link-arg=-fuse-ld=lld"
-RUN foundryup
-=======
-RUN foundryup -v ${FOUNDRY_VERSION}
->>>>>>> 7ff5f308
+RUN foundryup