# Aligned Infrastructure Deployment Guide

## Dependencies

Ensure you have the following installed:

- [Go](https://go.dev/doc/install)
- [Rust](https://www.rust-lang.org/tools/install)
- [Foundry](https://book.getfoundry.sh/getting-started/installation)
- [jq](https://jqlang.github.io/jq/)
- [yq](https://github.com/mikefarah/yq)

After installing foundryup, you need to install a specific Foundry version:

```shell
foundryup -i nightly-a428ba6ad8856611339a6319290aade3347d25d9
```

Then run:

```shell
make deps
```

This will:

- Initialize git submodules
- Install: `eigenlayer-cli`, `zap-pretty` and `abigen`
- Build ffis for your os.

## Contracts and eth node

To start anvil, a local Ethereum devnet with all necessary contracts already deployed and ready to be interacted with, run:

```shell
make anvil_start_with_block_time
```

<details>
<summary>More information on deploying the smart contracts on anvil:</summary>

### EigenLayer Contracts

If EigenLayer contracts change, the anvil state needs to be updated with:

```bash
make anvil_deploy_eigen_contracts
```

You will also need to redeploy the MockStrategy & MockERC20 contracts:

```bash
make anvil_deploy_mock_strategy
```

### Aligned Contracts

When changing Aligned contracts, the anvil state needs to be updated with:

```bash
make anvil_deploy_aligned_contracts
```

Note that when changing the contracts, you must also re-generate the Go smart contract bindings:

```bash
make bindings
```

</details>

## Aggregator

To start the [Aggregator](../2_architecture/components/5_aggregator.md):

```bash
make aggregator_start ENVIRONMENT=devnet
```

or with a custom config:

```bash
make aggregator_start ENVIRONMENT=devnet CONFIG_FILE=<path_to_config_file>
```

## Operator

To setup an [Operator](../2_architecture/components/4_operator.md) run:

```bash
make operator_register_and_start ENVIRONMENT=devnet
```

or with a custom config:

```bash
make operator_register_and_start ENVIRONMENT=devnet CONFIG_FILE=<path_to_config_file>
```

Different configs for operators can be found in `config-files/config-operator`.

<details>
<summary>More information about Operator registration:</summary>

If you wish to only register an operator you can run:

```bash
make operator_full_registration CONFIG_FILE<path_to_config_file>
```

and to start it once it has been registered:

```bash
make operator_start ENVIRONMENT=devnet CONFIG_FILE=<path_to_config_file>
```

</details>

## Batcher

To start the [Batcher](../2_architecture/components/1_batcher.md) locally:

```bash
make batcher_start_local
```

This starts a [localstack](https://www.localstack.cloud/) to act as a replacement for S3.

If you want to use the batcher under a real `S3` connection you'll need to specify the environment variables under `batcher/aligned-batcher/.env` and then run:

```bash
make batcher_start
```

---

# Other components

<<<<<<< HEAD
```bash
make batcher_send_risc0_task
```

Send a burst of 15 proofs:

```bash
make batcher_send_risc0_burst
```

</details>

<details>
<summary>Plonk</summary>

Send an individual BN254 proof:

```bash
make batcher_send_plonk_bn254_task
```

Send a burst of 15 BN254 proofs:

```bash
make batcher_send_plonk_bn254_burst
```

Send an individual BLS12-381 proof:

```bash
make batcher_send_plonk_bls12_381_task
```

Send a burst of 15 BLS12-381 proofs:

```bash
make batcher_send_plonk_bls12_381_burst
```

</details>

<details>
<summary>Groth16</summary>

Send an individual BN254 proof:

```bash
make batcher_send_groth16_bn254_task
```

Send BN254 proofs indefinitely:

```bash
make batcher_send_infinite_groth16
```

Send BN254 proof bursts indefinitely:

```bash
make batcher_send_burst_groth16
```

</details>

<details>
<summary>Mina</summary>

Send an individual Mina State proof:

```bash
make batcher_send_mina_task
```

Send a burst of 15 Mina State proofs:

```bash
make batcher_send_mina_burst
```

Send an individual Mina Account inclusion proof:

```bash
make batcher_send_mina_account_task
```

Send a burst of 15 Mina Account inclusion proofs:

```bash
make batcher_send_mina_account_burst
```

</details>

<details>
<summary>Send a specific proof:</summary>

To install the Aligned client to send a specific proof, run:

```bash
make install_aligned_compiling
```

The SP1 and Risc0 proofs need the proof file and the vm program file.
The current SP1 version used in Aligned is
`v1.0.1` and the current Risc0 version used in Aligned is v1.0.1.
The GnarkPlonkBn254, GnarkPlonkBls12_381 and Groth16Bn254 proofs need the proof file, the public input file and the
verification key file.

```bash
aligned submit \
--proving_system <SP1|GnarkPlonkBn254|GnarkPlonkBls12_381|Groth16Bn254|Risc0> \
--proof <proof_file> \
--vm_program <vm_program_file> \
--pub_input <pub_input_file> \
--proof_generator_addr [proof_generator_addr] \
--batch_inclusion_data_directory_path [batch_inclusion_data_directory_path] \
--keystore_path [path_to_ecdsa_keystore] \
--batcher_url wss://batcher.alignedlayer.com \
--rpc_url https://ethereum-holesky-rpc.publicnode.com 
```

</details>
=======
Aligned also counts with 2 external components, which are not necessary for Aligned to work, but are useful for observability.
>>>>>>> eb0be8d2

## Explorer

### Dependencies

Ensure you have the following installed:

- [Erlang 26](https://github.com/asdf-vm/asdf-erlang)
- [Elixir 1.16.2](https://elixir-ko.github.io/install.html), compiled with OTP 26
- [Docker](https://docs.docker.com/get-docker/)
- [NodeJS](https://nodejs.org/en/download/package-manager)
  - Tested with node 20 and 22
- [pnpm](https://pnpm.io/installation)

After installing the necessary deps, setup the environment variables by running:

```shell
make explorer_create_env
```

Then start the explorer:

```shell
make explorer_build_db
make run_explorer
```

This will:

- Start a postgres docker container
- Run ecto setup
- Start the explorer on http://localhost:4000.

If you want to run the explorer without docker run:

```shell
make run_explorer_without_docker_db
```

<details>
<summary>Clean, dump and recover DB</summary>

To clear the DB, you can run:

```bash
make explorer_clean_db
```

If you need to dump the data from the DB, you can run:

```bash
make explorer_dump_db
```

This will create a `dump.$date.sql` SQL script on the `explorer` directory with all the existing data.

Data can be recovered from a `dump.$date.sql` using the following command:

```bash
make explorer_recover_db
```

Then you'll be requested to enter the file name of the dump you want to recover already positioned in the `/explorer` directory.

This will update your database with the dumped database data.

</details>

### Fetching batches and operators data

If you want to fetch past batches that for any reason were not inserted into the DB, you will first need to make sure you have the `ELIXIR_HOSTNAME` in the `.env` file.

You can get the hostname of your elixir by running:

```bash
elixir -e 'IO.puts(:inet.gethostname() |> elem(1))'
```

Then you can run:

```bash
make explorer_fetch_old_batches FROM_BLOCK=<FROM_BLOCK> TO_BLOCK=<TO_BLOCK>
```

To get operators strategies and restakes data:

```bash
make explorer_fetch_old_operators_strategies_restakes FROM_BLOCK=<FROM_BLOCK>
```

## Metrics/Telemetry

The Metrics and Telemetry are used to view more in-depth information about the network. With it, you can visualize all sort of cumulative and historical metrics of the network, of the individual components and their behaviors. Tese services are not necessary to run aligned, though you will see warnings in the rest of components as they won't be able to connect and send their status.

### Dependencies

Ensure you have the following installed:

- [Go](https://go.dev/doc/install)
- [Erlang 26](https://github.com/asdf-vm/asdf-erlang)
- [Elixir 1.16.2](https://elixir-ko.github.io/install.html), compiled with OTP 26
- [Docker](https://docs.docker.com/get-docker/)

### Metrics service

To run Prometheus and Grafana, run:

```bash
make run_metrics
```

This will start containers for Prometheus and Grafana. You can access Grafana on `http://localhost:3000` with the default credentials `admin:admin`.

Alternately, you can access the raw scrapped metrics collected with Prometheus on `http://localhost:9091/metrics`.

### Telemetry service

To setup the telemetry service run:

If it is your first time first you'll need to execute the following commands:

```bash
make telemetry_create_env
make telemetry_build_db
```

Then, to start the service:

```bash
make telemetry_full_start
```

This will:

- Start OpenJaeger container for the traces: available at `http://localhost:16686/`
- Start telemetry server: available at `http://localhost:4001/`

---

## Send test proofs

To send proofs quickly you can run any of the targets that have the prefix `batcher_send` for example:

Send a single plonk proof:

```shell
make batcher_send_plonk_bn254_task
```

Send a burst of `<N>` risc0 proofs:

```shell
make batcher_send_risc0_burst BURST_SIZE=<N>
```

Send an infinite stream of groth_16 proofs:

```shell
make batcher_send_burst_groth16 BURST_SIZE=2
```

Feel free to explore the rest of targets.

---<|MERGE_RESOLUTION|>--- conflicted
+++ resolved
@@ -136,132 +136,7 @@
 
 # Other components
 
-<<<<<<< HEAD
-```bash
-make batcher_send_risc0_task
-```
-
-Send a burst of 15 proofs:
-
-```bash
-make batcher_send_risc0_burst
-```
-
-</details>
-
-<details>
-<summary>Plonk</summary>
-
-Send an individual BN254 proof:
-
-```bash
-make batcher_send_plonk_bn254_task
-```
-
-Send a burst of 15 BN254 proofs:
-
-```bash
-make batcher_send_plonk_bn254_burst
-```
-
-Send an individual BLS12-381 proof:
-
-```bash
-make batcher_send_plonk_bls12_381_task
-```
-
-Send a burst of 15 BLS12-381 proofs:
-
-```bash
-make batcher_send_plonk_bls12_381_burst
-```
-
-</details>
-
-<details>
-<summary>Groth16</summary>
-
-Send an individual BN254 proof:
-
-```bash
-make batcher_send_groth16_bn254_task
-```
-
-Send BN254 proofs indefinitely:
-
-```bash
-make batcher_send_infinite_groth16
-```
-
-Send BN254 proof bursts indefinitely:
-
-```bash
-make batcher_send_burst_groth16
-```
-
-</details>
-
-<details>
-<summary>Mina</summary>
-
-Send an individual Mina State proof:
-
-```bash
-make batcher_send_mina_task
-```
-
-Send a burst of 15 Mina State proofs:
-
-```bash
-make batcher_send_mina_burst
-```
-
-Send an individual Mina Account inclusion proof:
-
-```bash
-make batcher_send_mina_account_task
-```
-
-Send a burst of 15 Mina Account inclusion proofs:
-
-```bash
-make batcher_send_mina_account_burst
-```
-
-</details>
-
-<details>
-<summary>Send a specific proof:</summary>
-
-To install the Aligned client to send a specific proof, run:
-
-```bash
-make install_aligned_compiling
-```
-
-The SP1 and Risc0 proofs need the proof file and the vm program file.
-The current SP1 version used in Aligned is
-`v1.0.1` and the current Risc0 version used in Aligned is v1.0.1.
-The GnarkPlonkBn254, GnarkPlonkBls12_381 and Groth16Bn254 proofs need the proof file, the public input file and the
-verification key file.
-
-```bash
-aligned submit \
---proving_system <SP1|GnarkPlonkBn254|GnarkPlonkBls12_381|Groth16Bn254|Risc0> \
---proof <proof_file> \
---vm_program <vm_program_file> \
---pub_input <pub_input_file> \
---proof_generator_addr [proof_generator_addr] \
---batch_inclusion_data_directory_path [batch_inclusion_data_directory_path] \
---keystore_path [path_to_ecdsa_keystore] \
---batcher_url wss://batcher.alignedlayer.com \
---rpc_url https://ethereum-holesky-rpc.publicnode.com 
-```
-
-</details>
-=======
 Aligned also counts with 2 external components, which are not necessary for Aligned to work, but are useful for observability.
->>>>>>> eb0be8d2
 
 ## Explorer
 
@@ -293,7 +168,7 @@
 
 - Start a postgres docker container
 - Run ecto setup
-- Start the explorer on http://localhost:4000.
+- Start the explorer on <http://localhost:4000>.
 
 If you want to run the explorer without docker run:
 
