# Submitting Proofs

Make sure you have Aligned installed as specified [here](../1_introduction/1_getting_started.md#Quickstart).

If you run the examples below, make sure you are in Aligned's repository root.

## Supported Verifiers

The following is the list of the verifiers currently supported by Aligned:

- :white_check_mark: gnark - Groth16 (with BN254)
- :white_check_mark: gnark - Plonk (with BN254 and BLS12-381)
- :white_check_mark: SP1 [(v1.0.1)](https://github.com/succinctlabs/sp1/releases/tag/v1.0.1)
- :white_check_mark: Risc0 [(v1.0.1)](https://github.com/risc0/risc0/releases/tag/v1.0.1)

Learn more about future verifiers [here](../2_architecture/0_supported_verifiers.md).

## 1. Import/Create Keystore file

If you already have a keystore file, you can ignore this section and start sending proofs. We give two examples of how to generate one. The first one using Foundry, and the second one using EigenLayer CLI

### Alternative 1: With foundry

You need to have installed [Foundry](https://book.getfoundry.sh/getting-started/installation).

{% hint style="warning" %}
When creating a new wallet keystore and private key please use strong passwords for your own protection.
{% endhint %}

- If you are creating a new account, create a private key with:

    ```bash
    cast wallet new-mnemonic --words 12
    ```

    It will show you a new mnemonic phrase and a public-private key pair, similar to the following example:

    ```
    Phrase:
    test test test test test test test test test test test test

    Accounts:
    - Account 0:
    Address:     0xabcd...1234
    Private key: 0x1234...abcd
    ```

- Import the wallet using the private key previously generated, or whichever you want to use, and write a password to use it.

    ```bash
    mkdir -p ~/.aligned_keystore/
    cast wallet import ~/.aligned_keystore/keystore0 --interactive
    ```

  You have to paste your private key and set a password for the keystore file.

This will create the ECDSA keystore file in `~/.aligned_keystore/keystore0`

### Alternative 2: With EigenLayer CLI

- If you have the EigenLayer CLI installed, the keystore can be generated following [these](https://docs.eigenlayer.xyz/eigenlayer/operator-guides/operator-installation#import-keys) instructions. The key will be stored into `~/.eigenlayer/operator_keys`.

## 2. Send funds to Aligned

To send proofs to Aligned using the Batcher, the user must first deposit some funds in Aligned to pay for the verification of his proofs.

To use it, you can use the `aligned` CLI, as shown with the following example:

```bash
<<<<<<< HEAD
aligned deposit-to-batcher \
=======
aligned deposit-to-batcher  \
>>>>>>> 0023a7bd
--rpc_url https://ethereum-holesky-rpc.publicnode.com \
--network holesky \
--keystore_path <keystore_path> \
--amount 0.1ether
```

This command allows the usage of the following flags:

- `--rpc_url` to specify the rpc url to be used.
<<<<<<< HEAD
- `--network` to specify the netowrk to be used. Can be `devnet`, `holesky-stage` or `holesky`.
=======
- `--network` to specify the chain id to be used. Could be holesky or devnet.
>>>>>>> 0023a7bd
- `--keystore_path` the path to the keystore.
- `--amount` the number of ethers to transfer to the Batcher.
- Note: `--amount` flag parameter must be with the shown format, `XX.XXether`.

After depositing funds, you can verify the Service has correctly received them by executing the following command:

```bash
<<<<<<< HEAD
aligned get-user-balance \
=======
aligned get-user-balance  \
>>>>>>> 0023a7bd
--rpc_url https://ethereum-holesky-rpc.publicnode.com \
--network holesky \
--user_addr <user_addr>
```

These commands allow the usage of the following flags:

- `--rpc_url` to specify the rpc url to be used.
- `--network` to specify the netowrk to be used. Can be `devnet`, `holesky-stage` or `holesky`.
- `--user_addr` the address of the user that funded the Batcher.

## 3. Submit your proof to the batcher

This guide will focus on how to submit proofs using the Aligned CLI. To integrate the proof submission process into your application, check the [Aligned SDK guide](../3_guides/2_integrating_aligned_into_your_application.md).

Proof submission is done via the `submit` command of the Aligned CLI. The arguments for the submit command are:

* `proving_system`: The proving system corresponding to the proof you want to submit.
* `proof`: The path of the proof associated to the computation to be verified.
* `vm_program`: When the proving system involves the execution of a program in a zkVM, this argument is associated with the compiled program or some other identifier of the program.
* `pub_input`: The path to the file with the public input associated with the proof.
* `batcher_url`: The batcher websocket URL.
* `network` to specify the netowrk to be used. Can be `devnet`, `holesky-stage` or `holesky`.
* `rpc_url`: The RPC Ethereum node URL.
* `proof_generator_addr`: An optional parameter that can be used in some applications to avoid front-running.
* `batch_inclusion_data_directory_path`: An optional parameter indicating the directory where to store the batcher response data. If not provided, the folder with the responses will be created in the current directory.

### SP1 proof

The current SP1 version used in Aligned is v1.0.1.

The SP1 proof needs the proof file and the vm program file.

```bash
rm -rf ./aligned_verification_data/ &&
aligned submit \
--proving_system SP1 \
--proof <proof_file> \
--vm_program <vm_program_file> \
--batcher_url wss://batcher.alignedlayer.com \
--proof_generator_addr [proof_generator_addr] \
--batch_inclusion_data_directory_path [batch_inclusion_data_directory_path] \
--keystore_path <path_to_ecdsa_keystore> \
--network holesky \
<<<<<<< HEAD
--rpc_url https://ethereum-holesky-rpc.publicnode.com
=======
--rpc_url https://ethereum-holesky-rpc.publicnode.com 
>>>>>>> 0023a7bd
```

**Example**

```bash
rm -rf ./aligned_verification_data/ &&
aligned submit \
--proving_system SP1 \
--proof ./scripts/test_files/sp1/sp1_fibonacci.proof \
--vm_program ./scripts/test_files/sp1/sp1_fibonacci.elf \
--batcher_url wss://batcher.alignedlayer.com \
--keystore_path ~/.aligned_keystore/keystore0 \
--network holesky \
<<<<<<< HEAD
--rpc_url https://ethereum-holesky-rpc.publicnode.com
=======
--rpc_url https://ethereum-holesky-rpc.publicnode.com 
>>>>>>> 0023a7bd
```

### Risc0 proof

The current Risc0 version used in Aligned is v1.0.1.

The Risc0 proof needs the proof file and the vm program file (vm program file is the image id).

```bash
rm -rf ./aligned_verification_data/ &&
aligned submit \
--proving_system Risc0 \
--proof <proof_file> \
--vm_program <vm_program_file> \
--pub_input <pub_input_file> \
--batcher_url wss://batcher.alignedlayer.com \
--proof_generator_addr [proof_generator_addr] \
--batch_inclusion_data_directory_path [batch_inclusion_data_directory_path] \
--keystore_path <path_to_ecdsa_keystore> \
--network holesky \
<<<<<<< HEAD
--rpc_url https://ethereum-holesky-rpc.publicnode.com
=======
--rpc_url https://ethereum-holesky-rpc.publicnode.com 
>>>>>>> 0023a7bd
```

**NOTE**: As said above, Aligned currently supports Risc0 proofs from `risc0-zkvm` version `v1.0.1`. For generating proofs using `cargo risc-zero` please ensure you are using `v1.0.1` or your proof will not be verified. 

If you can't install `cargo-risczero` `v1.0.1`, you can manually modify your `cargo.toml` on the host project to point to `v1.0.1`:

```toml
risc0-zkvm = { git = "https://github.com/risc0/risc0", tag = "v1.0.1", default-features = false, features = [
    "prove",
] }
```

**Example**

```bash
rm -rf ~/.aligned/aligned_verification_data/ &&
aligned submit \
--proving_system Risc0 \
--proof ./scripts/test_files/risc_zero/fibonacci_proof_generator/risc_zero_fibonacci.proof \
--vm_program ./scripts/test_files/risc_zero/fibonacci_proof_generator/fibonacci_id.bin \
--public_input ./scripts/test_files/risc_zero/fibonacci_proof_generator/risc_zero_fibonacci.pub \
--batcher_url wss://batcher.alignedlayer.com \
--aligned_verification_data_path ~/.aligned/aligned_verification_data \
--keystore_path ~/.aligned_keystore/keystore0 \
--network holesky \
<<<<<<< HEAD
--rpc_url https://ethereum-holesky-rpc.publicnode.com
=======
--rpc_url https://ethereum-holesky-rpc.publicnode.com 
>>>>>>> 0023a7bd
```

### GnarkPlonkBn254, GnarkPlonkBls12_381 and Groth16Bn254

The GnarkPlonkBn254, GnarkPlonkBls12_381 and Groth16Bn254 proofs need the proof file, the public input file and the verification key file.

```bash
rm -rf ./aligned_verification_data/ &&
aligned submit \
--proving_system <GnarkPlonkBn254|GnarkPlonkBls12_381|Groth16Bn254> \
--proof <proof_file> \
--public_input <public_input_file> \
--vk <verification_key_file> \
--batcher_url wss://batcher.alignedlayer.com \
--proof_generator_addr [proof_generator_addr] \
--batch_inclusion_data_directory_path [batch_inclusion_data_directory_path] \
--keystore_path <path_to_ecdsa_keystore> \
--network holesky \
<<<<<<< HEAD
--rpc_url https://ethereum-holesky-rpc.publicnode.com
=======
--rpc_url https://ethereum-holesky-rpc.publicnode.com 
>>>>>>> 0023a7bd
```

**Examples**:

```bash
rm -rf ./aligned_verification_data/ &&
aligned submit \
--proving_system GnarkPlonkBn254 \
--proof ./scripts/test_files/gnark_plonk_bn254_script/plonk.proof \
--public_input ./scripts/test_files/gnark_plonk_bn254_script/plonk_pub_input.pub \
--vk ./scripts/test_files/gnark_plonk_bn254_script/plonk.vk \
--batcher_url wss://batcher.alignedlayer.com \
--keystore_path ~/.aligned_keystore/keystore0 \
--network holesky \
<<<<<<< HEAD
--rpc_url https://ethereum-holesky-rpc.publicnode.com
=======
--rpc_url https://ethereum-holesky-rpc.publicnode.com 
>>>>>>> 0023a7bd
```

```bash
rm -rf ./aligned_verification_data/ &&
aligned submit \
--proving_system GnarkPlonkBls12_381 \
--proof ./scripts/test_files/gnark_plonk_bls12_381_script/plonk.proof \
--public_input ./scripts/test_files/gnark_plonk_bls12_381_script/plonk_pub_input.pub \
--vk ./scripts/test_files/gnark_plonk_bls12_381_script/plonk.vk \
--batcher_url wss://batcher.alignedlayer.com \
--keystore_path ~/.aligned_keystore/keystore0 \
--network holesky \
<<<<<<< HEAD
--rpc_url https://ethereum-holesky-rpc.publicnode.com
=======
--rpc_url https://ethereum-holesky-rpc.publicnode.com 
>>>>>>> 0023a7bd
```

```bash
rm -rf ./aligned_verification_data/ &&
aligned submit \
--proving_system Groth16Bn254 \
--proof ./scripts/test_files/gnark_groth16_bn254_infinite_script/infinite_proofs/ineq_1_groth16.proof \
--public_input ./scripts/test_files/gnark_groth16_bn254_infinite_script/infinite_proofs/ineq_1_groth16.pub \
--vk ./scripts/test_files/gnark_groth16_bn254_infinite_script/infinite_proofs/ineq_1_groth16.vk \
--batcher_url wss://batcher.alignedlayer.com \
--keystore_path ~/.aligned_keystore/keystore0 \
--network holesky \
<<<<<<< HEAD
--rpc_url https://ethereum-holesky-rpc.publicnode.com
```

### Halo2 KZG and Halo2 IPA

The Halo2PlonkKzg and Halo2PlonkIpa proofs need the proof file, the public input file and the verification key file.

If you are using the Halo2PlonkKzg proving system, you need to specify the `--proving_system Halo2KZG` flag.

```bash
rm -rf ./aligned_verification_data/ &&
aligned submit \
  --proving_system Halo2KZG \
  --proof <proof_file_path> \
  --vk <method_id_file_path> \
  --public_input <pub_input_file_path> \
  --batcher_url wss://batcher.alignedlayer.com \
  --keystore_path <path_to_ecdsa_keystore> \
  --proof_generator_addr <proof_generator_addr> \
  --network holesky \
  --rpc_url https://ethereum-holesky-rpc.publicnode.com
```

If you are using the Halo2PlonkIpa proving system, you need to specify the `--proving_system Halo2IPA` flag.

```bash
rm -rf ./aligned_verification_data/ &&
aligned submit \
  --proving_system Halo2IPA \
  --proof <proof_file_path> \
  --vk <method_id_file_path> \
  --public_input <pub_input_file_path> \
  --batcher_url wss://batcher.alignedlayer.com \
  --keystore_path <path_to_ecdsa_keystore> \
  --proof_generator_addr <proof_generator_addr> \
  --network holesky \
  --rpc_url https://ethereum-holesky-rpc.publicnode.com
```

**Examples**:

```bash
rm -rf ./aligned_verification_data/ &&
aligned submit \
  --proving_system Halo2KZG \
  --proof ./scripts/test_files/halo2_kzg/proof.bin \
  --vk ./scripts/test_files/halo2_kzg/params.bin \
  --public_input ./scripts/test_files/halo2_kzg/pub_input.bin \
  --batcher_url wss://batcher.alignedlayer.com \
  --keystore_path ~/.aligned_keystore/keystore0 \
  --proof_generator_addr 0x66f9664f97F2b50F62D13eA064982f936dE76657 \
  --network holesky \
  --rpc_url https://ethereum-holesky-rpc.publicnode.com
```

```bash
rm -rf ./aligned_verification_data/ &&
aligned submit \
  --proving_system Halo2IPA \
  --proof ./scripts/test_files/halo2_ipa/proof.bin \
  --vk ./scripts/test_files/halo2_ipa/params.bin \
  --public_input ./scripts/test_files/halo2_ipa/pub_input.bin \
  --batcher_url wss://batcher.alignedlayer.com \
  --keystore_path ~/.aligned_keystore/keystore0 \
  --proof_generator_addr 0x66f9664f97F2b50F62D13eA064982f936dE76657 \
  --network holesky \
  --rpc_url https://ethereum-holesky-rpc.publicnode.com
=======
--rpc_url https://ethereum-holesky-rpc.publicnode.com 
>>>>>>> 0023a7bd
```<|MERGE_RESOLUTION|>--- conflicted
+++ resolved
@@ -67,11 +67,7 @@
 To use it, you can use the `aligned` CLI, as shown with the following example:
 
 ```bash
-<<<<<<< HEAD
 aligned deposit-to-batcher \
-=======
-aligned deposit-to-batcher  \
->>>>>>> 0023a7bd
 --rpc_url https://ethereum-holesky-rpc.publicnode.com \
 --network holesky \
 --keystore_path <keystore_path> \
@@ -81,11 +77,7 @@
 This command allows the usage of the following flags:
 
 - `--rpc_url` to specify the rpc url to be used.
-<<<<<<< HEAD
 - `--network` to specify the netowrk to be used. Can be `devnet`, `holesky-stage` or `holesky`.
-=======
-- `--network` to specify the chain id to be used. Could be holesky or devnet.
->>>>>>> 0023a7bd
 - `--keystore_path` the path to the keystore.
 - `--amount` the number of ethers to transfer to the Batcher.
 - Note: `--amount` flag parameter must be with the shown format, `XX.XXether`.
@@ -93,11 +85,7 @@
 After depositing funds, you can verify the Service has correctly received them by executing the following command:
 
 ```bash
-<<<<<<< HEAD
 aligned get-user-balance \
-=======
-aligned get-user-balance  \
->>>>>>> 0023a7bd
 --rpc_url https://ethereum-holesky-rpc.publicnode.com \
 --network holesky \
 --user_addr <user_addr>
@@ -142,11 +130,7 @@
 --batch_inclusion_data_directory_path [batch_inclusion_data_directory_path] \
 --keystore_path <path_to_ecdsa_keystore> \
 --network holesky \
-<<<<<<< HEAD
---rpc_url https://ethereum-holesky-rpc.publicnode.com
-=======
---rpc_url https://ethereum-holesky-rpc.publicnode.com 
->>>>>>> 0023a7bd
+--rpc_url https://ethereum-holesky-rpc.publicnode.com
 ```
 
 **Example**
@@ -160,11 +144,7 @@
 --batcher_url wss://batcher.alignedlayer.com \
 --keystore_path ~/.aligned_keystore/keystore0 \
 --network holesky \
-<<<<<<< HEAD
---rpc_url https://ethereum-holesky-rpc.publicnode.com
-=======
---rpc_url https://ethereum-holesky-rpc.publicnode.com 
->>>>>>> 0023a7bd
+--rpc_url https://ethereum-holesky-rpc.publicnode.com
 ```
 
 ### Risc0 proof
@@ -185,11 +165,7 @@
 --batch_inclusion_data_directory_path [batch_inclusion_data_directory_path] \
 --keystore_path <path_to_ecdsa_keystore> \
 --network holesky \
-<<<<<<< HEAD
---rpc_url https://ethereum-holesky-rpc.publicnode.com
-=======
---rpc_url https://ethereum-holesky-rpc.publicnode.com 
->>>>>>> 0023a7bd
+--rpc_url https://ethereum-holesky-rpc.publicnode.com
 ```
 
 **NOTE**: As said above, Aligned currently supports Risc0 proofs from `risc0-zkvm` version `v1.0.1`. For generating proofs using `cargo risc-zero` please ensure you are using `v1.0.1` or your proof will not be verified. 
@@ -215,11 +191,7 @@
 --aligned_verification_data_path ~/.aligned/aligned_verification_data \
 --keystore_path ~/.aligned_keystore/keystore0 \
 --network holesky \
-<<<<<<< HEAD
---rpc_url https://ethereum-holesky-rpc.publicnode.com
-=======
---rpc_url https://ethereum-holesky-rpc.publicnode.com 
->>>>>>> 0023a7bd
+--rpc_url https://ethereum-holesky-rpc.publicnode.com
 ```
 
 ### GnarkPlonkBn254, GnarkPlonkBls12_381 and Groth16Bn254
@@ -238,11 +210,7 @@
 --batch_inclusion_data_directory_path [batch_inclusion_data_directory_path] \
 --keystore_path <path_to_ecdsa_keystore> \
 --network holesky \
-<<<<<<< HEAD
---rpc_url https://ethereum-holesky-rpc.publicnode.com
-=======
---rpc_url https://ethereum-holesky-rpc.publicnode.com 
->>>>>>> 0023a7bd
+--rpc_url https://ethereum-holesky-rpc.publicnode.com
 ```
 
 **Examples**:
@@ -257,11 +225,7 @@
 --batcher_url wss://batcher.alignedlayer.com \
 --keystore_path ~/.aligned_keystore/keystore0 \
 --network holesky \
-<<<<<<< HEAD
---rpc_url https://ethereum-holesky-rpc.publicnode.com
-=======
---rpc_url https://ethereum-holesky-rpc.publicnode.com 
->>>>>>> 0023a7bd
+--rpc_url https://ethereum-holesky-rpc.publicnode.com
 ```
 
 ```bash
@@ -274,11 +238,7 @@
 --batcher_url wss://batcher.alignedlayer.com \
 --keystore_path ~/.aligned_keystore/keystore0 \
 --network holesky \
-<<<<<<< HEAD
---rpc_url https://ethereum-holesky-rpc.publicnode.com
-=======
---rpc_url https://ethereum-holesky-rpc.publicnode.com 
->>>>>>> 0023a7bd
+--rpc_url https://ethereum-holesky-rpc.publicnode.com
 ```
 
 ```bash
@@ -291,75 +251,5 @@
 --batcher_url wss://batcher.alignedlayer.com \
 --keystore_path ~/.aligned_keystore/keystore0 \
 --network holesky \
-<<<<<<< HEAD
---rpc_url https://ethereum-holesky-rpc.publicnode.com
-```
-
-### Halo2 KZG and Halo2 IPA
-
-The Halo2PlonkKzg and Halo2PlonkIpa proofs need the proof file, the public input file and the verification key file.
-
-If you are using the Halo2PlonkKzg proving system, you need to specify the `--proving_system Halo2KZG` flag.
-
-```bash
-rm -rf ./aligned_verification_data/ &&
-aligned submit \
-  --proving_system Halo2KZG \
-  --proof <proof_file_path> \
-  --vk <method_id_file_path> \
-  --public_input <pub_input_file_path> \
-  --batcher_url wss://batcher.alignedlayer.com \
-  --keystore_path <path_to_ecdsa_keystore> \
-  --proof_generator_addr <proof_generator_addr> \
-  --network holesky \
-  --rpc_url https://ethereum-holesky-rpc.publicnode.com
-```
-
-If you are using the Halo2PlonkIpa proving system, you need to specify the `--proving_system Halo2IPA` flag.
-
-```bash
-rm -rf ./aligned_verification_data/ &&
-aligned submit \
-  --proving_system Halo2IPA \
-  --proof <proof_file_path> \
-  --vk <method_id_file_path> \
-  --public_input <pub_input_file_path> \
-  --batcher_url wss://batcher.alignedlayer.com \
-  --keystore_path <path_to_ecdsa_keystore> \
-  --proof_generator_addr <proof_generator_addr> \
-  --network holesky \
-  --rpc_url https://ethereum-holesky-rpc.publicnode.com
-```
-
-**Examples**:
-
-```bash
-rm -rf ./aligned_verification_data/ &&
-aligned submit \
-  --proving_system Halo2KZG \
-  --proof ./scripts/test_files/halo2_kzg/proof.bin \
-  --vk ./scripts/test_files/halo2_kzg/params.bin \
-  --public_input ./scripts/test_files/halo2_kzg/pub_input.bin \
-  --batcher_url wss://batcher.alignedlayer.com \
-  --keystore_path ~/.aligned_keystore/keystore0 \
-  --proof_generator_addr 0x66f9664f97F2b50F62D13eA064982f936dE76657 \
-  --network holesky \
-  --rpc_url https://ethereum-holesky-rpc.publicnode.com
-```
-
-```bash
-rm -rf ./aligned_verification_data/ &&
-aligned submit \
-  --proving_system Halo2IPA \
-  --proof ./scripts/test_files/halo2_ipa/proof.bin \
-  --vk ./scripts/test_files/halo2_ipa/params.bin \
-  --public_input ./scripts/test_files/halo2_ipa/pub_input.bin \
-  --batcher_url wss://batcher.alignedlayer.com \
-  --keystore_path ~/.aligned_keystore/keystore0 \
-  --proof_generator_addr 0x66f9664f97F2b50F62D13eA064982f936dE76657 \
-  --network holesky \
-  --rpc_url https://ethereum-holesky-rpc.publicnode.com
-=======
 --rpc_url https://ethereum-holesky-rpc.publicnode.com 
->>>>>>> 0023a7bd
 ```