# Aligned Layer

> [!CAUTION]
> To be used in testnet only.

Basic repo demoing a Stark/Snark verifier AVS middleware with full EigenLayer integration. 

## The Project 

Aligned Layer works with EigenLayer to leverage ethereum consensus mechanism for ZK proof verification. Working outside the EVM, this allows for cheap verification of any proving system. This enables the usage of cutting edge algorithms, that may use new techniques to prove even faster. Even more, proving systems that reduces the proving overhead and adds verifier overhead, now become economically feasable to verify thanks to Aligned Layer. 

Full documentation and examples will be added soon

## Dependencies

You will need [go](https://go.dev/doc/install), [foundry](https://book.getfoundry.sh/getting-started/installation), [zap-pretty](https://github.com/maoueh/zap-pretty) and [eigenlayer-cli](https://github.com/Layr-Labs/eigenlayer-cli.git) to run the examples below.

To install
```bash
make deps
```

To install foundry
```bash
make install-foundry
```
Then follow the command line instructions
Make sure to run `foundryup`

To install eigenlayer-cli
```bash
make install-eigenlayer-cli
```
## Run using make

Start anvil with every relevant contract deployed with:

```bash
make anvil-start
```

The above command starts a local anvil chain from a [saved state](./tests/integration/eigenlayer-and-shared-avs-contracts-deployed-anvil-state.json) with EigenLayer and AlignedLayer contracts already deployed (but no operator registered).


## Dev notes

### Development workflow
When changing EigenLayer contracts, the anvil state needs to be updated with:

```bash
make anvil-deploy-eigen-contracts
```

You will also need to redeploy the MockStrategy & MockERC20 contracts:

```bash
make anvil-deploy-mock-strategy
```

Then make sure to change the `0_strategy` in the `script/deploy/devnet/aligned.devnet.config.json` file to the new address.

When changing AlignedLayer contracts, the anvil state needs to be updated with:

```bash
make anvil-deploy-aligned-contracts
```

Also make sure to re-generate the Go smart contract bindings:
```bash
make bindings
```

### Aggregator specific commands

Make sure to set config file variables to correct value at `aggregator/config/config.yaml`.

To start the aggregator, run:
```bash
make aggregator-start
```

To run dummy operator to test aggregator SubmitTaskResponse endpoint, run:
```bash
make aggregator-send-dummy-responses
```
Make sure to have aggregator running on another terminal.

<<<<<<< HEAD
### Operator Specific Commands

Note that you need to be registered with EigenLayer before registering 
with AlignedLayer or depositing into strategy.
See the Operator section below for more information.

To do the full process (register with EigenLayer, deposit into strategy and register with AligendLayer), run:
```bash
make operator-full-registration
```

To get devnet Ether for gas by running:
```bash
make operator-get-eth
```

To deposit into strategy, and register with AlignedLayer, run:
```bash
make operator-deposit-and-register
```

To just deposit into the strategy, run:
```bash
make operator-deposit-into-strategy
```

To just register an operator with AlignedLayer, run:
```bash
make operator-register-with-aligned-layer
```
=======
### Task Sender commands

To send a task to the ServiceManager using the TaskSender CLI, run:
```bash
make send-plonk-proof
```

This will send a dummy task to the ServiceManager. Make sure to have the ServiceManager deployed and anvil running on another terminal or background.

The plonk proof is located at `task_sender/test_examples`.
>>>>>>> a339ae80

## Notes on project creation / devnet deployment

Eigenlayer middleware was installed as a submodule with:

```
mkdir contracts
cd contacts
forge init . --no-commit
forge install Layr-Labs/eigenlayer-middleware@mainnet
```

Then to solve the issue https://github.com/Layr-Labs/eigenlayer-middleware/issues/229, we changed it to:

```forge install yetanotherco/eigenlayer-middleware@yac-mainnet --no-commit```

As soon as it gets fixed in mainnet we can revert it.

Base version of middleware used is ```7229f2b```

The script to initialize the devnet can be found on  ```contracts/scripts/anvil```

The addresses of the relevant contracts after running the anvil script is dumped on ```contracts/script/output/devnet```.

The state is backuped on ```contracts/scripts/anvil/state```

Eigenlayer contract deployment is almost the same as the EigenLayer contract deployment on mainnet. Changes are described on the file.

### Strategies

The strategy contract is a contract where operators deposit restaked tokens.
For test purposes, we have a dummy strategy contract that takes a Mock ERC20 token.


### Aggregator

Current aggregator implementation is WIP. The RPC method `Aggregator.SubmitTaskResponse` expects a `SignedTaskResponse` as body and returns 0 if args.TaskResponse is not empty, and 1 otherwise.

Check `common/types/signed_task_response.go` for specification on `SignedTaskResponse`.

### Operator

The following section is instructions on how to create an operator from scratch. 
You can find more details on the [EigenLayer documentation](https://docs.eigenlayer.xyz/eigenlayer/operator-guides/operator-installation#create-and-list-keys).

To create an operator, you will need to generate keys, generate a config, and register with EigenLayer.

To generate the operator keys, run:
```bash
make operator-generate-keys
```
This will output key paths & address, make sure to store them for following steps.

To generate a new operator config, run the command
```bash
make operator-generate-config
```
Then follow the instructions to populate the file

You will then need to populate two additional values, which are _metadata_url_ and _el_delegation_manager_address_

To get the Delegation Manager Address of the last devnet deployment you can run:
```bash
make get-delegation-manager-address
```

For the metadata URL you can either use our example URL: 
`https://srosati.github.io/operator_metadata/metadata.json` # TODO: REPLACE WITH YAC repo

Or Deploy your metadata to your own sever (can be GitHub Pages)

You can get devnet Ether for gas by running:
```bash
make operator-get-eth
```
Make sure to set `OPERATOR_ADDRESS` enviroment variable to your own address before running command.
This will send 1 eth to that address

Then you can register with EigenLayer by running:
```bash
make operator-register-with-eigenlayer
```

## FAQ

### What is the objective of Aligned Layer?

Aligned Layer’s mission is to extend Ethereum’s zero-knowledge capabilities. We are certain the zero-knowledge proofs will have a key role in the future of blockchains and computation. We don’t know what that future will look like, but we are certain it will be in Ethereum. The question we want to share is: If we are certain zero-knowledge proofs are the future of Ethereum but we are not certain which of the many possible zero-knowledge futures will win. How can we build an infrastructure for Ethereum to be compatible with any future zero-knowledge proving system?

### Why do we need a ZK verification layer?

Verifiable computation allows developers to build applications that help Ethereum scale or even create applications that were not possible before, with enhanced privacy properties. We believe the future of Ethereum will be shaped by zero-knowledge proofs and help it increase its capabilities. 

### What are the use cases of Aligned Layer?

Among the possible use cases of Aligned Layer we have:

Soft finality for Rollups and Appchains, fast bridging, new settlement layers (use Aligned + EigenDA) for Rollups and Intent based systems, P2P protocols based on SNARKs such as payment systems and social networks, alternative L1s interoperable with Ethereum, Verifiable Machine Learning, cheap verification and interoperability for Identity Protocols, ZK Oracles, new credential protocols such as zkTLS based systems, ZK Coprocessor, encrypted Mempools using SNARKs to show the correctness of the encryption, protocols against misinformation and fake news, and on-chain gaming.

### Why build on top of Ethereum?

Ethereum is the most decentralized and biggest source of liquidity in the crypto ecosystem. We believe it is the most ambitious and long-term project on the internet. Aligned Layer is being built to help Ethereum achieve its highest potential, and we believe this is only possible through validity/zero-knowledge proofs.

### Why not do this directly on top of Ethereum?

In order to do this we would have to aggregate all the proofs into a single proof. This is not a good solution considering that we would need some way to wrap proofs (for example, by means of recursion), which involves complex operations such as field emulation, bitwise, and/or elliptic curve operations. 

### Why not make Aligned Layer a ZK L1?

An L1 would not have the security properties of Ethereum consensus, and bootstrapping a new decentralized network is not only expensive but might be an impossible task. Zero-knowledge proofs are a nascent technology, and change is a constant. The best solution for today may not be the best for tomorrow; modifying L1s is extremely costly, especially as time progresses. 

### Why not a ZK L2?

An L2 needs to use the EVM to settle in Ethereum. This means that the proofs need to be efficiently verified in the EVM, and their data made available there.

The EVM is not designed for ZK Verification, so most verifications are expensive.

To solve this, for pairing-based cryptography, Ethereum has added a precompile for verifications using the curve BN254.

But technology changes fast. BN254 security was demonstrated to be around 100 bits instead of the expected 128. Fast Starks need efficient hashing for fields. Which is the best field? Mersenne’s? Goldilocks? Binary fields? What about the sumcheck protocol? Is Jolt the endgame? Or is GKR going to be faster?

The amount of progress in the field is big, and nobody can predict the endgame.

Even more, it would be naive to think that only one optimized prover will exist in the future. In the world of ZK, as in many others, there are trade-offs and systems that solve different problems.

Maybe we want faster proving and don't care about proof size. Maybe we want the fastest proof verification and smallest size and can do more work on the prover. The system may be optimized to prove Keccak really fast. Or we can skip the traditional hashes altogether and just optimize for Poseidon, Rescue, or one hash not created yet.

Aligned Layer solves all of this. No matter how or what you want to prove, it can be verified efficiently here while still inheriting the security of Ethereum as other L2s.

### Why EigenLayer?

We believe Ethereum is the best settlement layer, and zero-knowledge will play a key role in helping it be THE settlement layer of the internet. We want to build a verification layer that helps Ethereum achieve this goal. This layer needs to have a decentralized group of validators that will just re-execute the verification of different proofs, but how can we build such a decentralized network that will help Ethereum? Creating a new L1 doesn’t benefit Ethereum because using it will add new trust assumptions to the Ethereum protocols relying on it. So, if we must have:

1. A decentralized network of verifiers
2. A similar economic security level that can be easily measured in Ethereum
3. Part of the Ethereum ecosystem
4. Flexible enough to support many current and future proving systems

### Will you aggregate proofs?

Proof aggregation can also be supported by proving the verification of many of these different verifications. This will likely not be an urgent feature, but it will be needed in the future with more demand.

### How does it compare to the Polygon aggregation layer?

Aligned Layer is just a network of decentralized verifiers renting security from Ethereum. On the other hand, the Polygon aggregation layer, in essence, is a rollup verifying multiple proofs. That is not the case for Aligned Layer, which just executes a rust binary from different verifiers directly in multiple Ethereum validators.
<|MERGE_RESOLUTION|>--- conflicted
+++ resolved
@@ -85,7 +85,6 @@
 ```
 Make sure to have aggregator running on another terminal.
 
-<<<<<<< HEAD
 ### Operator Specific Commands
 
 Note that you need to be registered with EigenLayer before registering 
@@ -116,7 +115,7 @@
 ```bash
 make operator-register-with-aligned-layer
 ```
-=======
+
 ### Task Sender commands
 
 To send a task to the ServiceManager using the TaskSender CLI, run:
@@ -127,7 +126,6 @@
 This will send a dummy task to the ServiceManager. Make sure to have the ServiceManager deployed and anvil running on another terminal or background.
 
 The plonk proof is located at `task_sender/test_examples`.
->>>>>>> a339ae80
 
 ## Notes on project creation / devnet deployment
 
