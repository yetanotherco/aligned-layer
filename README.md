--- conflicted
+++ resolved
@@ -117,21 +117,13 @@
 For BLS12_381 PLONK, use:
 
 ```bash
-<<<<<<< HEAD
-  make send-plonk_bls12_381-proof-batch
-=======
-  make send_plonk_bls12_381_proof
->>>>>>> 7814ed4d
+  make send_plonk_bls12_381_proof_batch
 ```
 
 For BN254 PLONK, use:
 
 ```bash
-<<<<<<< HEAD
-  make send-plonk_bn254-proof-batch
-=======
-  make send_plonk_bn254_proof
->>>>>>> 7814ed4d
+  make send_plonk_bn254_proof_batch
 ```
 
 This will send a dummy task to the ServiceManager and an event will be emitted.
@@ -143,11 +135,7 @@
 You can also send a task with a da by running:
 
 ```bash
-<<<<<<< HEAD
-  make send-plonk_bls12_381-proof-batch DA_SOLUTION=<calldata|eigen|celestia>
-=======
-  make send_plonk_bls12_381_proof DA_SOLUTION=<calldata|eigen|celestia>
->>>>>>> 7814ed4d
+  make send_plonk_bls12_381_proof_batch DA_SOLUTION=<calldata|eigen|celestia>
 ```
 
 This also works for any other proof type.
@@ -175,11 +163,7 @@
 Try sending a task with:
 
 ```bash
-<<<<<<< HEAD
-make send-plonk_bls12_381-proof-batch DA_SOLUTION=celestia
-=======
-make send_plonk_bls12_381_proof DA_SOLUTION=celestia
->>>>>>> 7814ed4d
+make send_plonk_bls12_381_proof_batch DA_SOLUTION=celestia
 ```
 
 You will get an error like `...Message: rpc error: code = NotFound desc = account <account_id> not found`. This means you don't have funds in your account.
@@ -189,11 +173,7 @@
 Finally, run:
 
 ```bash
-<<<<<<< HEAD
-make send-plonk_bls12_381-proof-batch DA_SOLUTION=celestia
-=======
-make send_plonk_bls12_381_proof DA_SOLUTION=celestia
->>>>>>> 7814ed4d
+make send_plonk_bls12_381_proof_batch DA_SOLUTION=celestia
  ```
 
 ## Developing workflows in testnet
