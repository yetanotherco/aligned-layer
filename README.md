# Aligned

> [!CAUTION]
> To be used in testnet only.

## Table of Contents

- [Aligned](#aligned)
  - [Table of Contents](#table-of-contents)
  - [The Project](#the-project)
  - [Operator Guide](#operator-guide)
  - [Aligned Infrastructure Guide](#aligned-infrastructure-guide)
  - [Testnet](#testnet)
  - [FAQ](#faq)
  - [What is the objective of Aligned?](#what-is-the-objective-of-aligned)

## The Project

Aligned works with EigenLayer to leverage Ethereum consensus mechanism for ZK proof verification. Working outside the EVM, this allows for cheap verification of any proving system. This enables the usage of cutting edge algorithms, that may use new techniques to prove even faster. Even more, proving systems that reduce the proving overhead and add verifier overhead, now become economically feasible to verify thanks to Aligned.

## Operator Guide

If you want to run an operator, check our [Operator Guide](./README_OPERATOR.md)

## Aligned Infrastructure Guide

If you are developing in Aligned, or want to run your own devnet, check our [Infrastructure Guide](./README_INFRASTRUCTURE.md)

## How to use the testnet

### Contract Information

Testnet contract is deployed on Holesky on the address:

 ```0x58F280BeBE9B34c9939C3C39e0890C81f163B623```

### How to use the testnet

Download and install Aligned to send proofs in the testnet:

```bash
curl -L https://raw.githubusercontent.com/yetanotherco/aligned_layer/main/batcher/aligned/install_aligned.sh | bash
```

If you are experiencing issues, upgrade by running the same command.

### Try it!

We are going to download a proof previously generated, send it to Aligned, and retrieve the results from Ethereum Holesky testnet. Aligned is using EigenLayer to do a fast and cheap verification of more than one thousand proofs per second.

Download an example SP1 proof file with it's ELF file using:

```bash
curl -L https://raw.githubusercontent.com/yetanotherco/aligned_layer/main/batcher/aligned/get_proof_test_files.sh | bash
```

Send the proof with:

```bash
rm -rf ~/.aligned/aligned_verification_data/ &&
aligned submit \
--proving_system SP1 \
--proof ~/.aligned/test_files/sp1_fibonacci.proof \
--vm_program ~/.aligned/test_files/sp1_fibonacci-elf \
--aligned_verification_data_path ~/.aligned/aligned_verification_data \
--conn wss://batcher.alignedlayer.com
```

You should get a response like this:

```bash
[2024-06-17T22:06:03Z INFO  aligned] Proof submitted to aligned. See the batch in the explorer:
    https://explorer.alignedlayer.com/batches/0x8ea98526e48f72d4b49ad39902fb320020d3cf02e6506c444300eb3619db4c13
[2024-06-17T22:06:03Z INFO  aligned] Batch inclusion data written into /Users/maurofab/aligned_verification_data/8ea98526e48f72d4b49ad39902fb320020d3cf02e6506c444300eb3619db4c13_225.json
[2024-06-17T22:06:03Z INFO  aligned] All messages responded. Closing connection...
https://explorer.alignedlayer.com/batches/0x8ea98526e48f72d4b49ad39902fb320020d3cf02e6506c444300eb3619db4c13```
```

You can use the link to the explorer to check the status of your transaction. Then after three blocks, you can check if it has been verified with:

```bash
aligned verify-proof-onchain \
--aligned-verification-data ~/.aligned/aligned_verification_data/*.json \
--rpc https://ethereum-holesky-rpc.publicnode.com \
--chain holesky
```

You should get this result:

```bash
[2024-06-17T21:58:43Z INFO  aligned] Your proof was verified in Aligned and included in the batch!
```

If the proof wasn't verified you should get this result:

```bash
[2024-06-17T21:59:09Z INFO  aligned] Your proof was not included in the batch.
```

<<<<<<< HEAD
If you want to verify your proof in your own contract, use a static call to the Aligned contract. You can use the following [Caller Contract](examples/verify/src/VerifyBatchInclusionCaller.sol) as an example. The code will look like this:
=======
This is the same as running the following curl, with the proper CALL_DATA.

```bash
curl -H "Content-Type: application/json" \
    --data '{"jsonrpc":"2.0","method":"eth_call","id":1, "params":[{"to": "0x58F280BeBE9B34c9939C3C39e0890C81f163B623", "data": "<CALL_DATA>"}]}' \
    -X POST https://ethereum-holesky-rpc.publicnode.com
```

This returns a 0x1 if the proof and it's associated data is correct and verified in Aligned, and 0x0 if not.

For example, this a correct calldata for a verified proof:

```bash
curl -H "Content-Type: application/json" \
  --data '{"jsonrpc":"2.0","method":"eth_call","id":1,"params":[{"to": "0x58F280BeBE9B34c9939C3C39e0890C81f163B623", "data": "0xfa534dc0c181e470901eecf693bfa6f0e89e837dcf35700cdd91c210a0ce0660e86742080000000000000000000000000000000000000000000000000000000000000000836371a502bf5ad67be837b21fa99bc381f7e8124f02042ffb80fa7ce27bc8f6f39fd6e51aad88f6f4ce6ab8827279cfffb922660000000000000000000000007553cb14bff387c06e016cb3e7946e91d9fe44a54ad5d888ce8343ddb16116a700000000000000000000000000000000000000000000000000000000000000e0000000000000000000000000000000000000000000000000000000000000007600000000000000000000000000000000000000000000000000000000000001007b2f4966c3ab3e59d213eda057734df28c323055a2a02f50bd286585cc80128c967250f2b9ad990485338fd2d49e83f47917983f5566da551d4c32e9063ea5641d94b04bac222e06ea18cbb617d0d52c7007cc8f8b30c435b8b8101bdff0ea8482436acf251652f00397f4cefa0bb8eea1c8addb6cf2ca843004b89d80c7e1e41344fd2387535fe4afcaafde27b04543d993bbbc7286154044913e5bd65b86d7cc4d47a90132a95d9ffecb913b414ba2d2f0b1d7b826eb5025a27bcadcc0d94cb125c9c9d556eac08dd6b0f5f55f68afe699f3c529442dbf1b47e968b3705ee2e1be4acb884d184a139a390cb94e9e5806686605dc0a025269bc3afd990c8302"}]}' \
  -X POST https://ethereum-holesky-rpc.publicnode.com
```

To get the call data for yours, you can use the ```encode_verification_data.py```:

To use it, first clone then repository, then move to it's folder, and install the dependencies with a python venv:

```bash
python3 -m venv .aligned_venv
source .aligned_venv/bin/activate
python3 -m pip install -r requirements.txt
```

Then:

```bash
python3 encode_verification_data.py --aligned-verification-data ~/.aligned/aligned_verification_data/*.json
```

If you want to verify your proof in your own contract, use a static call to the Aligned contract. You can use the following [Caller Contract](contracts/src/core/VerifyBatchInclusionCaller.sol) as an example. The code will look like this:
>>>>>>> 755755f7

```solidity
(bool callWasSuccessfull, bytes memory proofIsIncluded) = targetContract.staticcall(
    abi.encodeWithSignature(
        "verifyBatchInclusion(bytes32,bytes32,bytes32,bytes20,bytes32,bytes,uint256)",
        proofCommitment,
        pubInputCommitment,
        provingSystemAuxDataCommitment,
        proofGeneratorAddr,
        batchMerkleRoot,
        merkleProof,
        verificationDataBatchIndex
    )
);
require(callWasSuccessfull, "static_call failed");
```

If you want to send more types of proofs, read our [send proofs guide](./README_SEND_PROOFS.md).

If you want to know more about Aligned, read our [docs](docs/README.md).

## FAQ

## What is the objective of Aligned?

Aligned’s mission is to extend Ethereum’s zero-knowledge capabilities. We are certain the zero-knowledge proofs will have a key role in the future of blockchains and computation. We don’t know what that future will look like, but we are certain it will be in Ethereum. The question we want to share is: If we are certain zero-knowledge proofs are the future of Ethereum but we are not certain which of the many possible zero-knowledge futures will win. How can we build an infrastructure for Ethereum to be compatible with any future zero-knowledge proving system?

### What is the throughput of Aligned?

Aligned runs the verifier’s code natively. The verification time depends on the proof system, program run, and public input. Generally, most verifiers can be run in the order of ms on consumer-end hardware. We can optimize the code for speed and leverage parallelization by running it natively. Taking 3 ms per proof, Aligned could verify 300 proofs per second and, using parallelization, over 10,000 proofs per second.

### How does the throughput of Aligned compare with Ethereum?

Ethereum runs on top of the EVM. Each block is limited to 30,000,000 gas. Since the most efficient proof systems take at least 250,000 gas, Ethereum can verify 120 proofs per block. Aligned runs the code natively and leverages parallelization, reaching 10,000 proofs in the same period.

### Is Aligned an Ethereum L2?

Aligned is related to Ethereum but is not an L2 since it does not produce blocks. It is a decentralized network of verifiers.

### Does Aligned compete with L2s?

No. Aligned is a decentralized network of verifiers and has proof aggregation. It does not produce blocks or generate proofs of execution. Aligned provides L2s with fast and cheap verification for the proofs they generate, reducing settlement costs and enhancing cross-chain interoperability with quick and cheap bridging.

### What are the costs for Aligned?

The costs depend on task creation, aggregated signature or proof verification, and reading the results. The cost C per proof by batching N proofs is roughly:

$$
  C =\frac{C_{task} + C_{verification}}{N} + C_{read}
$$

Batching 1024 proofs using Aligned’s fast mode can cost around 2,100 gas in Ethereum (for a gas price of 8 gwei/gas and ETH = $3000, $0.05). As a helpful comparison, a transaction in Ethereum costs 21,000 gas, so you get proof verification for 1/10th of the transaction cost!

### Why do you have a fast and slow mode?

The fast mode is designed to offer very cheap verification costs and low latency. It uses crypto-economic guarantees provided by restaking; costs can be as low as 2100 gas. The slow mode works with proof aggregation, with higher fees and latency, and achieves the complete security of Ethereum. We verify an aggregated BLS signature (around 113,000 gas) in the fast mode. We verify an aggregated proof (around 300,000 gas) in the slow mode.

### Why don’t you run Aligned on top of a virtual machine?

Running on a virtual machine adds complexity to the system and an additional abstraction layer. It can also reduce Aligned's throughput, which is needed to offer really fast and cheap verification.

### Why don’t you build Aligned on top of a rollup?

The main problem with settling on top of a rollup is that you still need confirmation in Ethereum, which adds latency to the process. Besides, most rollups are not fully decentralized, even if they were, not to the extent of Ethereum. Aligned also achieves an already low verification cost in Ethereum, so it would not be convenient to build Aligned on top of a rollup in terms of latency, costs, and decentralization.

An L2 needs to use the EVM to settle in Ethereum. This means that the proofs need to be efficiently verified in the EVM, and their data made available there.

The EVM is not designed for ZK Verification, so most verifications are expensive.

To solve this, for pairing-based cryptography, Ethereum has added a precompile for verifications using the curve BN254.

But technology changes fast. BN254 security was demonstrated to be around 100 bits instead of the expected 128. Fast Starks need efficient hashing for fields. Which is the best field? Mersenne’s? Goldilocks? Binary fields? What about the sumcheck protocol? Is Jolt the endgame? Or is GKR going to be faster?

The amount of progress in the field is big, and nobody can predict the endgame.

Even more, it would be naive to think that only one optimized prover will exist in the future. In the world of ZK, as in many others, there are trade-offs and systems that solve different problems.

Maybe we want faster proving and don't care about proof size. Maybe we want the fastest proof verification and smallest size and can do more work on the prover. The system may be optimized to prove Keccak really fast. Or we can skip the traditional hashes altogether and just optimize for Poseidon, Rescue, or one hash not created yet.

Aligned solves all of this. No matter how or what you want to prove, it can be verified efficiently here while still inheriting the security of Ethereum as other L2s.

### Is Aligned an aggregation layer?

Aligned provides proof aggregation as part of its slow mode, a feature shared with all aggregation layers. However, Aligned offers a unique fast mode designed to provide cheap and low-latency proof verification, leveraging the power of restaking. Aligned is a decentralized network designed to verify zero-knowledge proofs and uses recursive proof aggregation as one of its tools.

### What proof systems do you support?

Aligned is designed to support any proof system. Currently supported ones are Groth 16 and Plonk (gnark), SP1, Halo 2 (IPA and KZG)

### How hard is it to add new proof systems?

Aligned is designed to make adding new proof systems easy. The only thing needed is the verifier function, which is written in a high-level language like Rust. For example, we could integrate Jolt into one of our testnets just a few hours after it was released.

### What are BLS signatures?

[Boneh-Lynn-Shacham](https://en.wikipedia.org/wiki/BLS_digital_signature) is a cryptographic signature that allows a user to verify that a signer is authentic. It relies on elliptic curve pairings and is used by Ethereum due to its aggregation properties.

### How does Aligned work?

The flow for fast verification is as follows:

1. The user uses a provided CLI or SDK to send one proof or many to the batcher, and waits (Alternatively, the user can run a batcher or interact directly with Ethereum)
2. The batcher accumulates proofs of many users for a small number of blocks (typically 1-3).
3. The batcher creates a Merkle Tree with commitments to all the data submitted by users, uploads the proofs to the Data Service, and creates the verification task in the ServiceManager.
4. The operators, using the data in Ethereum, download the proofs from the DataService. They then verify that the Merkle root is equal to the one in Ethereum, and verify all the proofs.
5. If the proofs are valid, they sign the root and send this to the BLS signature aggregator.
6. The signature aggregator accumulates the signed responses until reaching the quorum, then sends the aggregated signature to Ethereum.
7. Ethereum verifies the aggregated signatures and changes the state of the batch to verified.

### What is restaking?

EigenLayer introduced the concept of Restaking. It allows Ethereum’s validators to impose additional slashing conditions on their staked ETH to participate in Actively Validated Services (AVS) and earn additional rewards. This creates a marketplace where applications can rent Ethereum's trust without competing for blockspace. Aligned is an example of an AVS.

### How can I verify proofs in Aligned?

You can verify proofs in Aligned using our CLI.

### Can you provide an estimate of Aligned’s savings?

In Ethereum (does not include access cost):

- Groth 16 proofs: 250,000 gas
- Plonk/KZG proofs: >300,000 gas
- STARKs: >1,000,000 gas
- Binius/Jolt: too expensive to run!

In Aligned, fast mode:

- Just one proof (any!): 120,000 gas
- Batching 1024 proofs: 120 gas + reading cost

It’s over 99% savings!

### I want to verify just one proof. Can I use Aligned for cheap and fast verification?

Yes!

### Is Aligned open-source?

Yes!

### What are the goals of Aligned?

Aligned is an infrastructure that offers fast and cheap verification for zero-knowledge and validity proofs. It can take any proof system and verify it cheaply and fast.

This means that what Aligned wants to achieve is to allow anyone to build zk applications. This can only be achieved by:

- Reducing operational costs when maintaining a zk application -> anyone can afford to build zk apps.
- Offering more options so developers can choose how they want to build their protocols -> everyone can choose their tools.
- Offer the latest zk that allows anyone to build zk applications by just proving rust -> anyone can code a zk application.

### What’s the role of Aligned in Ethereum?

Aligned’s role is to help advance the adoption of zero-knowledge proofs in Ethereum, increase verification throughput, and reduce on-chain verification time and costs. Aligned can easily incorporate proof systems without any further changes in Ethereum. In a more straightforward analogy, Aligned is like a GPU for Ethereum.

### What is proof recursion?

Zero-knowledge proofs let you generate proofs that show the correct execution of programs. If a program is the verification of a proof, then we will be getting a proof that we verified the proof and the result was valid. The validity of the second proof implies the validity of the original proof. This is the idea behind proof recursion, and it can be used with two main goals:

1. Convert one proof type to another (for example, a STARK proof to a Plonk proof) either to reduce the proof size, have efficient recursion, or because the proof system cannot be verified where we want.
2. Proof aggregation: if we have to verify N proofs on-chain, we can generate a single proof that we verified the N proofs off-chain and just check the single proof in Ethereum.

Proof recursion is the primary tool of Aligned’s slow mode.

### What are the use cases of Aligned?

Among the possible use cases of Aligned, we have:

Soft finality for Rollups and Appchains, fast bridging, new settlement layers (use Aligned + EigenDA) for Rollups and Intent-based systems, P2P protocols based on SNARKs such as payment systems and social networks, alternative L1s interoperable with Ethereum, Verifiable Machine Learning, cheap verification and interoperability for Identity Protocols, ZK Oracles, new credential protocols such as zkTLS based systems, ZK Coprocessor, encrypted Mempools using SNARKs to show the correctness of the encryption, protocols against misinformation and fake news, and on-chain gaming.

### Why build Aligned on top of Ethereum?

Ethereum is the most decentralized and most significant source of liquidity in the crypto ecosystem. We believe it is the most ambitious and long-term project on the internet. Aligned is being built to help Ethereum achieve its highest potential, and we believe this is only possible through validity/zero-knowledge proofs.

### Why EigenLayer?

We believe Ethereum is the best settlement layer, and zero-knowledge will play a key role in helping it become the settlement layer of the internet. We want to build a verification layer that helps Ethereum achieve this goal. This layer needs to have a decentralized group of validators that will just re-execute the verification of different proofs, but how can we build such a decentralized network that will help Ethereum? Creating a new L1 doesn’t benefit Ethereum because it will add new trust assumptions to the Ethereum protocols relying on it. So, if we must have:

1. A decentralized network of verifiers
2. A similar economic security level that can be easily measured in Ethereum
3. Part of the Ethereum ecosystem
4. Flexible enough to support many current and future proving systems

### How does it compare to the Polygon aggregation layer?

Aligned is just a network of decentralized verifiers renting security from Ethereum. On the other hand, the Polygon aggregation layer, in essence, is a rollup verifying multiple proofs. That is not the case for Aligned, which just executes a rust binary from different verifiers directly in multiple Ethereum validators.

### Why do we need a ZK verification layer?

Verifiable computation allows developers to build applications that help Ethereum scale or even create applications that were not possible before, with enhanced privacy properties. We believe the future of Ethereum will be shaped by zero-knowledge proofs and help it increase its capabilities.<|MERGE_RESOLUTION|>--- conflicted
+++ resolved
@@ -97,9 +97,6 @@
 [2024-06-17T21:59:09Z INFO  aligned] Your proof was not included in the batch.
 ```
 
-<<<<<<< HEAD
-If you want to verify your proof in your own contract, use a static call to the Aligned contract. You can use the following [Caller Contract](examples/verify/src/VerifyBatchInclusionCaller.sol) as an example. The code will look like this:
-=======
 This is the same as running the following curl, with the proper CALL_DATA.
 
 ```bash
@@ -135,7 +132,6 @@
 ```
 
 If you want to verify your proof in your own contract, use a static call to the Aligned contract. You can use the following [Caller Contract](contracts/src/core/VerifyBatchInclusionCaller.sol) as an example. The code will look like this:
->>>>>>> 755755f7
 
 ```solidity
 (bool callWasSuccessfull, bytes memory proofIsIncluded) = targetContract.staticcall(
