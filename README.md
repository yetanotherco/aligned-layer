# Aligned

> [!CAUTION]
> To be used in testnet only.

## Table of Contents

- [Aligned](#aligned)
  - [Table of Contents](#table-of-contents)
  - [The Project](#the-project)
  - [How to use the testnet](#how-to-use-the-testnet)
  - [Local Devnet Setup](#local-devnet-setup)
  - [Deploying Aligned Contracts to Holesky or Testnet](#deploying-aligned-contracts-to-holesky-or-testnet)
  - [Metrics](#metrics)
  - [Explorer](#explorer)
  - [Notes on project creation / devnet deployment](#notes-on-project-creation--devnet-deployment)
  - [Tests](#tests)
  - [Verify Proofs](#verify-proofs)
  - [FAQ](#faq)

## The Project

Aligned works with EigenLayer to leverage ethereum consensus mechanism for ZK proof verification. Working outside the EVM, this allows for cheap verification of any proving system. This enables the usage of cutting edge algorithms, that may use new techniques to prove even faster. Even more, proving systems that reduce the proving overhead and add verifier overhead, now become economically feasable to verify thanks to Aligned.

## How to use the testnet

### Requirements

Install [Rust](https://www.rust-lang.org/tools/install), following the instructions on the provided link.

### Try it yourself

Clone the repo:

```bash
<<<<<<< HEAD
git clone git@github.com:yetanotherco/aligned_layer.git || git clone https://github.com/yetanotherco/aligned_layer.git
```

Generate a proof:

```bash
make proof
```

Send a proof:

```bash
make submit_proof
=======
make install_aligned
>>>>>>> 0d86b526
```

### Run with your own proofs

#### SP1 proof

The SP1 proof needs the proof file and the vm program file.

```bash
aligned \
--proving_system <SP1|GnarkPlonkBn254|GnarkPlonkBls12_381|Groth16Bn254> \
--proof <proof_file> \
--vm_program <vm_program_file> \
--conn wss://batcher.alignedlayer.com \
--proof_generator_addr [proof_generator_addr]
```

**Example**



```bash
aligned \
--proving_system SP1 \
--proof ./batcher/client/test_files/sp1/sp1_fibonacci.proof \
--vm_program ./batcher/client/test_files/sp1/sp1_fibonacci-elf \
--conn wss://batcher.alignedlayer.com
```

#### GnarkPlonkBn254, GnarkPlonkBls12_381 and Groth16Bn254

The GnarkPlonkBn254, GnarkPlonkBls12_381 and Groth16Bn254 proofs need the proof file, the public input file and the verification key file.

```bash
aligned \
--proving_system <SP1|GnarkPlonkBn254|GnarkPlonkBls12_381|Groth16Bn254> \
--proof <proof_file> \
--public_input <public_input_file> \
--vk <verification_key_file> \
--conn wss://batcher.alignedlayer.com \
--proof_generator_addr [proof_generator_addr]
```

**Examples**

```bash
aligned \
--proving_system GnarkPlonkBn254 \
--proof ./batcher/client/test_files/plonk_bn254/plonk.proof \
--public_input ./batcher/client/test_files/plonk_bn254/plonk_pub_input.pub \
--vk ./batcher/client/test_files/plonk_bn254/plonk.vk \
--conn wss://batcher.alignedlayer.com
```

```bash
aligned \
--proving_system GnarkPlonkBls12_381 \
--proof ./batcher/client/test_files/plonk_bls12_381/plonk.proof \
--public_input ./batcher/client/test_files/plonk_bls12_381/plonk_pub_input.pub \
--vk ./batcher/client/test_files/plonk_bls12_381/plonk.vk \
--conn wss://batcher.alignedlayer.com
```

```bash
aligned \
--proving_system Groth16Bn254 \
--proof ./batcher/client/test_files/groth16/ineq_1_groth16.proof \
--public_input ./batcher/client/test_files/groth16/ineq_1_groth16.pub \
--vk ./batcher/client/test_files/groth16/ineq_1_groth16.vk \
--conn wss://batcher.alignedlayer.com
```

## Local Devnet Setup

### Dependencies

Ensure you have the following installed:

- [Go](https://go.dev/doc/install)
- [Rust](https://www.rust-lang.org/tools/install)
- [Foundry](https://book.getfoundry.sh/getting-started/installation)
- [zap-pretty](https://github.com/maoueh/zap-pretty)
- [abigen](https://geth.ethereum.org/docs/tools/abigen)
- [eigenlayer-cli](https://github.com/Layr-Labs/eigenlayer-cli.git)
- [jq](https://jqlang.github.io/jq/)
- [yq](https://github.com/mikefarah/yq)

To install [Go](https://go.dev/doc/install), [Rust](https://www.rust-lang.org/tools/install), [jq](https://jqlang.github.io/jq/) and [yq](https://github.com/mikefarah/yq) go to the provided links and follow the instructions.

Install Go dependencies ([zap-pretty](https://github.com/maoueh/zap-pretty), [abigen](https://geth.ethereum.org/docs/tools/abigen), [eigenlayer-cli](https://github.com/Layr-Labs/eigenlayer-cli.git)):

```bash
make go_deps
```

Install [Foundry](https://book.getfoundry.sh/getting-started/installation):

```bash
make install_foundry
foundryup
```

Install necessary submodules and build all the FFIs for your OS:

```bash
make deps
```

If you want to rebuild the FFIs you can use:

```bash
make build_all_ffi
```

### Booting Devnet with Default configs

Before starting you need to setup an S3 bucket. More data storage will be tested in the future.

You need to fill the data in:

```batcher/.env```

And you can use this file as an example on how to fill it:

```batcher/.env.example```

After having the env setup, run in different terminals the following commands to boot Aligned locally:

```bash
make anvil_start_with_block_time
```

```bash
make aggregator_start
```

```bash
make operator_register_and_start
```

```bash
make batcher_start
```

If you need to start again the operator, and it's already registered, use:

```bash
make operator_start
```

If you want to start the explorer for the devnet, see how to run it using it's [documentation](#explorer) below.

### Send test proofs to batcher for testing

All these proofs are for testing purposes

Send 8 proofs each second:

```bash
make batcher_send_burst_groth16
```

Send Groth 16 proofs each 2 seconds:

```bash
make batcher_send_infinite_groth16
```

Send an individual Groth 16 proof:

```bash
make batcher_send_groth16_task
```

To send an individual test SP1 proof:

```bash
make batcher_send_sp1_task
```

### Detailed Testnet Deployment

#### Changing operator keys

Operator keys can be changed if needed.

To create a keystore, run:

```bash
cast wallet new-mnemonic
cast wallet import <keystore-name> --private-key <private-key>
```

To create an ECDSA keystore, run:

```bash
eigenlayer operator keys import --key-type ecdsa <keystore-name> <private-key>
```

To create a BLS keystore, run:

```bash
eigenlayer operator keys import --key-type bls <keystore-name> <private-key>
```

#### Aggregator

If you want to run the aggregator with the default configuration, run:

```bash
make aggregator_start
```

To start the aggregator with a custom configuration, run:

```bash
make aggregator_start CONFIG_FILE=<path_to_config_file>
```

#### Operator

Operator needs to register in both EigenLayer and Aligned. Then it can start verifying proofs.

##### Register into EigenLayer

To register an operator in EigenLayer Devnet with the default configuration, run:

```bash
make operator_register_with_eigen_layer
```

To register an operator in EigenLayer with a custom configuration, run:

```bash
make operator_register_with_eigen_layer CONFIG_FILE=<path_to_config_file>
```

##### Register into Aligned

To register an operator in Aligned with the default configuration, run:

```bash
make operator_register_with_aligned_layer
```

To register an operator in Aligned with a custom configuration, run:

```bash
make operator_register_with_aligned_layer CONFIG_FILE=<path_to_config_file>
```

##### Full Registration in Anvil with one command

To register an operator in EigenLayer and Aligned and deposit strategy tokens in EigenLayer with the default configuration, run:

```bash
make operator_full_registration
```

To register an operator in EigenLayer and Aligned and deposit strategy tokens in EigenLayer with a custom configuration, run:

```bash
make operator_full_registration CONFIG_FILE=<path_to_config_file>
```

##### Deposit Strategy Tokens in Anvil local devnet

There is an ERC20 token deployed in the Anvil chain to use as strategy token with EigenLayer.

To deposit strategy tokens in the Anvil chain with the default configuration, run:

```bash
make operator_mint_mock_tokens
make operator_deposit_into_mock_strategy
```

To deposit strategy tokens in the Anvil chain with a custom configuration, run:

```bash
make operator_mint_mock_tokens CONFIG_FILE=<path_to_config_file>
make operator_deposit_into_mock_strategy CONFIG_FILE=<path_to_config_file>
```

#### Deposit Strategy tokens in Holesky/Mainnet

EigenLayer strategies are available in [eigenlayer-strategies](https://holesky.eigenlayer.xyz/restake).

For Holesky, we are using [WETH](https://holesky.eigenlayer.xyz/restake/WETH) as the strategy token.

To obtain HolETH and swap it for different strategies, you can use the following [guide](https://docs.eigenlayer.xyz/eigenlayer/restaking-guides/restaking-user-guide/stage-2-testnet/obtaining-testnet-eth-and-liquid-staking-tokens-lsts).

#### Config

There is a default configuration for devnet purposes in `config-files/config.yaml`.
Also, there are 3 different configurations for the operator in `config-files/devnet/operator-1.yaml`, `config-files/devnet/operator-2.yaml` and `config-files/devnet/operator-3.yaml`.

The configuration file has the following structure:

```yaml
# Common variables for all the services
# 'production' only prints info and above. 'development' also prints debug
environment: <production/development>
aligned_layer_deployment_config_file_path: <path_to_aligned_layer_deployment_config_file>
eigen_layer_deployment_config_file_path: <path_to_eigen_layer_deployment_config_file>
eth_rpc_url: <http_rpc_url>
eth_ws_url: <ws_rpc_url>
eigen_metrics_ip_port_address: <ip:port>

## ECDSA Configurations
ecdsa:
  private_key_store_path: <path_to_ecdsa_private_key_store>
  private_key_store_password: <ecdsa_private_key_store_password>

## BLS Configurations
bls:
  private_key_store_path: <path_to_bls_private_key_store>
  private_key_store_password: <bls_private_key_store_password>

## Operator Configurations
operator:
  aggregator_rpc_server_ip_port_address: <ip:port> # This is the aggregator url
  address: <operator_address>
  earnings_receiver_address: <earnings_receiver_address> # This is the address where the operator will receive the earnings, it can be the same as the operator address
  delegation_approver_address: "0x0000000000000000000000000000000000000000"
  staker_opt_out_window_blocks: 0
  metadata_url: "https://yetanotherco.github.io/operator_metadata/metadata.json"
# Operators variables needed for register it in EigenLayer
el_delegation_manager_address: <el_delegation_manager_address> # This is the address of the EigenLayer delegationManager
private_key_store_path: <path_to_bls_private_key_store>
bls_private_key_store_path: <bls_private_key_store_password>
signer_type: local_keystore
chain_id: <chain_id>
```

#### Run

If you want to run the operator with the default configuration, run:

```bash
make operator_start
```

To start the operator with a custom configuration, run:

```bash
make operator_start CONFIG_FILE=<path_to_config_file>
```

### Batcher

#### Config

To run the batcher, you will need to set environment variables in a `.env` file in the same directory as the batcher (`batcher/`).

The necessary environment variables are:

| Variable Name         | Description                                                                                                                    |
|-----------------------|--------------------------------------------------------------------------------------------------------------------------------|
| AWS_SECRET_ACCESS_KEY | Secret key to authenticate and authorize API requests to the AWS S3 Bucket.                                                    |
| AWS_REGION            | Geographical region where the AWS S3 Bucket will be accessed.                                                                  |
| AWS_ACCESS_KEY_ID     | Access key used in combination with the AWS_SECRET_ACCESS_KEY to authenticate and authorize API requests to the AWS S3 Bucket. |
| AWS_BUCKET_NAME       | Name of the AWS S3 Bucket.                                                                                                     |
| RUST_LOG              | Rust log level (info, debug, error, warn, etc.).                                                                               |

You can find an example `.env` file in [.env.example](batcher/.env.example)

You can configure the batcher in `config-files/config.yaml`:

```yaml
# Common variables for all the services
eth_rpc_url: <http_rpc_url>
eth_ws_url: <ws_rpc_url>
aligned_layer_deployment_config_file_path: <path_to_aligned_layer_deployment_config_file>

## Batcher Configurations
batcher:
  block_interval: <block_interval>
  batch_size_interval: <batch_size_interval>

## ECDSA Configurations
ecdsa:
  private_key_store_path: <path_to_ecdsa_private_key_store>
  private_key_store_password: <ecdsa_private_key_store_password>
```

#### Run

```bash
make batcher_start
```

### Send tasks

#### Sending a Task to the Batcher using our Rust TaskSender CLI

#### Send one SP1 proof

```bash
make batcher_send_sp1_task
```

#### Send one Groth 16 proof

```bash
make batcher_send_groth16_task
```

#### Send infinite Groth 16 proofs

```bash
make batcher_send_infinite_groth16
```

#### Send burst of Groth 16 proofs

```bash
make batcher_send_burst_groth16
```

#### Send specific proof

To install the batcher client to send a specific proof, run:

```bash
make install_batcher_client
```

The SP1 proof needs the proof file and the vm program file.
The GnarkPlonkBn254, GnarkPlonkBls12_381 and Groth16Bn254 proofs need the proof file, the public input file and the verification key file.

```bash
aligned \
--proving_system <SP1|GnarkPlonkBn254|GnarkPlonkBls12_381|Groth16Bn254> \
--proof <proof_file> \
--public-input <public_input_file> \
--vm_program <vm_program_file> \
--proof_generator_addr [proof_generator_addr]
```

### Task Sender

#### Config

There is a default configuration for devnet purposes in `config-files/config.yaml`.

The configuration file have the following structure:

```yaml
# Common variables for all the services
# 'production' only prints info and above. 'development' also prints debug
environment: <production/development>
aligned_layer_deployment_config_file_path: <path_to_aligned_layer_deployment_config_file>
eigen_layer_deployment_config_file_path: <path_to_eigen_layer_deployment_config_file>
eth_rpc_url: <http_rpc_url>
eth_ws_url: <ws_rpc_url>
eigen_metrics_ip_port_address: <ip:port>

## ECDSA Configurations
ecdsa:
  private_key_store_path: <path_to_ecdsa_private_key_store>
  private_key_store_password: <ecdsa_private_key_store_password>
```

### Send PLONK BLS12_381 proof

To send a single PLONK BLS12_381 proof, run:

```bash
make send_plonk_bls12_381_proof
```

To send PLONK BLS12_381 proofs in loop, run:

```bash
make send_plonk_bls12_381_proof_loop
```

#### Send PLONK BN254 proof

To send a single PLONK BN254 proof, run:

```bash
make send_plonk_bn254_proof
```

To send PLONK BN254 proofs in loop, run:

```bash
make send_plonk_bn254_proof_loop
```

#### Send Groth 16 BN254 proof

To send a single Groth 16 BN254 proof, run:

```bash
make send_groth16_bn254_proof
```

To send Groth 16 BN254 proofs in loop, run:

```bash
make send_groth16_bn254_proof_loop
```

To send different Groth 16 BN254 proofs in loop, run:

```bash
make send_infinite_groth16_bn254_proof
```

#### Send SP1 proof

To send a single SP1 proof, run:

```bash
make send_sp1_proof
```

#### Send a specific proof

```bash
go run task_sender/cmd/main.go send-task \
--proving-system <plonk_bls12_381|plonk_bn254|groth16_bn254|sp1> \
--proof <proof_file> \
--public-input <public_input_file> \
--verification-key <verification_key_file> \
--config <config_file> \
--quorum-threshold <quorum_threshold> \
2>&1 | zap-pretty
```

#### Send a specific proof in loop

```bash
go run task_sender/cmd/main.go loop-tasks
    --proving-system <plonk_bls12_381|plonk_bn254|groth16_bn254|sp1> \
    --proof <proof_file> \
    --public-input <public_input_file> \
    --verification-key <verification_key_file> \
    --config <config_file> \
    --quorum-threshold <quorum_threshold> \
    --interval <interval-in-seconds>
```

## Deploying Aligned Contracts to Holesky or Testnet

### Eigenlayer Contracts: Anvil

If EigenLayer contracts change, the anvil state needs to be updated with:

```bash
make anvil_deploy_eigen_contracts
```

You will also need to redeploy the MockStrategy & MockERC20 contracts:

```bash
make anvil_deploy_mock_strategy
```

### Eigenlayer Contracts: Holesky/Mainnet

These contracts are not deployed by Aligned. Current EigenLayer contracts:

- [Holesky Contracts](https://github.com/Layr-Labs/eigenlayer-contracts/blob/testnet-holesky/script/configs/holesky/Holesky_current_deployment.config.json)
- [Mainnet Contracts](https://github.com/Layr-Labs/eigenlayer-contracts/blob/mainnet/script/configs/mainnet/Mainnet_current_deployment.config.json)

### Aligned Contracts: Anvil

When changing Aligned contracts, the anvil state needs to be updated with:

```bash
make anvil_deploy_aligned_contracts
```

#### Aligned Contracts: Holesky/Mainnet

To deploy the contracts to Testnet/Mainnet, you will need to set environment variables in a `.env` file in the same directory as the deployment script (`contracts/scripts/`).

The necessary environment variables are:

| Variable Name                   | Description                                                           |
|---------------------------------|-----------------------------------------------------------------------|
| `RPC_URL`                       | The RPC URL of the network you want to deploy to.                     |
| `PRIVATE_KEY`                   | The private key of the account you want to deploy the contracts with. |
| `EXISTING_DEPLOYMENT_INFO_PATH` | The path to the file containing the deployment info about EigenLayer. |
| `DEPLOY_CONFIG_PATH`            | The path to the deployment config file.                               |
| `OUTPUT_PATH`                   | The path to the file where the deployment info will be saved.         |

You can find an example `.env` file in [.env.example.holesky](contracts/scripts/.env.example.holesky)

Then run the following command:

```bash
make deploy_aligned_contracts
```

You need to complete the `DEPLOY_CONFIG_PATH` file with the following information:

```json
{
    "chainInfo": {
      "chainId": "<chain_id>"
    },
    "permissions" : {
      "owner": "<owner_address>",
      "aggregator": "<aggregator_address>",
      "upgrader": "<upgrader_address>",
      "churner": "<churner_address>",
      "ejector": "<ejector_address>",
      "deployer": "<deployer_address>",
      "initalPausedStatus": 0
    },
    "minimumStakes": [],  
    "strategyWeights": [],
    "operatorSetParams": [],
    "uri": ""
  }
```

You can find an example config file in `contracts/script/deploy/config/holesky/aligned.holesky.config.json`.

### Bindings

Also make sure to re-generate the Go smart contract bindings:

```bash
make bindings
```

### Deployment

To build go binaries run:

```bash
make build_binaries
```

## Metrics

### Aggregator Metrics

Aggregator metrics are exposed on the `/metrics` endpoint.

If you are using the default config, you can access the metrics on `http://localhost:9091/metrics`.

To run Prometheus and Grafana just run:

```bash
make run_metrics
```

Then you can access Grafana on `http://localhost:3000` with the default credentials `admin:admin`.

If you want to install Prometheus and Grafana manually, you can follow the instructions below.

To install Prometheus, you can follow the instructions on the [official website](https://prometheus.io/docs/prometheus/latest/getting_started/).

To install Grafana, you can follow the instructions on the [official website](https://grafana.com/docs/grafana/latest/setup-grafana/installation/).

## Explorer

### Minimum Requirements

- [Erlang 26](https://github.com/asdf-vm/asdf-erlang)
- [Elixir 1.16.2](https://elixir-ko.github.io/install.html), compiled with OTP 26
- [Phoenix 1.7.12](https://hexdocs.pm/phoenix/installation.html)
- [Ecto 3.11.2](https://hexdocs.pm/ecto/getting-started.html)

### Running for local devnet

```make run_devnet_explorer```

Now you can visit [`localhost:4000`](http://localhost:4000) from your browser.
You can access to a tasks information by visiting `localhost:4000/batches/:merkle_root`.

### Run with custom env / other devnets

Create a `.env` file in the `/explorer` directory of the project. The `.env` file needs to contain the following variables:

| Variable | Description |
| -------- | ----------- |
| `RPC_URL` | The RPC URL of the network you want to connect to. |
| `ENVIRONMENT` | The environment you want to run the application in. It can be `devnet`, `holesky` or `mainnet`. |
| `PHX_HOST` | The host URL where the Phoenix server will be running. |

```make run_explorer```

### Send example data

If you want to have some data to see on it, you can start our infinite task sender, which will constantly send new proofs to the batcher.

```sh
make batcher_send_burst_groth16
```

## Notes on project creation / devnet deployment

Eigenlayer middleware was installed as a submodule with:

```sh
mkdir contracts
cd contacts
forge init . --no-commit
forge install Layr-Labs/eigenlayer-middleware@mainnet
```

Then to solve the issue <https://github.com/Layr-Labs/eigenlayer-middleware/issues/229>, we changed it to:

```forge install yetanotherco/eigenlayer-middleware@yac-mainnet --no-commit```

As soon as it gets fixed in mainnet we can revert it.

Base version of middleware used is ```7229f2b```.

The script to initialize the devnet can be found on  ```contracts/scripts/anvil```.

The addresses of the relevant contracts after running the anvil script is dumped on ```contracts/script/output/devnet```.

The state is backuped on ```contracts/scripts/anvil/state```.

Eigenlayer contract deployment is almost the same as the EigenLayer contract deployment on mainnet. Changes are described on the file.

## Tests

To run the go tests

```bash
make test
```

## Verify Proofs

### SP1

#### Dependencies
This guide assumes that:
- sp1 prover installed (instructions [here](https://succinctlabs.github.io/sp1/getting-started/install.html))
- sp1 project to generate the proofs (instructions [here](https://succinctlabs.github.io/sp1/generating-proofs/setup.html))
- aligned layer repository cloned:
    ```bash
    git clone https://github.com/yetanotherco/aligned_layer.git
    ```

#### How to generate a proof

> AlignedLayer only verifies SP1 in compressed version. 
> You can check you are using compressed by opening script/src/main.rs
and check that the proof is generated with `client.prove_compressed` instead of `client.prove`.

First, open a terminal and navigate to the script folder in the sp1 project directory 

Then, run the following command to generate a proof:
```bash
cargo run --release
```

#### How to get the proof verified by AlignedLayer

After generating the proof, you will have to find two different files:
- proof file: usually found under `script` directory, with the name `proof.json` or similar
- elf file: usually found under `program/elf/` directory

Then, you can send the proof to the AlignedLayer network by running the following command
from `batcher/client` folder inside the AlignedLayer repository directory:

```bash
cargo run --release -- \
--proving_system SP1 \
--proof <proof_path> \
--vm_program <vm_program_path> \
--conn wss://batcher.alignedlayer.com \
--proof_generator_addr [proof_generator_addr]
```

## FAQ

### What is the objective of Aligned?

Aligned’s mission is to extend Ethereum’s zero-knowledge capabilities. We are certain the zero-knowledge proofs will have a key role in the future of blockchains and computation. We don’t know what that future will look like, but we are certain it will be in Ethereum. The question we want to share is: If we are certain zero-knowledge proofs are the future of Ethereum but we are not certain which of the many possible zero-knowledge futures will win. How can we build an infrastructure for Ethereum to be compatible with any future zero-knowledge proving system?

### Why do we need a ZK verification layer?

Verifiable computation allows developers to build applications that help Ethereum scale or even create applications that were not possible before, with enhanced privacy properties. We believe the future of Ethereum will be shaped by zero-knowledge proofs and help it increase its capabilities.

### What are the use cases of Aligned?

Among the possible use cases of Aligned we have:

Soft finality for Rollups and Appchains, fast bridging, new settlement layers (use Aligned + EigenDA) for Rollups and Intent based systems, P2P protocols based on SNARKs such as payment systems and social networks, alternative L1s interoperable with Ethereum, Verifiable Machine Learning, cheap verification and interoperability for Identity Protocols, ZK Oracles, new credential protocols such as zkTLS based systems, ZK Coprocessor, encrypted Mempools using SNARKs to show the correctness of the encryption, protocols against misinformation and fake news, and on-chain gaming.

### Why build on top of Ethereum?

Ethereum is the most decentralized and biggest source of liquidity in the crypto ecosystem. We believe it is the most ambitious and long-term project on the internet. Aligned is being built to help Ethereum achieve its highest potential, and we believe this is only possible through validity/zero-knowledge proofs.

### Why not do this directly on top of Ethereum?

In order to do this we would have to aggregate all the proofs into a single proof. This is not a good solution considering that we would need some way to wrap proofs (for example, by means of recursion), which involves complex operations such as field emulation, bitwise, and/or elliptic curve operations.

### Why not make Aligned a ZK L1?

An L1 would not have the security properties of Ethereum consensus, and bootstrapping a new decentralized network is not only expensive but might be an impossible task. Zero-knowledge proofs are a nascent technology, and change is a constant. The best solution for today may not be the best for tomorrow; modifying L1s is extremely costly, especially as time progresses.

### Why not a ZK L2?

An L2 needs to use the EVM to settle in Ethereum. This means that the proofs need to be efficiently verified in the EVM, and their data made available there.

The EVM is not designed for ZK Verification, so most verifications are expensive.

To solve this, for pairing-based cryptography, Ethereum has added a precompile for verifications using the curve BN254.

But technology changes fast. BN254 security was demonstrated to be around 100 bits instead of the expected 128. Fast Starks need efficient hashing for fields. Which is the best field? Mersenne’s? Goldilocks? Binary fields? What about the sumcheck protocol? Is Jolt the endgame? Or is GKR going to be faster?

The amount of progress in the field is big, and nobody can predict the endgame.

Even more, it would be naive to think that only one optimized prover will exist in the future. In the world of ZK, as in many others, there are trade-offs and systems that solve different problems.

Maybe we want faster proving and don't care about proof size. Maybe we want the fastest proof verification and smallest size and can do more work on the prover. The system may be optimized to prove Keccak really fast. Or we can skip the traditional hashes altogether and just optimize for Poseidon, Rescue, or one hash not created yet.

Aligned solves all of this. No matter how or what you want to prove, it can be verified efficiently here while still inheriting the security of Ethereum as other L2s.

### Why EigenLayer?

We believe Ethereum is the best settlement layer, and zero-knowledge will play a key role in helping it be THE settlement layer of the internet. We want to build a verification layer that helps Ethereum achieve this goal. This layer needs to have a decentralized group of validators that will just re-execute the verification of different proofs, but how can we build such a decentralized network that will help Ethereum? Creating a new L1 doesn’t benefit Ethereum because using it will add new trust assumptions to the Ethereum protocols relying on it. So, if we must have:

1. A decentralized network of verifiers
2. A similar economic security level that can be easily measured in Ethereum
3. Part of the Ethereum ecosystem
4. Flexible enough to support many current and future proving systems

### Will you aggregate proofs?

Proof aggregation can also be supported by proving the verification of many of these different verifications. This will likely not be an urgent feature, but it will be needed in the future with more demand.

### How does it compare to the Polygon aggregation layer?

Aligned is just a network of decentralized verifiers renting security from Ethereum. On the other hand, the Polygon aggregation layer, in essence, is a rollup verifying multiple proofs. That is not the case for Aligned, which just executes a rust binary from different verifiers directly in multiple Ethereum validators.<|MERGE_RESOLUTION|>--- conflicted
+++ resolved
@@ -33,7 +33,6 @@
 Clone the repo:
 
 ```bash
-<<<<<<< HEAD
 git clone git@github.com:yetanotherco/aligned_layer.git || git clone https://github.com/yetanotherco/aligned_layer.git
 ```
 
@@ -47,9 +46,6 @@
 
 ```bash
 make submit_proof
-=======
-make install_aligned
->>>>>>> 0d86b526
 ```
 
 ### Run with your own proofs
