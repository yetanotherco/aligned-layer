--- conflicted
+++ resolved
@@ -35,12 +35,8 @@
 The SP1 proof needs the proof file and the vm program file.
 
 ```bash
-<<<<<<< HEAD
-cd batcher/aligned-batcher-client/ && cargo run --release -- \
-=======
-pushd batcher/client/ ; \
+pushd batcher/aligned-batcher-client/ ; \
 cargo run --  \
->>>>>>> 7a83d1a0
 --proving_system <SP1|GnarkPlonkBn254|GnarkPlonkBls12_381|Groth16Bn254> \
 --proof <proof_file> \
 --vm_program <vm_program_file> \
@@ -51,10 +47,7 @@
 **Example**
 
 ```bash
-<<<<<<< HEAD
-cd batcher/aligned-batcher-client/ && cargo run --release -- \
-=======
-pushd batcher/client/ ; \
+pushd batcher/aligned-batcher-client/ ; \
 cargo run -- \
 --proving_system SP1 \
 --proof test_files/sp1/sp1_fibonacci.proof \
@@ -65,9 +58,8 @@
 ```
 
 ```bash
-pushd batcher/client/ ; \
+pushd batcher/aligned-batcher-client/ ; \
 cargo run -- \
->>>>>>> 7a83d1a0
 --proving_system SP1 \
 --proof test_files/sp1/sp1_fibonacci.proof \
 --vm_program test_files/sp1/sp1_fibonacci-elf \
@@ -81,12 +73,8 @@
 The GnarkPlonkBn254, GnarkPlonkBls12_381 and Groth16Bn254 proofs need the proof file, the public input file and the verification key file.
 
 ```bash
-<<<<<<< HEAD
-cd batcher/aligned-batcher-client/ && cargo run --release -- \
-=======
-pushd batcher/client/ ; \
+pushd batcher/aligned-batcher-client/ ; \
 cargo run -- \
->>>>>>> 7a83d1a0
 --proving_system <SP1|GnarkPlonkBn254|GnarkPlonkBls12_381|Groth16Bn254> \
 --proof <proof_file> \
 --public_input <public_input_file> \
@@ -99,12 +87,8 @@
 **Examples**
 
 ```bash
-<<<<<<< HEAD
-cd batcher/aligned-batcher-client/ && cargo run --release -- \
-=======
-pushd batcher/client/ ; \
+pushd batcher/aligned-batcher-client/ ; \
 cargo run --release -- \
->>>>>>> 7a83d1a0
 --proving_system GnarkPlonkBn254 \
 --proof test_files/plonk_bn254/plonk.proof \
 --public_input test_files/plonk_bn254/plonk_pub_input.pub \
@@ -115,12 +99,8 @@
 ```
 
 ```bash
-<<<<<<< HEAD
-cd batcher/aligned-batcher-client/ && cargo run --release -- \
-=======
-pushd batcher/client/ ; \
+pushd batcher/aligned-batcher-client/ ; \
 cargo run -- \
->>>>>>> 7a83d1a0
 --proving_system GnarkPlonkBls12_381 \
 --proof test_files/plonk_bls12_381/plonk.proof \
 --public_input test_files/plonk_bls12_381/plonk_pub_input.pub \
@@ -131,12 +111,8 @@
 ```
 
 ```bash
-<<<<<<< HEAD
-cd batcher/aligned-batcher-client/ && cargo run --release -- \
-=======
-pushd batcher/client/ ; \ 
+pushd batcher/aligned-batcher-client/ ; \ 
 cargo run -- \
->>>>>>> 7a83d1a0
 --proving_system Groth16Bn254 \
 --proof test_files/groth16/ineq_1_groth16.proof \
 --public_input test_files/groth16/ineq_1_groth16.pub \
