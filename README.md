# Aligned

> [!CAUTION]
> To be used in testnet only.

## Table of Contents

- [Aligned](#aligned)
  - [Table of Contents](#table-of-contents)
  - [The Project](#the-project)
  - [How to use the testnet](#how-to-use-the-testnet)
  - [Register as an Aligned operator in testnet](#register-as-an-aligned-operator-in-testnet)
  - [Local Devnet Setup](#local-devnet-setup)
  - [Deploying Aligned Contracts to Holesky or Testnet](#deploying-aligned-contracts-to-holesky-or-testnet)
  - [Metrics](#metrics)
  - [Explorer](#explorer)
  - [Notes on project creation / devnet deployment](#notes-on-project-creation--devnet-deployment)
  - [Tests](#tests)
  - [Verify Proofs](#verify-proofs)
  - [FAQ](#faq)

## The Project

Aligned works with EigenLayer to leverage ethereum consensus mechanism for ZK proof verification. Working outside the EVM, this allows for cheap verification of any proving system. This enables the usage of cutting edge algorithms, that may use new techniques to prove even faster. Even more, proving systems that reduce the proving overhead and add verifier overhead, now become economically feasable to verify thanks to Aligned.

## How to use the testnet

Download and install Aligned to send proofs in the testnet: 

```bash
curl -L https://raw.githubusercontent.com/yetanotherco/aligned_layer/main/batcher/aligned/install_aligned.sh | bash
```

If you are experiencing issues, upgrade by running the same command.

### Try it!

Download an example SP1 proof file with it's ELF file using:

```bash
curl -L https://raw.githubusercontent.com/yetanotherco/aligned_layer/main/batcher/aligned/get_proof_test_files.sh | bash
```

Send the proof with:

```bash
aligned \
--proving_system SP1 \
--proof ~/.aligned/test_files/sp1_fibonacci.proof \
--vm_program ~/.aligned/test_files/sp1_fibonacci-elf \
--conn wss://batcher.alignedlayer.com
```

### Run

#### SP1 proof

The SP1 proof needs the proof file and the vm program file.

```bash
aligned \
--proving_system <SP1|GnarkPlonkBn254|GnarkPlonkBls12_381|Groth16Bn254> \
--proof <proof_file> \
--vm_program <vm_program_file> \
--conn wss://batcher.alignedlayer.com \
--proof_generator_addr [proof_generator_addr]
```

**Example**

```bash
aligned \
--proving_system SP1 \
--proof ./batcher/aligned/test_files/sp1/sp1_fibonacci.proof \
--vm_program ./batcher/aligned/test_files/sp1/sp1_fibonacci-elf \
--conn wss://batcher.alignedlayer.com
```

#### GnarkPlonkBn254, GnarkPlonkBls12_381 and Groth16Bn254

The GnarkPlonkBn254, GnarkPlonkBls12_381 and Groth16Bn254 proofs need the proof file, the public input file and the verification key file.

```bash
aligned \
--proving_system <SP1|GnarkPlonkBn254|GnarkPlonkBls12_381|Groth16Bn254> \
--proof <proof_file> \
--public_input <public_input_file> \
--vk <verification_key_file> \
--conn wss://batcher.alignedlayer.com \
--proof_generator_addr [proof_generator_addr]
```

**Examples**

```bash
aligned \
--proving_system GnarkPlonkBn254 \
--proof ./batcher/aligned/test_files/plonk_bn254/plonk.proof \
--public_input ./batcher/aligned/test_files/plonk_bn254/plonk_pub_input.pub \
--vk ./batcher/aligned/test_files/plonk_bn254/plonk.vk \
--conn wss://batcher.alignedlayer.com
```

```bash
aligned \
--proving_system GnarkPlonkBls12_381 \
--proof ./batcher/aligned/test_files/plonk_bls12_381/plonk.proof \
--public_input ./batcher/aligned/test_files/plonk_bls12_381/plonk_pub_input.pub \
--vk ./batcher/aligned/test_files/plonk_bls12_381/plonk.vk \
--conn wss://batcher.alignedlayer.com
```

```bash
aligned \
--proving_system Groth16Bn254 \
--proof ./batcher/aligned/test_files/groth16/ineq_1_groth16.proof \
--public_input ./batcher/aligned/test_files/groth16/ineq_1_groth16.pub \
--vk ./batcher/aligned/test_files/groth16/ineq_1_groth16.vk \
--conn wss://batcher.alignedlayer.com
```

## Register as an Aligned operator in testnet

### Requirements

> [!NOTE]
> You must be whitelisted to become an Aligned operator.

This guide assumes you are already [registered as an operator with EigenLayer](https://docs.eigenlayer.xyz/eigenlayer/operator-guides/operator-installation).

#### Hardware Requirements

Minimum hardware requirements:

| Component     | Specification     |
| ------------- | ----------------- |
| **CPU**       | 16 cores          |
| **Memory**    | 32 GB RAM         |
| **Bandwidth** | 1 GB/s            |
| **Storage**   | 256 GB disk space |

#### Software Requirements

Ensure you have the following installed:

- [Go](https://go.dev/doc/install)
- [Rust](https://www.rust-lang.org/tools/install)
- [Foundry](https://book.getfoundry.sh/getting-started/installation)

Also, you have to install the following dependencies for Linux:

- pkg-config
- libssl-dev

To install foundry, run:

```bash
make install_foundry
foundryup
```

#### Install the Operator Binary

To install the operator binary, run:

```bash
make build_operator
```

#### Update the operator

To update the operator, first stop the process running the operator (if there is any) and then run:

```bash
git pull
make build_operator
```

#### Configuration

Update the following placeholders in `./config-files/config-operator.yaml`:

- `"<ecdsa_key_store_location_path>"`
- `"<bls_key_store_location_path>"`
- `"<operator_address>"`
- `"<earnings_receiver_address>"`

`"<ecdsa_key_store_location_path>"` and `"<bls_key_store_location_path>"` are the paths to your keys generated with the EigenLayer CLI, `"<operator_address>"` and `"<earnings_receiver_address>"` can be found in the `operator.yaml` file created in the EigenLayer registration process.
The keys are stored by default in the `~/.eigenlayer/operator_keys/` directory, so for example `<ecdsa_key_store_location_path>` could be `/path/to/home/.eigenlayer/operator_keys/some_key.ecdsa.key.json` and for `<bls_key_store_location_path>` it could be `/path/to/home/.eigenlayer/operator_keys/some_key.bls.key.json`.

### Deposit Strategy Tokens

We are using [WETH](https://holesky.eigenlayer.xyz/restake/WETH) as the strategy token.

<<<<<<< HEAD
To do so there are 2 options, either doing it through EigenLayer's website, and following their guide, or running the commands specified by us below.

EigenLayer's guide can be found [here](https://docs.eigenlayer.xyz/eigenlayer/restaking-guides/restaking-user-guide/liquid-restaking/restake-lsts). 

You will need to stake a minimum of a 1000 Wei in WETH. We recommend to stake a maximum amount of 10 WETH. If you are staking more than 10 WETH please unstake any surplus over 10.

If you have Eth and need to convert it to WETH you can use the following command, that will convert 1 Eth to WETH. Change the parameter in `---value` if you want to wrap a different amount:
=======
To do so there are 2 options, either doing it through EigenLayer website and following their guide, or running the commands specified by us below:

#### Option 1:
The eigen guide can be found [here](https://docs.eigenlayer.xyz/eigenlayer/restaking-guides/restaking-user-guide/liquid-restaking/restake-lsts). 
You will need to stake a minimum of a 1000 wei in WETH. We recommend to stake a maximium amount of 10 ETH.

#### Option 2:
If you have ETH and need to convert it to WETH you can use the following command, that will convert 1 Eth to WETH. Change the parameter in ```---value``` if you want to wrap a different amount:
>>>>>>> 4f2ee26b

```bash
cast send 0x94373a4919B3240D86eA41593D5eBa789FEF3848 --rpc-url https://ethereum-holesky-rpc.publicnode.com --private-key <private_key> --value 1ether
```

Here `<private_key>` is the placeholder for the ECDSA key specified in the output when generating your keys with the EigenLayer CLI.

Finally, to end the staking process, you need to deposit into the strategy, as shown in EigenLayer's guide, or alternatively, you can run the following command to deposit 1 WETH:

```bash
./operator/build/aligned-operator deposit-into-strategy --config ./config-files/config-operator.yaml --strategy-address 0x80528D6e9A2BAbFc766965E0E26d5aB08D9CFaF9 --amount 1000000000000000000
```

If you don't have Holesky Eth, these are some useful faucets:

- [Google Cloud for Web3 Holesky Faucet](https://cloud.google.com/application/web3/faucet/ethereum/holesky)
- [Holesky PoW Faucet](https://holesky-faucet.pk910.de/)

### Register as an operator with Aligned

To register the operator with Aligned, run:

```bash
./operator/build/aligned-operator register --config ./config-files/config-operator.yaml
```

### Start the operator

To start the Aligned operator, run:

```bash
./operator/build/aligned-operator start --config ./config-files/config-operator.yaml
```

### Unregister the operator from Aligned

To unregister the Aligned operator, run:

```bash
cast send --rpc-url https://ethereum-holesky-rpc.publicnode.com --private-key <private_key> 0x3aD77134c986193c9ef98e55e800B71e72835b62 'deregisterOperator(bytes)' 0x00
 ```

 `<private_key>` is the one specified in the output when generating your keys with the EigenLayer CLI.

## Local Devnet Setup

### Dependencies

Ensure you have the following installed:

- [Go](https://go.dev/doc/install)
- [Rust](https://www.rust-lang.org/tools/install)
- [Foundry](https://book.getfoundry.sh/getting-started/installation)
- [zap-pretty](https://github.com/maoueh/zap-pretty)
- [abigen](https://geth.ethereum.org/docs/tools/abigen)
- [eigenlayer-cli](https://github.com/Layr-Labs/eigenlayer-cli.git)
- [jq](https://jqlang.github.io/jq/)
- [yq](https://github.com/mikefarah/yq)

To install [Go](https://go.dev/doc/install), [Rust](https://www.rust-lang.org/tools/install), [jq](https://jqlang.github.io/jq/) and [yq](https://github.com/mikefarah/yq) go to the provided links and follow the instructions.

Install Go dependencies ([zap-pretty](https://github.com/maoueh/zap-pretty), [abigen](https://geth.ethereum.org/docs/tools/abigen), [eigenlayer-cli](https://github.com/Layr-Labs/eigenlayer-cli.git)):

```bash
make go_deps
```

Install [Foundry](https://book.getfoundry.sh/getting-started/installation):

```bash
make install_foundry
foundryup
```

Install necessary submodules and build all the FFIs for your OS:

```bash
make deps
```

If you want to rebuild the FFIs you can use:

```bash
make build_all_ffi
```

### Booting Devnet with Default configs

Before starting you need to setup an S3 bucket. More data storage will be tested in the future.

You need to fill the data in:

```batcher/aligned-batcher/.env```

And you can use this file as an example on how to fill it:

```batcher/aligned-batcher/.env.example```

After having the env setup, run in different terminals the following commands to boot Aligned locally:

```bash
make anvil_start_with_block_time
```

```bash
make aggregator_start
```

```bash
make operator_register_and_start
```

```bash
make batcher_start
```

If you need to start again the operator, and it's already registered, use:

```bash
make operator_start
```

If you want to start the explorer for the devnet, see how to run it using it's [documentation](#explorer) below.

### Send test proofs to batcher for testing

All these proofs are for testing purposes

Send 8 proofs each second:

```bash
make batcher_send_burst_groth16
```

Send Groth 16 proofs each 2 seconds:

```bash
make batcher_send_infinite_groth16
```

Send an individual Groth 16 proof:

```bash
make batcher_send_groth16_task
```

To send an individual test SP1 proof:

```bash
make batcher_send_sp1_task
```

### Detailed Testnet Deployment

#### Changing operator keys

Operator keys can be changed if needed.

To create a keystore, run:

```bash
cast wallet new-mnemonic
cast wallet import <keystore-name> --private-key <private-key>
```

To create an ECDSA keystore, run:

```bash
eigenlayer operator keys import --key-type ecdsa <keystore-name> <private-key>
```

To create a BLS keystore, run:

```bash
eigenlayer operator keys import --key-type bls <keystore-name> <private-key>
```

#### Aggregator

If you want to run the aggregator with the default configuration, run:

```bash
make aggregator_start
```

To start the aggregator with a custom configuration, run:

```bash
make aggregator_start CONFIG_FILE=<path_to_config_file>
```

#### Operator

Operator needs to register in both EigenLayer and Aligned. Then it can start verifying proofs.

##### Register into EigenLayer

To register an operator in EigenLayer Devnet with the default configuration, run:

```bash
make operator_register_with_eigen_layer
```

To register an operator in EigenLayer with a custom configuration, run:

```bash
make operator_register_with_eigen_layer CONFIG_FILE=<path_to_config_file>
```

##### Register into Aligned

To register an operator in Aligned with the default configuration, run:

```bash
make operator_register_with_aligned_layer
```

To register an operator in Aligned with a custom configuration, run:

```bash
make operator_register_with_aligned_layer CONFIG_FILE=<path_to_config_file>
```

##### Full Registration in Anvil with one command

To register an operator in EigenLayer and Aligned and deposit strategy tokens in EigenLayer with the default configuration, run:

```bash
make operator_full_registration
```

To register an operator in EigenLayer and Aligned and deposit strategy tokens in EigenLayer with a custom configuration, run:

```bash
make operator_full_registration CONFIG_FILE=<path_to_config_file>
```

##### Deposit Strategy Tokens in Anvil local devnet

There is an ERC20 token deployed in the Anvil chain to use as strategy token with EigenLayer.

To deposit strategy tokens in the Anvil chain with the default configuration, run:

```bash
make operator_mint_mock_tokens
make operator_deposit_into_mock_strategy
```

To deposit strategy tokens in the Anvil chain with a custom configuration, run:

```bash
make operator_mint_mock_tokens CONFIG_FILE=<path_to_config_file>
make operator_deposit_into_mock_strategy CONFIG_FILE=<path_to_config_file>
```

#### Deposit Strategy tokens in Holesky/Mainnet

EigenLayer strategies are available in [eigenlayer-strategies](https://holesky.eigenlayer.xyz/restake).

For Holesky, we are using [WETH](https://holesky.eigenlayer.xyz/restake/WETH) as the strategy token.

To obtain HolETH and swap it for different strategies, you can use the following [guide](https://docs.eigenlayer.xyz/eigenlayer/restaking-guides/restaking-user-guide/stage-2-testnet/obtaining-testnet-eth-and-liquid-staking-tokens-lsts).

#### Config

There is a default configuration for devnet purposes in `config-files/config.yaml`.
Also, there are 3 different configurations for the operator in `config-files/devnet/operator-1.yaml`, `config-files/devnet/operator-2.yaml` and `config-files/devnet/operator-3.yaml`.

The configuration file has the following structure:

```yaml
# Common variables for all the services
# 'production' only prints info and above. 'development' also prints debug
environment: <production/development>
aligned_layer_deployment_config_file_path: <path_to_aligned_layer_deployment_config_file>
eigen_layer_deployment_config_file_path: <path_to_eigen_layer_deployment_config_file>
eth_rpc_url: <http_rpc_url>
eth_ws_url: <ws_rpc_url>
eigen_metrics_ip_port_address: <ip:port>

## ECDSA Configurations
ecdsa:
  private_key_store_path: <path_to_ecdsa_private_key_store>
  private_key_store_password: <ecdsa_private_key_store_password>

## BLS Configurations
bls:
  private_key_store_path: <path_to_bls_private_key_store>
  private_key_store_password: <bls_private_key_store_password>

## Operator Configurations
operator:
  aggregator_rpc_server_ip_port_address: <ip:port> # This is the aggregator url
  address: <operator_address>
  earnings_receiver_address: <earnings_receiver_address> # This is the address where the operator will receive the earnings, it can be the same as the operator address
  delegation_approver_address: "0x0000000000000000000000000000000000000000"
  staker_opt_out_window_blocks: 0
  metadata_url: "https://yetanotherco.github.io/operator_metadata/metadata.json"
# Operators variables needed for register it in EigenLayer
el_delegation_manager_address: <el_delegation_manager_address> # This is the address of the EigenLayer delegationManager
private_key_store_path: <path_to_bls_private_key_store>
bls_private_key_store_path: <bls_private_key_store_password>
signer_type: local_keystore
chain_id: <chain_id>
```

#### Run

If you want to run the operator with the default configuration, run:

```bash
make operator_start
```

To start the operator with a custom configuration, run:

```bash
make operator_start CONFIG_FILE=<path_to_config_file>
```

### Batcher

#### Config

To run the batcher, you will need to set environment variables in a `.env` file in the same directory as the batcher (`batcher/aligned-batcher/`).

The necessary environment variables are:

| Variable Name         | Description                                                                                                                    |
| --------------------- | ------------------------------------------------------------------------------------------------------------------------------ |
| AWS_SECRET_ACCESS_KEY | Secret key to authenticate and authorize API requests to the AWS S3 Bucket.                                                    |
| AWS_REGION            | Geographical region where the AWS S3 Bucket will be accessed.                                                                  |
| AWS_ACCESS_KEY_ID     | Access key used in combination with the AWS_SECRET_ACCESS_KEY to authenticate and authorize API requests to the AWS S3 Bucket. |
| AWS_BUCKET_NAME       | Name of the AWS S3 Bucket.                                                                                                     |
| RUST_LOG              | Rust log level (info, debug, error, warn, etc.).                                                                               |

You can find an example `.env` file in [.env.example](batcher/aligned-batcher/.env.example)

You can configure the batcher in `config-files/config.yaml`:

```yaml
# Common variables for all the services
eth_rpc_url: <http_rpc_url>
eth_ws_url: <ws_rpc_url>
aligned_layer_deployment_config_file_path: <path_to_aligned_layer_deployment_config_file>

## Batcher Configurations
batcher:
  block_interval: <block_interval>
  batch_size_interval: <batch_size_interval>

## ECDSA Configurations
ecdsa:
  private_key_store_path: <path_to_ecdsa_private_key_store>
  private_key_store_password: <ecdsa_private_key_store_password>
```

#### Run

```bash
make batcher_start
```

### Send tasks

#### Sending a Task to the Batcher using our Rust TaskSender CLI

#### Send one SP1 proof

```bash
make batcher_send_sp1_task
```

#### Send one Groth 16 proof

```bash
make batcher_send_groth16_bn254_task
```

#### Send infinite Groth 16 proofs

```bash
make batcher_send_infinite_groth16
```

#### Send burst of Groth 16 proofs

```bash
make batcher_send_burst_groth16
```

#### Send specific proof

To install the batcher client to send a specific proof, run:

```bash
make install_batcher_client
```

The SP1 proof needs the proof file and the vm program file.
The GnarkPlonkBn254, GnarkPlonkBls12_381 and Groth16Bn254 proofs need the proof file, the public input file and the verification key file.

```bash
aligned \
--proving_system <SP1|GnarkPlonkBn254|GnarkPlonkBls12_381|Groth16Bn254> \
--proof <proof_file> \
--public-input <public_input_file> \
--vm_program <vm_program_file> \
--proof_generator_addr [proof_generator_addr]
```

### Task Sender

#### Config

There is a default configuration for devnet purposes in `config-files/config.yaml`.

The configuration file have the following structure:

```yaml
# Common variables for all the services
# 'production' only prints info and above. 'development' also prints debug
environment: <production/development>
aligned_layer_deployment_config_file_path: <path_to_aligned_layer_deployment_config_file>
eigen_layer_deployment_config_file_path: <path_to_eigen_layer_deployment_config_file>
eth_rpc_url: <http_rpc_url>
eth_ws_url: <ws_rpc_url>
eigen_metrics_ip_port_address: <ip:port>

## ECDSA Configurations
ecdsa:
  private_key_store_path: <path_to_ecdsa_private_key_store>
  private_key_store_password: <ecdsa_private_key_store_password>
```

### Send PLONK BLS12_381 proof

To send a single PLONK BLS12_381 proof, run:

```bash
make send_plonk_bls12_381_proof
```

To send PLONK BLS12_381 proofs in loop, run:

```bash
make send_plonk_bls12_381_proof_loop
```

#### Send PLONK BN254 proof

To send a single PLONK BN254 proof, run:

```bash
make send_plonk_bn254_proof
```

To send PLONK BN254 proofs in loop, run:

```bash
make send_plonk_bn254_proof_loop
```

#### Send Groth 16 BN254 proof

To send a single Groth 16 BN254 proof, run:

```bash
make send_groth16_bn254_proof
```

To send Groth 16 BN254 proofs in loop, run:

```bash
make send_groth16_bn254_proof_loop
```

To send different Groth 16 BN254 proofs in loop, run:

```bash
make send_infinite_groth16_bn254_proof
```

#### Send SP1 proof

To send a single SP1 proof, run:

```bash
make send_sp1_proof
```

#### Send a specific proof

```bash
go run task_sender/cmd/main.go send-task \
--proving-system <plonk_bls12_381|plonk_bn254|groth16_bn254|sp1> \
--proof <proof_file> \
--public-input <public_input_file> \
--verification-key <verification_key_file> \
--config <config_file> \
--quorum-threshold <quorum_threshold> \
2>&1 | zap-pretty
```

#### Send a specific proof in loop

```bash
go run task_sender/cmd/main.go loop-tasks \
    --proving-system <plonk_bls12_381|plonk_bn254|groth16_bn254|sp1> \
    --proof <proof_file> \
    --public-input <public_input_file> \
    --verification-key <verification_key_file> \
    --config <config_file> \
    --quorum-threshold <quorum_threshold> \
    --interval <interval-in-seconds>
```

## Deploying Aligned Contracts to Holesky or Testnet

### Eigenlayer Contracts: Anvil

If EigenLayer contracts change, the anvil state needs to be updated with:

```bash
make anvil_deploy_eigen_contracts
```

You will also need to redeploy the MockStrategy & MockERC20 contracts:

```bash
make anvil_deploy_mock_strategy
```

### Eigenlayer Contracts: Holesky/Mainnet

These contracts are not deployed by Aligned. Current EigenLayer contracts:

- [Holesky Contracts](https://github.com/Layr-Labs/eigenlayer-contracts/blob/testnet-holesky/script/configs/holesky/Holesky_current_deployment.config.json)
- [Mainnet Contracts](https://github.com/Layr-Labs/eigenlayer-contracts/blob/mainnet/script/configs/mainnet/Mainnet_current_deployment.config.json)

### Aligned Contracts: Anvil

When changing Aligned contracts, the anvil state needs to be updated with:

```bash
make anvil_deploy_aligned_contracts
```

To test the upgrade script for ServiceManager in the local devnet, run:

```bash
make anvil_upgrade_aligned_contracts
```

To test the upgrade script for RegistryCoordintator in the local devnet, run:

```bash
make anvil_upgrade_registry_coordinator
```

#### Aligned Contracts: Holesky/Mainnet

To deploy the contracts to Testnet/Mainnet, you will need to set environment variables in a `.env` file in the same directory as the deployment script (`contracts/scripts/`).

The necessary environment variables are:

| Variable Name                   | Description                                                           |
| ------------------------------- | --------------------------------------------------------------------- |
| `RPC_URL`                       | The RPC URL of the network you want to deploy to.                     |
| `PRIVATE_KEY`                   | The private key of the account you want to deploy the contracts with. |
| `EXISTING_DEPLOYMENT_INFO_PATH` | The path to the file containing the deployment info about EigenLayer. |
| `DEPLOY_CONFIG_PATH`            | The path to the deployment config file.                               |
| `OUTPUT_PATH`                   | The path to the file where the deployment info will be saved.         |

You can find an example `.env` file in [.env.example.holesky](contracts/scripts/.env.example.holesky)

Then run the following command:

```bash
make deploy_aligned_contracts
```

You need to complete the `DEPLOY_CONFIG_PATH` file with the following information:

```json
{
    "chainInfo": {
      "chainId": "<chain_id>"
    },
    "permissions" : {
      "owner": "<owner_address>",
      "aggregator": "<aggregator_address>",
      "upgrader": "<upgrader_address>",
      "churner": "<churner_address>",
      "ejector": "<ejector_address>",
      "deployer": "<deployer_address>",
      "initalPausedStatus": 0
    },
    "minimumStakes": [],  
    "strategyWeights": [],
    "operatorSetParams": [],
    "uri": ""
  }
```

You can find an example config file in `contracts/script/deploy/config/holesky/aligned.holesky.config.json`.

To upgrade the Service Manager Contract in Testnet/Mainnet, run:

```bash
make upgrade_aligned_contracts
```

To upgrade the Registry Coordinator in Testnet/Mainnet, run:

```bash
make upgrade_registry_coordinator
```

Make sure to set environment variables in a `.env` file in the same directory as the upgrade script (`contracts/scripts/`).

### Bindings

Also make sure to re-generate the Go smart contract bindings:

```bash
make bindings
```

### Deployment

To build go binaries run:

```bash
make build_binaries
```

## Metrics

### Aggregator Metrics

Aggregator metrics are exposed on the `/metrics` endpoint.

If you are using the default config, you can access the metrics on `http://localhost:9091/metrics`.

To run Prometheus and Grafana just run:

```bash
make run_metrics
```

Then you can access Grafana on `http://localhost:3000` with the default credentials `admin:admin`.

If you want to install Prometheus and Grafana manually, you can follow the instructions below.

To install Prometheus, you can follow the instructions on the [official website](https://prometheus.io/docs/prometheus/latest/getting_started/).

To install Grafana, you can follow the instructions on the [official website](https://grafana.com/docs/grafana/latest/setup-grafana/installation/).

## Explorer

### Minimum Requirements

- [Erlang 26](https://github.com/asdf-vm/asdf-erlang)
- [Elixir 1.16.2](https://elixir-ko.github.io/install.html), compiled with OTP 26
- [Phoenix 1.7.12](https://hexdocs.pm/phoenix/installation.html)
- [Ecto 3.11.2](https://hexdocs.pm/ecto/getting-started.html)

### Running for local devnet

```make run_devnet_explorer```

Now you can visit [`localhost:4000`](http://localhost:4000) from your browser.
You can access to a tasks information by visiting `localhost:4000/batches/:merkle_root`.

### Run with custom env / other devnets

Create a `.env` file in the `/explorer` directory of the project. The `.env` file needs to contain the following variables:

| Variable      | Description                                                                                     |
| ------------- | ----------------------------------------------------------------------------------------------- |
| `RPC_URL`     | The RPC URL of the network you want to connect to.                                              |
| `ENVIRONMENT` | The environment you want to run the application in. It can be `devnet`, `holesky` or `mainnet`. |
| `PHX_HOST`    | The host URL where the Phoenix server will be running.                                          |

```make run_explorer```

### Send example data

If you want to have some data to see on it, you can start our infinite task sender, which will constantly send new proofs to the batcher.

```sh
make batcher_send_burst_groth16
```

## Notes on project creation / devnet deployment

Eigenlayer middleware was installed as a submodule with:

```sh
mkdir contracts
cd contacts
forge init . --no-commit
forge install Layr-Labs/eigenlayer-middleware@mainnet
```

Then to solve the issue <https://github.com/Layr-Labs/eigenlayer-middleware/issues/229>, we changed it to:

```forge install yetanotherco/eigenlayer-middleware@yac-mainnet --no-commit```

As soon as it gets fixed in mainnet we can revert it.

Base version of middleware used is ```7229f2b```.

The script to initialize the devnet can be found on  ```contracts/scripts/anvil```.

The addresses of the relevant contracts after running the anvil script is dumped on ```contracts/script/output/devnet```.

The state is backuped on ```contracts/scripts/anvil/state```.

Eigenlayer contract deployment is almost the same as the EigenLayer contract deployment on mainnet. Changes are described on the file.

## Tests

To run the go tests

```bash
make test
```

## Verify Proofs

### SP1

#### Dependencies
This guide assumes that:
- sp1 prover installed (instructions [here](https://succinctlabs.github.io/sp1/getting-started/install.html))
- sp1 project to generate the proofs (instructions [here](https://succinctlabs.github.io/sp1/generating-proofs/setup.html))
- aligned layer repository cloned:
    ```bash
    git clone https://github.com/yetanotherco/aligned_layer.git
    ```

#### How to generate a proof

> AlignedLayer only verifies SP1 in compressed version.
> You can check you are using compressed by opening script/src/main.rs
and check that the proof is generated with `client.prove_compressed` instead of `client.prove`.

First, open a terminal and navigate to the script folder in the sp1 project directory

Then, run the following command to generate a proof:
```bash
cargo run --release
```

#### How to get the proof verified by AlignedLayer

After generating the proof, you will have to find two different files:
- proof file: usually found under `script` directory, with the name `proof.json` or similar
- elf file: usually found under `program/elf/` directory

Then, you can send the proof to the AlignedLayer network by running the following command
from `batcher/aligned` folder inside the AlignedLayer repository directory:

```bash
cargo run --release -- \
--proving_system SP1 \
--proof <proof_path> \
--vm_program <vm_program_path> \
--conn wss://batcher.alignedlayer.com \
--proof_generator_addr [proof_generator_addr]
```

## FAQ

### What is the objective of Aligned?
    
Aligned’s mission is to extend Ethereum’s zero-knowledge capabilities. We are certain the zero-knowledge proofs will have a key role in the future of blockchains and computation. We don’t know what that future will look like, but we are certain it will be in Ethereum. The question we want to share is: If we are certain zero-knowledge proofs are the future of Ethereum but we are not certain which of the many possible zero-knowledge futures will win. How can we build an infrastructure for Ethereum to be compatible with any future zero-knowledge proving system?
    
### What is the throughput of Aligned?
    
Aligned runs the verifier’s code natively. The verification time depends on the proof system, program run, and public input. Generally, most verifiers can be run in the order of ms on consumer-end hardware. We can optimize the code for speed and leverage parallelization by running it natively. Taking 3 ms per proof, Aligned could verify 300 proofs per second and, using parallelization, over 10,000 proofs per second.
    
### How does the throughput of Aligned compare with Ethereum?
    
Ethereum runs on top of the EVM. Each block is limited to 30,000,000 gas. Since the most efficient proof systems take at least 250,000 gas, Ethereum can verify 120 proofs per block. Aligned runs the code natively and leverages parallelization, reaching 10,000 proofs in the same period.
    
### Is Aligned an Ethereum L2?
    
Aligned is related to Ethereum but is not an L2 since it does not produce blocks. It is a decentralized network of verifiers.
    
### Does Aligned compete with L2s?
    
No. Aligned is a decentralized network of verifiers and has proof aggregation. It does not produce blocks or generate proofs of execution. Aligned provides L2s with fast and cheap verification for the proofs they generate, reducing settlement costs and enhancing cross-chain interoperability with quick and cheap bridging.
    
### What are the costs for Aligned?
    
The costs depend on task creation, aggregated signature or proof verification, and reading the results. The cost C per proof by batching N proofs is roughly:
    
$$
  C =\frac{C_{task} + C_{verification}}{N} + C_{read}
$$
    
Batching 1024 proofs using Aligned’s fast mode can cost around 2,100 gas in Ethereum (for a gas price of 8 gwei/gas and ETH = $3000, $0.05). As a helpful comparison, a transaction in Ethereum costs 21,000 gas, so you get proof verification for 1/10th of the transaction cost!
    
### Why do you have a fast and slow mode?
    
The fast mode is designed to offer very cheap verification costs and low latency. It uses crypto-economic guarantees provided by restaking; costs can be as low as 2100 gas. The slow mode works with proof aggregation, with higher fees and latency, and achieves the complete security of Ethereum. We verify an aggregated BLS signature (around 113,000 gas) in the fast mode. We verify an aggregated proof (around 300,000 gas) in the slow mode.
    
### Why don’t you run Aligned on top of a virtual machine?
    
Running on a virtual machine adds complexity to the system and an additional abstraction layer. It can also reduce Aligned's throughput, which is needed to offer really fast and cheap verification.
    
### Why don’t you build Aligned on top of a rollup?
    
The main problem with settling on top of a rollup is that you still need confirmation in Ethereum, which adds latency to the process. Besides, most rollups are not fully decentralized, even if they were, not to the extent of Ethereum. Aligned also achieves an already low verification cost in Ethereum, so it would not be convenient to build Aligned on top of a rollup in terms of latency, costs, and decentralization.
    
An L2 needs to use the EVM to settle in Ethereum. This means that the proofs need to be efficiently verified in the EVM, and their data made available there.
    
The EVM is not designed for ZK Verification, so most verifications are expensive.
    
To solve this, for pairing-based cryptography, Ethereum has added a precompile for verifications using the curve BN254.
    
But technology changes fast. BN254 security was demonstrated to be around 100 bits instead of the expected 128. Fast Starks need efficient hashing for fields. Which is the best field? Mersenne’s? Goldilocks? Binary fields? What about the sumcheck protocol? Is Jolt the endgame? Or is GKR going to be faster?
    
The amount of progress in the field is big, and nobody can predict the endgame.
    
Even more, it would be naive to think that only one optimized prover will exist in the future. In the world of ZK, as in many others, there are trade-offs and systems that solve different problems.
    
Maybe we want faster proving and don't care about proof size. Maybe we want the fastest proof verification and smallest size and can do more work on the prover. The system may be optimized to prove Keccak really fast. Or we can skip the traditional hashes altogether and just optimize for Poseidon, Rescue, or one hash not created yet.
    
Aligned solves all of this. No matter how or what you want to prove, it can be verified efficiently here while still inheriting the security of Ethereum as other L2s.
    
### Is Aligned an aggregation layer?
    
Aligned provides proof aggregation as part of its slow mode, a feature shared with all aggregation layers. However, Aligned offers a unique fast mode designed to provide cheap and low-latency proof verification, leveraging the power of restaking. Aligned is a decentralized network designed to verify zero-knowledge proofs and uses recursive proof aggregation as one of its tools. 
    
### What proof systems do you support?
    
Aligned is designed to support any proof system. Currently supported ones are Groth 16 and Plonk (gnark), SP1, Halo 2 (IPA and KZG)
    
### How hard is it to add new proof systems?
    
Aligned is designed to make adding new proof systems easy. The only thing needed is the verifier function, which is written in a high-level language like Rust. For example, we could integrate Jolt into one of our testnets just a few hours after it was released.
    
### What are BLS signatures?
    
[Boneh-Lynn-Shacham](https://en.wikipedia.org/wiki/BLS_digital_signature) is a cryptographic signature that allows a user to verify that a signer is authentic. It relies on elliptic curve pairings and is used by Ethereum due to its aggregation properties.
    
### How does Aligned work?
    
The flow for fast verification is as follows:
    
1. The user uses a provided CLI or SDK to send one proof or many to the batcher, and waits (Alternatively, the user can run a batcher or interact directly with Ethereum)
2. The batcher accumulates proofs of many users for a small number of blocks (typically 1-3).
3. The batcher creates a Merkle Tree with commitments to all the data submitted by users, uploads the proofs to the Data Service, and creates the verification task in the ServiceManager.
4. The operators, using the data in Ethereum, download the proofs from the DataService. They then verify that the Merkle root is equal to the one in Ethereum, and verify all the proofs. 
5. If the proofs are valid, they sign the root and send this to the BLS signature aggregator.
6. The signature aggregator accumulates the signed responses until reaching the quorum, then sends the aggregated signature to Ethereum.
7. Ethereum verifies the aggregated signatures and changes the state of the batch to verified.
   
### What is restaking?
    
EigenLayer introduced the concept of Restaking. It allows Ethereum’s validators to impose additional slashing conditions on their staked ETH to participate in Actively Validated Services (AVS) and earn additional rewards. This creates a marketplace where applications can rent Ethereum's trust without competing for blockspace. Aligned is an example of an AVS.
    
### How can I verify proofs in Aligned?
    
You can verify proofs in Aligned using our CLI.
    
### Can you provide an estimate of Aligned’s savings?
    
In Ethereum (does not include access cost): 
    
- Groth 16 proofs: 250,000 gas
- Plonk/KZG proofs: >300,000 gas
- STARKs: >1,000,000 gas
- Binius/Jolt: too expensive to run!
    
In Aligned, fast mode:
    
- Just one proof (any!): 120,000 gas
- Batching 1024 proofs: 120 gas + reading cost
    
It’s over 99% savings!
    
### I want to verify just one proof. Can I use Aligned for cheap and fast verification?
    
Yes!
    
### Is Aligned open-source?
    
Yes!
    
### What are the goals of Aligned?
    
Aligned is an infrastructure that offers fast and cheap verification for zero-knowledge and validity proofs. It can take any proof system and verify it cheaply and fast.
    
This means that what Aligned wants to achieve is to allow anyone to build zk applications. This can only be achieved by:
    
- Reducing operational costs when maintaining a zk application -> anyone can afford to build zk apps.
- Offering more options so developers can choose how they want to build their protocols -> everyone can choose their tools.
- Offer the latest zk that allows anyone to build zk applications by just proving rust -> anyone can code a zk application.
    
### What’s the role of Aligned in Ethereum?
    
Aligned’s role is to help advance the adoption of zero-knowledge proofs in Ethereum, increase verification throughput, and reduce on-chain verification time and costs. Aligned can easily incorporate proof systems without any further changes in Ethereum. In a more straightforward analogy, Aligned is like a GPU for Ethereum. 
    
### What is proof recursion?
    
Zero-knowledge proofs let you generate proofs that show the correct execution of programs. If a program is the verification of a proof, then we will be getting a proof that we verified the proof and the result was valid. The validity of the second proof implies the validity of the original proof. This is the idea behind proof recursion, and it can be used with two main goals:
    
1. Convert one proof type to another (for example, a STARK proof to a Plonk proof) either to reduce the proof size, have efficient recursion, or because the proof system cannot be verified where we want.
2. Proof aggregation: if we have to verify N proofs on-chain, we can generate a single proof that we verified the N proofs off-chain and just check the single proof in Ethereum.
    
Proof recursion is the primary tool of Aligned’s slow mode.
    
### What are the use cases of Aligned?
    
Among the possible use cases of Aligned, we have:
    
Soft finality for Rollups and Appchains, fast bridging, new settlement layers (use Aligned + EigenDA) for Rollups and Intent-based systems, P2P protocols based on SNARKs such as payment systems and social networks, alternative L1s interoperable with Ethereum, Verifiable Machine Learning, cheap verification and interoperability for Identity Protocols, ZK Oracles, new credential protocols such as zkTLS based systems, ZK Coprocessor, encrypted Mempools using SNARKs to show the correctness of the encryption, protocols against misinformation and fake news, and on-chain gaming.
    
### Why build Aligned on top of Ethereum?
    
Ethereum is the most decentralized and most significant source of liquidity in the crypto ecosystem. We believe it is the most ambitious and long-term project on the internet. Aligned is being built to help Ethereum achieve its highest potential, and we believe this is only possible through validity/zero-knowledge proofs.
    
### Why EigenLayer?
    
We believe Ethereum is the best settlement layer, and zero-knowledge will play a key role in helping it become the settlement layer of the internet. We want to build a verification layer that helps Ethereum achieve this goal. This layer needs to have a decentralized group of validators that will just re-execute the verification of different proofs, but how can we build such a decentralized network that will help Ethereum? Creating a new L1 doesn’t benefit Ethereum because it will add new trust assumptions to the Ethereum protocols relying on it. So, if we must have:
1. A decentralized network of verifiers
2. A similar economic security level that can be easily measured in Ethereum
3. Part of the Ethereum ecosystem
4. Flexible enough to support many current and future proving systems

### How does it compare to the Polygon aggregation layer?

Aligned is just a network of decentralized verifiers renting security from Ethereum. On the other hand, the Polygon aggregation layer, in essence, is a rollup verifying multiple proofs. That is not the case for Aligned, which just executes a rust binary from different verifiers directly in multiple Ethereum validators.

### Why do we need a ZK verification layer?

Verifiable computation allows developers to build applications that help Ethereum scale or even create applications that were not possible before, with enhanced privacy properties. We believe the future of Ethereum will be shaped by zero-knowledge proofs and help it increase its capabilities.<|MERGE_RESOLUTION|>--- conflicted
+++ resolved
@@ -192,24 +192,15 @@
 
 We are using [WETH](https://holesky.eigenlayer.xyz/restake/WETH) as the strategy token.
 
-<<<<<<< HEAD
 To do so there are 2 options, either doing it through EigenLayer's website, and following their guide, or running the commands specified by us below.
 
-EigenLayer's guide can be found [here](https://docs.eigenlayer.xyz/eigenlayer/restaking-guides/restaking-user-guide/liquid-restaking/restake-lsts). 
-
 You will need to stake a minimum of a 1000 Wei in WETH. We recommend to stake a maximum amount of 10 WETH. If you are staking more than 10 WETH please unstake any surplus over 10.
 
-If you have Eth and need to convert it to WETH you can use the following command, that will convert 1 Eth to WETH. Change the parameter in `---value` if you want to wrap a different amount:
-=======
-To do so there are 2 options, either doing it through EigenLayer website and following their guide, or running the commands specified by us below:
-
 #### Option 1:
-The eigen guide can be found [here](https://docs.eigenlayer.xyz/eigenlayer/restaking-guides/restaking-user-guide/liquid-restaking/restake-lsts). 
-You will need to stake a minimum of a 1000 wei in WETH. We recommend to stake a maximium amount of 10 ETH.
+EigenLayer's guide can be found [here](https://docs.eigenlayer.xyz/eigenlayer/restaking-guides/restaking-user-guide/liquid-restaking/restake-lsts).
 
 #### Option 2:
 If you have ETH and need to convert it to WETH you can use the following command, that will convert 1 Eth to WETH. Change the parameter in ```---value``` if you want to wrap a different amount:
->>>>>>> 4f2ee26b
 
 ```bash
 cast send 0x94373a4919B3240D86eA41593D5eBa789FEF3848 --rpc-url https://ethereum-holesky-rpc.publicnode.com --private-key <private_key> --value 1ether
