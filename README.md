# Aligned

> [!CAUTION]
> To be used in testnet only.

## Table of Contents

- [Aligned](#aligned)
  - [Table of Contents](#table-of-contents)
  - [The Project](#the-project)
  - [Operator Guide](#operator-guide)
  - [Aligned Infrastructure Guide](#aligned-infrastructure-guide)
  - [How to use the testnet](#how-to-use-the-testnet)
  - [FAQ](#faq)
  - [What is the objective of Aligned?](#what-is-the-objective-of-aligned)

## The Project

<<<<<<< HEAD
Aligned is a decentralized network of nodes that verify Zero-Knowledge and Validity proofs and post the results in Ethereum.

This verification is done by Aligned Operators through EigenLayer restaking to make the network secure.
=======
Aligned is a decentralized network of nodes that verifies Zero-Knowledge and Validity proofs and post the results in Ethereum. 

These proofs can be generated and used for a tenth of the price and very low latency, allowing novel types of applications that weren't possible before in Ethereum.
>>>>>>> 09050c0a

## How to use the testnet

1. Download and install Aligned to send proofs in the testnet:

```bash
curl -L https://raw.githubusercontent.com/yetanotherco/aligned_layer/main/batcher/aligned/install_aligned.sh | bash
```

2. Then run the ```source``` command that should appear in the shell


3. Download an example SP1 proof file with it's ELF file using:

```bash
curl -L https://raw.githubusercontent.com/yetanotherco/aligned_layer/main/batcher/aligned/get_proof_test_files.sh | bash
```

We are downloading a proof previously generated, sending it to Aligned, and retrieving the results from Ethereum Holesky testnet. Aligned is using EigenLayer to do a fast and cheap verification of more than one thousand proofs per second.

4. Let's send the proof to be verified in Aligned:

```bash
rm -rf ~/.aligned/aligned_verification_data/ &&
aligned submit \
--proving_system SP1 \
--proof ~/.aligned/test_files/sp1_fibonacci.proof \
--vm_program ~/.aligned/test_files/sp1_fibonacci-elf \
--aligned_verification_data_path ~/.aligned/aligned_verification_data \
--conn wss://batcher.alignedlayer.com
```

5. You should get a response like this:

```bash
[2024-06-17T22:06:03Z INFO  aligned] Proof submitted to aligned. See the batch in the explorer:
    https://explorer.alignedlayer.com/batches/0x8ea98526e48f72d4b49ad39902fb320020d3cf02e6506c444300eb3619db4c13
[2024-06-17T22:06:03Z INFO  aligned] Batch inclusion data written into /Users/maurofab/aligned_verification_data/8ea98526e48f72d4b49ad39902fb320020d3cf02e6506c444300eb3619db4c13_225.json
[2024-06-17T22:06:03Z INFO  aligned] All messages responded. Closing connection...
https://explorer.alignedlayer.com/batches/0x8ea98526e48f72d4b49ad39902fb320020d3cf02e6506c444300eb3619db4c13```
```

You can use the link to the explorer to check the status of your transaction. 

6. After three Ethereum blocks, you can check if it has been verified with:

```bash
aligned verify-proof-onchain \
--aligned-verification-data ~/.aligned/aligned_verification_data/*.json \
--rpc https://ethereum-holesky-rpc.publicnode.com \
--chain holesky
```

This is reading the result of the verification of the proof in Ethereum.

7. You should get this result:

```bash
[2024-06-17T21:58:43Z INFO  aligned] Your proof was verified in Aligned and included in the batch!
```

If the proof wasn't verified you should get this result:

```bash
[2024-06-17T21:59:09Z INFO  aligned] Your proof was not included in the batch.
```

Aligned works in:
- MacOS Arm64 (M1 or higher)
- Linux x86 with GLIBC_2.32 or superior (For example, Ubuntu 22.04 or higher)
If you don't meet these requirements, clone the repository, install rust, and then run:

```bash
make uninstall_aligned
make install_aligned_compiling
```

### Reading the results of proof verification in Ethereum


#### Using CURL and an Ethereum RPC
In step 6 of the previous section, we used the `aligned verify-proof-onchain` to check that our proof was verified in Aligned.

Internally, this is making a call to our Aligned contract, verifying commitments are right, and that the proof is included in the batch.

That command is doing the same as the following `curl` to an Ethereum node.

```bash
curl -H "Content-Type: application/json" \
    --data '{"jsonrpc":"2.0","method":"eth_call","id":1, "params":[{"to": "0x58F280BeBE9B34c9939C3C39e0890C81f163B623", "data": "<CALL_DATA>"}]}' \
    -X POST https://ethereum-holesky-rpc.publicnode.com
```

This will return 0x1 if the proof and it's associated data is correct and verified in Aligned, and 0x0 if not.

For example, this a correct calldata for a verified proof:

```bash
curl -H "Content-Type: application/json" \
  --data '{"jsonrpc":"2.0","method":"eth_call","id":1,"params":[{"to": "0x58F280BeBE9B34c9939C3C39e0890C81f163B623", "data": "0xfa534dc0c181e470901eecf693bfa6f0e89e837dcf35700cdd91c210a0ce0660e86742080000000000000000000000000000000000000000000000000000000000000000836371a502bf5ad67be837b21fa99bc381f7e8124f02042ffb80fa7ce27bc8f6f39fd6e51aad88f6f4ce6ab8827279cfffb922660000000000000000000000007553cb14bff387c06e016cb3e7946e91d9fe44a54ad5d888ce8343ddb16116a700000000000000000000000000000000000000000000000000000000000000e0000000000000000000000000000000000000000000000000000000000000007600000000000000000000000000000000000000000000000000000000000001007b2f4966c3ab3e59d213eda057734df28c323055a2a02f50bd286585cc80128c967250f2b9ad990485338fd2d49e83f47917983f5566da551d4c32e9063ea5641d94b04bac222e06ea18cbb617d0d52c7007cc8f8b30c435b8b8101bdff0ea8482436acf251652f00397f4cefa0bb8eea1c8addb6cf2ca843004b89d80c7e1e41344fd2387535fe4afcaafde27b04543d993bbbc7286154044913e5bd65b86d7cc4d47a90132a95d9ffecb913b414ba2d2f0b1d7b826eb5025a27bcadcc0d94cb125c9c9d556eac08dd6b0f5f55f68afe699f3c529442dbf1b47e968b3705ee2e1be4acb884d184a139a390cb94e9e5806686605dc0a025269bc3afd990c8302"}]}' \
  -X POST https://ethereum-holesky-rpc.publicnode.com
```

To generate the calldata yourself, follow these steps:

1. Clone the repository and move into it
2. Create a Python virtual environment and install the dependencies with

```bash
python3 -m venv .aligned_venv
source .aligned_venv/bin/activate
python3 -m pip install -r examples/verify/requirements.txt
```

3. Encode your proof verification data with

```bash
python3 examples/verify/encode_verification_data.py --aligned-verification-data ~/.aligned/aligned_verification_data/*.json
```
 
If your verification data is in another path, just change the `--aligned-verification-data` parameter.

#### Using a caller contract 

To verify a proof in your own contract, use a static call to the Aligned contract. You can use the following [Caller Contract](examples/verify/src/VerifyBatchInclusionCaller.sol) as an example. The code will look like this:

```solidity
(bool callWasSuccessfull, bytes memory proofIsIncluded) = targetContract.staticcall(
    abi.encodeWithSignature(
        "verifyBatchInclusion(bytes32,bytes32,bytes32,bytes20,bytes32,bytes,uint256)",
        proofCommitment,
        pubInputCommitment,
        provingSystemAuxDataCommitment,
        proofGeneratorAddr,
        batchMerkleRoot,
        merkleProof,
        verificationDataBatchIndex
    )
);
require(callWasSuccessfull, "static_call failed");
```

## Operator Guide

If you want to run an operator, check our [Operator Guide](./README_OPERATOR.md)

## Aligned Infrastructure Guide

If you are developing in Aligned, or want to run your own devnet, check our [Infrastructure Guide](./README_INFRASTRUCTURE.md)

## FAQ

## What is the objective of Aligned?

Aligned’s mission is to extend Ethereum’s zero-knowledge capabilities. We are certain the zero-knowledge proofs will have a key role in the future of blockchains and computation. We don’t know what that future will look like, but we are certain it will be in Ethereum. The question we want to share is: If we are certain zero-knowledge proofs are the future of Ethereum but we are not certain which of the many possible zero-knowledge futures will win. How can we build an infrastructure for Ethereum to be compatible with any future zero-knowledge proving system?

### What is the throughput of Aligned?

Aligned runs the verifier’s code natively. The verification time depends on the proof system, program run, and public input. Generally, most verifiers can be run in the order of ms on consumer-end hardware. We can optimize the code for speed and leverage parallelization by running it natively. Taking 3 ms per proof, Aligned could verify 300 proofs per second and, using parallelization, over 10,000 proofs per second.

### How does the throughput of Aligned compare with Ethereum?

Ethereum runs on top of the EVM. Each block is limited to 30,000,000 gas. Since the most efficient proof systems take at least 250,000 gas, Ethereum can verify 120 proofs per block. Aligned runs the code natively and leverages parallelization, reaching 10,000 proofs in the same period.

### Is Aligned an Ethereum L2?

Aligned is related to Ethereum but is not an L2 since it does not produce blocks. It is a decentralized network of verifiers.

### Does Aligned compete with L2s?

No. Aligned is a decentralized network of verifiers and has proof aggregation. It does not produce blocks or generate proofs of execution. Aligned provides L2s with fast and cheap verification for the proofs they generate, reducing settlement costs and enhancing cross-chain interoperability with quick and cheap bridging.

### What are the costs for Aligned?

The costs depend on task creation, aggregated signature or proof verification, and reading the results. The cost C per proof by batching N proofs is roughly:

$$
  C =\frac{C_{task} + C_{verification}}{N} + C_{read}
$$

Batching 1024 proofs using Aligned’s fast mode can cost around 2,100 gas in Ethereum (for a gas price of 8 gwei/gas and ETH = $3000, $0.05). As a helpful comparison, a transaction in Ethereum costs 21,000 gas, so you get proof verification for 1/10th of the transaction cost!

### Why do you have a fast and slow mode?

The fast mode is designed to offer very cheap verification costs and low latency. It uses crypto-economic guarantees provided by restaking; costs can be as low as 2100 gas. The slow mode works with proof aggregation, with higher fees and latency, and achieves the complete security of Ethereum. We verify an aggregated BLS signature (around 113,000 gas) in the fast mode. We verify an aggregated proof (around 300,000 gas) in the slow mode.

### Why don’t you run Aligned on top of a virtual machine?

Running on a virtual machine adds complexity to the system and an additional abstraction layer. It can also reduce Aligned's throughput, which is needed to offer really fast and cheap verification.

### Why don’t you build Aligned on top of a rollup?

The main problem with settling on top of a rollup is that you still need confirmation in Ethereum, which adds latency to the process. Besides, most rollups are not fully decentralized, even if they were, not to the extent of Ethereum. Aligned also achieves an already low verification cost in Ethereum, so it would not be convenient to build Aligned on top of a rollup in terms of latency, costs, and decentralization.

An L2 needs to use the EVM to settle in Ethereum. This means that the proofs need to be efficiently verified in the EVM, and their data made available there.

The EVM is not designed for ZK Verification, so most verifications are expensive.

To solve this, for pairing-based cryptography, Ethereum has added a precompile for verifications using the curve BN254.

But technology changes fast. BN254 security was demonstrated to be around 100 bits instead of the expected 128. Fast Starks need efficient hashing for fields. Which is the best field? Mersenne’s? Goldilocks? Binary fields? What about the sumcheck protocol? Is Jolt the endgame? Or is GKR going to be faster?

The amount of progress in the field is big, and nobody can predict the endgame.

Even more, it would be naive to think that only one optimized prover will exist in the future. In the world of ZK, as in many others, there are trade-offs and systems that solve different problems.

Maybe we want faster proving and don't care about proof size. Maybe we want the fastest proof verification and smallest size and can do more work on the prover. The system may be optimized to prove Keccak really fast. Or we can skip the traditional hashes altogether and just optimize for Poseidon, Rescue, or one hash not created yet.

Aligned solves all of this. No matter how or what you want to prove, it can be verified efficiently here while still inheriting the security of Ethereum as other L2s.

### Is Aligned an aggregation layer?

Aligned provides proof aggregation as part of its slow mode, a feature shared with all aggregation layers. However, Aligned offers a unique fast mode designed to provide cheap and low-latency proof verification, leveraging the power of restaking. Aligned is a decentralized network designed to verify zero-knowledge proofs and uses recursive proof aggregation as one of its tools.

### What proof systems do you support?

Aligned is designed to support any proof system. Currently supported ones are Groth 16 and Plonk (gnark), SP1, Halo 2 (IPA and KZG)

### How hard is it to add new proof systems?

Aligned is designed to make adding new proof systems easy. The only thing needed is the verifier function, which is written in a high-level language like Rust. For example, we could integrate Jolt into one of our testnets just a few hours after it was released.

### What are BLS signatures?

[Boneh-Lynn-Shacham](https://en.wikipedia.org/wiki/BLS_digital_signature) is a cryptographic signature that allows a user to verify that a signer is authentic. It relies on elliptic curve pairings and is used by Ethereum due to its aggregation properties.

### How does Aligned work?

The flow for fast verification is as follows:

1. The user uses a provided CLI or SDK to send one proof or many to the batcher, and waits (Alternatively, the user can run a batcher or interact directly with Ethereum)
2. The batcher accumulates proofs of many users for a small number of blocks (typically 1-3).
3. The batcher creates a Merkle Tree with commitments to all the data submitted by users, uploads the proofs to the Data Service, and creates the verification task in the ServiceManager.
4. The operators, using the data in Ethereum, download the proofs from the DataService. They then verify that the Merkle root is equal to the one in Ethereum, and verify all the proofs.
5. If the proofs are valid, they sign the root and send this to the BLS signature aggregator.
6. The signature aggregator accumulates the signed responses until reaching the quorum, then sends the aggregated signature to Ethereum.
7. Ethereum verifies the aggregated signatures and changes the state of the batch to verified.

### What is restaking?

EigenLayer introduced the concept of Restaking. It allows Ethereum’s validators to impose additional slashing conditions on their staked ETH to participate in Actively Validated Services (AVS) and earn additional rewards. This creates a marketplace where applications can rent Ethereum's trust without competing for blockspace. Aligned is an example of an AVS.

### How can I verify proofs in Aligned?

You can verify proofs in Aligned using our CLI.

### Can you provide an estimate of Aligned’s savings?

In Ethereum (does not include access cost):

- Groth 16 proofs: 250,000 gas
- Plonk/KZG proofs: >300,000 gas
- STARKs: >1,000,000 gas
- Binius/Jolt: too expensive to run!

In Aligned, fast mode:

- Just one proof (any!): 120,000 gas
- Batching 1024 proofs: 120 gas + reading cost

It’s over 99% savings!

### I want to verify just one proof. Can I use Aligned for cheap and fast verification?

Yes!

### Is Aligned open-source?

Yes!

### What are the goals of Aligned?

Aligned is an infrastructure that offers fast and cheap verification for zero-knowledge and validity proofs. It can take any proof system and verify it cheaply and fast.

This means that what Aligned wants to achieve is to allow anyone to build zk applications. This can only be achieved by:

- Reducing operational costs when maintaining a zk application -> anyone can afford to build zk apps.
- Offering more options so developers can choose how they want to build their protocols -> everyone can choose their tools.
- Offer the latest zk that allows anyone to build zk applications by just proving rust -> anyone can code a zk application.

### What’s the role of Aligned in Ethereum?

Aligned’s role is to help advance the adoption of zero-knowledge proofs in Ethereum, increase verification throughput, and reduce on-chain verification time and costs. Aligned can easily incorporate proof systems without any further changes in Ethereum. In a more straightforward analogy, Aligned is like a GPU for Ethereum.

### What is proof recursion?

Zero-knowledge proofs let you generate proofs that show the correct execution of programs. If a program is the verification of a proof, then we will be getting a proof that we verified the proof and the result was valid. The validity of the second proof implies the validity of the original proof. This is the idea behind proof recursion, and it can be used with two main goals:

1. Convert one proof type to another (for example, a STARK proof to a Plonk proof) either to reduce the proof size, have efficient recursion, or because the proof system cannot be verified where we want.
2. Proof aggregation: if we have to verify N proofs on-chain, we can generate a single proof that we verified the N proofs off-chain and just check the single proof in Ethereum.

Proof recursion is the primary tool of Aligned’s slow mode.

### What are the use cases of Aligned?

Among the possible use cases of Aligned, we have:

Soft finality for Rollups and Appchains, fast bridging, new settlement layers (use Aligned + EigenDA) for Rollups and Intent-based systems, P2P protocols based on SNARKs such as payment systems and social networks, alternative L1s interoperable with Ethereum, Verifiable Machine Learning, cheap verification and interoperability for Identity Protocols, ZK Oracles, new credential protocols such as zkTLS based systems, ZK Coprocessor, encrypted Mempools using SNARKs to show the correctness of the encryption, protocols against misinformation and fake news, and on-chain gaming.

### Why build Aligned on top of Ethereum?

Ethereum is the most decentralized and most significant source of liquidity in the crypto ecosystem. We believe it is the most ambitious and long-term project on the internet. Aligned is being built to help Ethereum achieve its highest potential, and we believe this is only possible through validity/zero-knowledge proofs.

### Why EigenLayer?

We believe Ethereum is the best settlement layer, and zero-knowledge will play a key role in helping it become the settlement layer of the internet. We want to build a verification layer that helps Ethereum achieve this goal. This layer needs to have a decentralized group of validators that will just re-execute the verification of different proofs, but how can we build such a decentralized network that will help Ethereum? Creating a new L1 doesn’t benefit Ethereum because it will add new trust assumptions to the Ethereum protocols relying on it. So, if we must have:

1. A decentralized network of verifiers
2. A similar economic security level that can be easily measured in Ethereum
3. Part of the Ethereum ecosystem
4. Flexible enough to support many current and future proving systems

### How does it compare to the Polygon aggregation layer?

Aligned is just a network of decentralized verifiers renting security from Ethereum. On the other hand, the Polygon aggregation layer, in essence, is a rollup verifying multiple proofs. That is not the case for Aligned, which just executes a rust binary from different verifiers directly in multiple Ethereum validators.

### Why do we need a ZK verification layer?

Verifiable computation allows developers to build applications that help Ethereum scale or even create applications that were not possible before, with enhanced privacy properties. We believe the future of Ethereum will be shaped by zero-knowledge proofs and help it increase its capabilities.<|MERGE_RESOLUTION|>--- conflicted
+++ resolved
@@ -16,15 +16,9 @@
 
 ## The Project
 
-<<<<<<< HEAD
-Aligned is a decentralized network of nodes that verify Zero-Knowledge and Validity proofs and post the results in Ethereum.
-
-This verification is done by Aligned Operators through EigenLayer restaking to make the network secure.
-=======
 Aligned is a decentralized network of nodes that verifies Zero-Knowledge and Validity proofs and post the results in Ethereum. 
 
 These proofs can be generated and used for a tenth of the price and very low latency, allowing novel types of applications that weren't possible before in Ethereum.
->>>>>>> 09050c0a
 
 ## How to use the testnet
 
