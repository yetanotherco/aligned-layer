# Aligned

> [!CAUTION]
> To be used in testnet only.

## Table of Contents

- [Aligned](#aligned)
  - [Table of Contents](#table-of-contents)
  - [The Project](#the-project)
  - [How to use the testnet](#how-to-use-the-testnet)
  - [Register as an Aligned operator in testnet using docker](#register-as-an-aligned-operator-in-testnet-using-docker)
  - [Local Devnet Setup](#local-devnet-setup)
  - [Deploying Aligned Contracts to Holesky or Testnet](#deploying-aligned-contracts-to-holesky-or-testnet)
  - [Metrics](#metrics)
  - [Explorer](#explorer)
  - [Notes on project creation / devnet deployment](#notes-on-project-creation--devnet-deployment)
  - [Tests](#tests)
  - [Verify Proofs](#verify-proofs)
  - [FAQ](#faq)

## The Project

Aligned works with EigenLayer to leverage ethereum consensus mechanism for ZK proof verification. Working outside the EVM, this allows for cheap verification of any proving system. This enables the usage of cutting edge algorithms, that may use new techniques to prove even faster. Even more, proving systems that reduce the proving overhead and add verifier overhead, now become economically feasable to verify thanks to Aligned.

## How to use the testnet

Download and install Aligned to send proofs in the testnet: 

```bash
curl -L https://raw.githubusercontent.com/yetanotherco/aligned_layer/main/batcher/aligned/install_aligned.sh | bash
```

If you are experiencing issues, upgrade by running the same command.

### Try it!

Download an example SP1 proof file with it's ELF file using:

```bash
curl -L https://raw.githubusercontent.com/yetanotherco/aligned_layer/main/batcher/aligned/get_proof_test_files.sh | bash
```

Send the proof with:

```bash
aligned \
--proving_system SP1 \
--proof ~/.aligned/test_files/sp1_fibonacci.proof \
--vm_program ~/.aligned/test_files/sp1_fibonacci-elf \
--conn wss://batcher.alignedlayer.com
```

### Run

#### SP1 proof

The SP1 proof needs the proof file and the vm program file.

```bash
aligned \
--proving_system <SP1|GnarkPlonkBn254|GnarkPlonkBls12_381|Groth16Bn254> \
--proof <proof_file> \
--vm_program <vm_program_file> \
--conn wss://batcher.alignedlayer.com \
--proof_generator_addr [proof_generator_addr]
```

**Example**

```bash
aligned \
--proving_system SP1 \
--proof ./batcher/aligned/test_files/sp1/sp1_fibonacci.proof \
--vm_program ./batcher/aligned/test_files/sp1/sp1_fibonacci-elf \
--conn wss://batcher.alignedlayer.com
```

#### GnarkPlonkBn254, GnarkPlonkBls12_381 and Groth16Bn254

The GnarkPlonkBn254, GnarkPlonkBls12_381 and Groth16Bn254 proofs need the proof file, the public input file and the verification key file.

```bash
aligned \
--proving_system <SP1|GnarkPlonkBn254|GnarkPlonkBls12_381|Groth16Bn254> \
--proof <proof_file> \
--public_input <public_input_file> \
--vk <verification_key_file> \
--conn wss://batcher.alignedlayer.com \
--proof_generator_addr [proof_generator_addr]
```

**Examples**

```bash
aligned \
--proving_system GnarkPlonkBn254 \
--proof ./batcher/aligned/test_files/plonk_bn254/plonk.proof \
--public_input ./batcher/aligned/test_files/plonk_bn254/plonk_pub_input.pub \
--vk ./batcher/aligned/test_files/plonk_bn254/plonk.vk \
--conn wss://batcher.alignedlayer.com
```

```bash
aligned \
--proving_system GnarkPlonkBls12_381 \
--proof ./batcher/aligned/test_files/plonk_bls12_381/plonk.proof \
--public_input ./batcher/aligned/test_files/plonk_bls12_381/plonk_pub_input.pub \
--vk ./batcher/aligned/test_files/plonk_bls12_381/plonk.vk \
--conn wss://batcher.alignedlayer.com
```

```bash
aligned \
--proving_system Groth16Bn254 \
--proof ./batcher/aligned/test_files/groth16/ineq_1_groth16.proof \
--public_input ./batcher/aligned/test_files/groth16/ineq_1_groth16.pub \
--vk ./batcher/aligned/test_files/groth16/ineq_1_groth16.vk \
--conn wss://batcher.alignedlayer.com
```

## Register as an Aligned operator in testnet using docker

### Requirements

> [!NOTE]
> You must be whitelisted to become an Aligned operator.

This guide assumes you are already [registered as an operator with EigenLayer](https://docs.eigenlayer.xyz/eigenlayer/operator-guides/operator-installation).

### Dependencies

#### Using Docker

Ensure you have the following installed:
- [Docker](https://docs.docker.com/get-docker/)
- [Docker Compose](https://docs.docker.com/compose/install/)

#### From Source

Ensure you have the following installed:
- [Go](https://go.dev/doc/install)
- [Rust](https://www.rust-lang.org/tools/install)
- [Foundry](https://book.getfoundry.sh/getting-started/installation)

<<<<<<< HEAD
### Configuration
=======
Also, you have to install the following dependencies for Linux:

- pkg-config
- libssl-dev

To install foundry, run:
>>>>>>> 8f44ab41

#### Using docker 

Update the following placeholders in `./config-files/config-operator.docker.yaml`:
- `"<operator_address>"`
- `"<earnings_receiver_address>"`

Make sure not to update the `ecdsa_key_store_location_path` and `bls_key_store_location_path` 
as they are already set to the correct path.

Then create a .env file in `operator/docker/.env`. 
An example of the file can be found in `operator/docker/.env.example`.

#### From source

Update the following placeholders in `./config-files/config-operator.yaml`:
- `"<operator_address>"`
- `"<earnings_receiver_address>"`
- `"<ecdsa_key_store_location_path>"`
- `"<bls_key_store_location_path>"`

### Deposit Strategy Tokens

We are using [WETH](https://holesky.eigenlayer.xyz/restake/WETH) as the strategy token.

To do so there are 2 options, either doing it through Eigen website, and following their guide, or running the commands specified by us below.

The eigen guide can be found [here](https://docs.eigenlayer.xyz/eigenlayer/restaking-guides/restaking-user-guide/liquid-restaking/restake-lsts). 

You will need to stake a minimum of a 1000 Wei in WETH. We recommend to stake a maximum amount of 10 Eth.

If you have Eth and need to convert it to WETH you can use the following command, 
that will convert 1 Eth to WETH. Make sure to have [foundry](https://book.getfoundry.sh/getting-started/installation) installed.

Change the parameter in ```---value``` if you want to wrap a different amount:

```bash
cast send 0x94373a4919B3240D86eA41593D5eBa789FEF3848 --rpc-url https://ethereum-holesky-rpc.publicnode.com --private-key <private_key> --value 1ether
```

`<private_key>` is the one specified in the output when generating your keys with the EigenLayer CLI.

Finally, to end the staking process, you need to deposit into the WETH strategy,
as shown in the Eigen guide.

<details>
  <summary>An alternative using the CLI</summary>

  You need to have built the operator before running the following commands.

  Run the following command to deposit one WETH
  ```bash
  ./operator/build/aligned-operator deposit-into-strategy --config ./config-files/config-operator.yaml --strategy-address 0x80528D6e9A2BAbFc766965E0E26d5aB08D9CFaF9 --amount 1000000000000000000
  ```
</details>

If you don't have Holesky Eth, these are some useful faucets:

- [Google Cloud for Web3 Holesky Faucet](https://cloud.google.com/application/web3/faucet/ethereum/holesky)
- [Holesky PoW Faucet](https://holesky-faucet.pk910.de/)

### Start the operator

#### Using Docker

```bash
make operator_start_docker
```

#### From Source

```
./operator/build/aligned-operator start --config ./config-files/config-operator.yaml
```

### Unregister the operator from Aligned

To unregister the Aligned operator, run:

```bash
cast send --rpc-url https://ethereum-holesky-rpc.publicnode.com --private-key <private_key> 0x3aD77134c986193c9ef98e55e800B71e72835b62 'deregisterOperator(bytes)' 0x00
 ```

 `<private_key>` is the one specified in the output when generating your keys with the EigenLayer CLI.

## Local Devnet Setup

### Dependencies

Ensure you have the following installed:

- [Go](https://go.dev/doc/install)
- [Rust](https://www.rust-lang.org/tools/install)
- [Foundry](https://book.getfoundry.sh/getting-started/installation)
- [zap-pretty](https://github.com/maoueh/zap-pretty)
- [abigen](https://geth.ethereum.org/docs/tools/abigen)
- [eigenlayer-cli](https://github.com/Layr-Labs/eigenlayer-cli.git)
- [jq](https://jqlang.github.io/jq/)
- [yq](https://github.com/mikefarah/yq)

To install [Go](https://go.dev/doc/install), [Rust](https://www.rust-lang.org/tools/install), [jq](https://jqlang.github.io/jq/) and [yq](https://github.com/mikefarah/yq) go to the provided links and follow the instructions.

Install Go dependencies ([zap-pretty](https://github.com/maoueh/zap-pretty), [abigen](https://geth.ethereum.org/docs/tools/abigen), [eigenlayer-cli](https://github.com/Layr-Labs/eigenlayer-cli.git)):

```bash
make go_deps
```

Install [Foundry](https://book.getfoundry.sh/getting-started/installation):

```bash
make install_foundry
foundryup
```

Install necessary submodules and build all the FFIs for your OS:

```bash
make deps
```

If you want to rebuild the FFIs you can use:

```bash
make build_all_ffi
```

### Booting Devnet with Default configs

Before starting you need to setup an S3 bucket. More data storage will be tested in the future.

You need to fill the data in:

```batcher/aligned-batcher/.env```

And you can use this file as an example on how to fill it:

```batcher/aligned-batcher/.env.example```

After having the env setup, run in different terminals the following commands to boot Aligned locally:

```bash
make anvil_start_with_block_time
```

```bash
make aggregator_start
```

```bash
make operator_register_and_start
```

```bash
make batcher_start
```

If you need to start again the operator, and it's already registered, use:

```bash
make operator_start
```

If you want to start the explorer for the devnet, see how to run it using it's [documentation](#explorer) below.

### Send test proofs to batcher for testing

All these proofs are for testing purposes

Send 8 proofs each second:

```bash
make batcher_send_burst_groth16
```

Send Groth 16 proofs each 2 seconds:

```bash
make batcher_send_infinite_groth16
```

Send an individual Groth 16 proof:

```bash
make batcher_send_groth16_task
```

To send an individual test SP1 proof:

```bash
make batcher_send_sp1_task
```

### Detailed Testnet Deployment

#### Changing operator keys

Operator keys can be changed if needed.

To create a keystore, run:

```bash
cast wallet new-mnemonic
cast wallet import <keystore-name> --private-key <private-key>
```

To create an ECDSA keystore, run:

```bash
eigenlayer operator keys import --key-type ecdsa <keystore-name> <private-key>
```

To create a BLS keystore, run:

```bash
eigenlayer operator keys import --key-type bls <keystore-name> <private-key>
```

#### Aggregator

If you want to run the aggregator with the default configuration, run:

```bash
make aggregator_start
```

To start the aggregator with a custom configuration, run:

```bash
make aggregator_start CONFIG_FILE=<path_to_config_file>
```

#### Operator

Operator needs to register in both EigenLayer and Aligned. Then it can start verifying proofs.

##### Register into EigenLayer

To register an operator in EigenLayer Devnet with the default configuration, run:

```bash
make operator_register_with_eigen_layer
```

To register an operator in EigenLayer with a custom configuration, run:

```bash
make operator_register_with_eigen_layer CONFIG_FILE=<path_to_config_file>
```

##### Register into Aligned

To register an operator in Aligned with the default configuration, run:

```bash
make operator_register_with_aligned_layer
```

To register an operator in Aligned with a custom configuration, run:

```bash
make operator_register_with_aligned_layer CONFIG_FILE=<path_to_config_file>
```

##### Full Registration in Anvil with one command

To register an operator in EigenLayer and Aligned and deposit strategy tokens in EigenLayer with the default configuration, run:

```bash
make operator_full_registration
```

To register an operator in EigenLayer and Aligned and deposit strategy tokens in EigenLayer with a custom configuration, run:

```bash
make operator_full_registration CONFIG_FILE=<path_to_config_file>
```

##### Deposit Strategy Tokens in Anvil local devnet

There is an ERC20 token deployed in the Anvil chain to use as strategy token with EigenLayer.

To deposit strategy tokens in the Anvil chain with the default configuration, run:

```bash
make operator_mint_mock_tokens
make operator_deposit_into_mock_strategy
```

To deposit strategy tokens in the Anvil chain with a custom configuration, run:

```bash
make operator_mint_mock_tokens CONFIG_FILE=<path_to_config_file>
make operator_deposit_into_mock_strategy CONFIG_FILE=<path_to_config_file>
```

#### Deposit Strategy tokens in Holesky/Mainnet

EigenLayer strategies are available in [eigenlayer-strategies](https://holesky.eigenlayer.xyz/restake).

For Holesky, we are using [WETH](https://holesky.eigenlayer.xyz/restake/WETH) as the strategy token.

To obtain HolETH and swap it for different strategies, you can use the following [guide](https://docs.eigenlayer.xyz/eigenlayer/restaking-guides/restaking-user-guide/stage-2-testnet/obtaining-testnet-eth-and-liquid-staking-tokens-lsts).

#### Config

There is a default configuration for devnet purposes in `config-files/config.yaml`.
Also, there are 3 different configurations for the operator in `config-files/devnet/operator-1.yaml`, `config-files/devnet/operator-2.yaml` and `config-files/devnet/operator-3.yaml`.

The configuration file has the following structure:

```yaml
# Common variables for all the services
# 'production' only prints info and above. 'development' also prints debug
environment: <production/development>
aligned_layer_deployment_config_file_path: <path_to_aligned_layer_deployment_config_file>
eigen_layer_deployment_config_file_path: <path_to_eigen_layer_deployment_config_file>
eth_rpc_url: <http_rpc_url>
eth_ws_url: <ws_rpc_url>
eigen_metrics_ip_port_address: <ip:port>

## ECDSA Configurations
ecdsa:
  private_key_store_path: <path_to_ecdsa_private_key_store>
  private_key_store_password: <ecdsa_private_key_store_password>

## BLS Configurations
bls:
  private_key_store_path: <path_to_bls_private_key_store>
  private_key_store_password: <bls_private_key_store_password>

## Operator Configurations
operator:
  aggregator_rpc_server_ip_port_address: <ip:port> # This is the aggregator url
  address: <operator_address>
  earnings_receiver_address: <earnings_receiver_address> # This is the address where the operator will receive the earnings, it can be the same as the operator address
  delegation_approver_address: "0x0000000000000000000000000000000000000000"
  staker_opt_out_window_blocks: 0
  metadata_url: "https://yetanotherco.github.io/operator_metadata/metadata.json"
# Operators variables needed for register it in EigenLayer
el_delegation_manager_address: <el_delegation_manager_address> # This is the address of the EigenLayer delegationManager
private_key_store_path: <path_to_bls_private_key_store>
bls_private_key_store_path: <bls_private_key_store_password>
signer_type: local_keystore
chain_id: <chain_id>
```

#### Run

If you want to run the operator with the default configuration, run:

```bash
make operator_start
```

To start the operator with a custom configuration, run:

```bash
make operator_start CONFIG_FILE=<path_to_config_file>
```

### Batcher

#### Config

To run the batcher, you will need to set environment variables in a `.env` file in the same directory as the batcher (`batcher/aligned-batcher/`).

The necessary environment variables are:

| Variable Name         | Description                                                                                                                    |
| --------------------- | ------------------------------------------------------------------------------------------------------------------------------ |
| AWS_SECRET_ACCESS_KEY | Secret key to authenticate and authorize API requests to the AWS S3 Bucket.                                                    |
| AWS_REGION            | Geographical region where the AWS S3 Bucket will be accessed.                                                                  |
| AWS_ACCESS_KEY_ID     | Access key used in combination with the AWS_SECRET_ACCESS_KEY to authenticate and authorize API requests to the AWS S3 Bucket. |
| AWS_BUCKET_NAME       | Name of the AWS S3 Bucket.                                                                                                     |
| RUST_LOG              | Rust log level (info, debug, error, warn, etc.).                                                                               |

You can find an example `.env` file in [.env.example](batcher/aligned-batcher/.env.example)

You can configure the batcher in `config-files/config.yaml`:

```yaml
# Common variables for all the services
eth_rpc_url: <http_rpc_url>
eth_ws_url: <ws_rpc_url>
aligned_layer_deployment_config_file_path: <path_to_aligned_layer_deployment_config_file>

## Batcher Configurations
batcher:
  block_interval: <block_interval>
  batch_size_interval: <batch_size_interval>

## ECDSA Configurations
ecdsa:
  private_key_store_path: <path_to_ecdsa_private_key_store>
  private_key_store_password: <ecdsa_private_key_store_password>
```

#### Run

```bash
make batcher_start
```

### Send tasks

#### Sending a Task to the Batcher using our Rust TaskSender CLI

#### Send one SP1 proof

```bash
make batcher_send_sp1_task
```

#### Send one Groth 16 proof

```bash
make batcher_send_groth16_bn254_task
```

#### Send infinite Groth 16 proofs

```bash
make batcher_send_infinite_groth16
```

#### Send burst of Groth 16 proofs

```bash
make batcher_send_burst_groth16
```

#### Send specific proof

To install the batcher client to send a specific proof, run:

```bash
make install_batcher_client
```

The SP1 proof needs the proof file and the vm program file.
The GnarkPlonkBn254, GnarkPlonkBls12_381 and Groth16Bn254 proofs need the proof file, the public input file and the verification key file.

```bash
aligned \
--proving_system <SP1|GnarkPlonkBn254|GnarkPlonkBls12_381|Groth16Bn254> \
--proof <proof_file> \
--public-input <public_input_file> \
--vm_program <vm_program_file> \
--proof_generator_addr [proof_generator_addr]
```

### Task Sender

#### Config

There is a default configuration for devnet purposes in `config-files/config.yaml`.

The configuration file have the following structure:

```yaml
# Common variables for all the services
# 'production' only prints info and above. 'development' also prints debug
environment: <production/development>
aligned_layer_deployment_config_file_path: <path_to_aligned_layer_deployment_config_file>
eigen_layer_deployment_config_file_path: <path_to_eigen_layer_deployment_config_file>
eth_rpc_url: <http_rpc_url>
eth_ws_url: <ws_rpc_url>
eigen_metrics_ip_port_address: <ip:port>

## ECDSA Configurations
ecdsa:
  private_key_store_path: <path_to_ecdsa_private_key_store>
  private_key_store_password: <ecdsa_private_key_store_password>
```

### Send PLONK BLS12_381 proof

To send a single PLONK BLS12_381 proof, run:

```bash
make send_plonk_bls12_381_proof
```

To send PLONK BLS12_381 proofs in loop, run:

```bash
make send_plonk_bls12_381_proof_loop
```

#### Send PLONK BN254 proof

To send a single PLONK BN254 proof, run:

```bash
make send_plonk_bn254_proof
```

To send PLONK BN254 proofs in loop, run:

```bash
make send_plonk_bn254_proof_loop
```

#### Send Groth 16 BN254 proof

To send a single Groth 16 BN254 proof, run:

```bash
make send_groth16_bn254_proof
```

To send Groth 16 BN254 proofs in loop, run:

```bash
make send_groth16_bn254_proof_loop
```

To send different Groth 16 BN254 proofs in loop, run:

```bash
make send_infinite_groth16_bn254_proof
```

#### Send SP1 proof

To send a single SP1 proof, run:

```bash
make send_sp1_proof
```

#### Send a specific proof

```bash
go run task_sender/cmd/main.go send-task \
--proving-system <plonk_bls12_381|plonk_bn254|groth16_bn254|sp1> \
--proof <proof_file> \
--public-input <public_input_file> \
--verification-key <verification_key_file> \
--config <config_file> \
--quorum-threshold <quorum_threshold> \
2>&1 | zap-pretty
```

#### Send a specific proof in loop

```bash
go run task_sender/cmd/main.go loop-tasks \
    --proving-system <plonk_bls12_381|plonk_bn254|groth16_bn254|sp1> \
    --proof <proof_file> \
    --public-input <public_input_file> \
    --verification-key <verification_key_file> \
    --config <config_file> \
    --quorum-threshold <quorum_threshold> \
    --interval <interval-in-seconds>
```

## Deploying Aligned Contracts to Holesky or Testnet

### Eigenlayer Contracts: Anvil

If EigenLayer contracts change, the anvil state needs to be updated with:

```bash
make anvil_deploy_eigen_contracts
```

You will also need to redeploy the MockStrategy & MockERC20 contracts:

```bash
make anvil_deploy_mock_strategy
```

### Eigenlayer Contracts: Holesky/Mainnet

These contracts are not deployed by Aligned. Current EigenLayer contracts:

- [Holesky Contracts](https://github.com/Layr-Labs/eigenlayer-contracts/blob/testnet-holesky/script/configs/holesky/Holesky_current_deployment.config.json)
- [Mainnet Contracts](https://github.com/Layr-Labs/eigenlayer-contracts/blob/mainnet/script/configs/mainnet/Mainnet_current_deployment.config.json)

### Aligned Contracts: Anvil

When changing Aligned contracts, the anvil state needs to be updated with:

```bash
make anvil_deploy_aligned_contracts
```

To test the upgrade script for ServiceManager in the local devnet, run:

```bash
make anvil_upgrade_aligned_contracts
```

To test the upgrade script for RegistryCoordintator in the local devnet, run:

```bash
make anvil_upgrade_registry_coordinator
```

#### Aligned Contracts: Holesky/Mainnet

To deploy the contracts to Testnet/Mainnet, you will need to set environment variables in a `.env` file in the same directory as the deployment script (`contracts/scripts/`).

The necessary environment variables are:

| Variable Name                   | Description                                                           |
| ------------------------------- | --------------------------------------------------------------------- |
| `RPC_URL`                       | The RPC URL of the network you want to deploy to.                     |
| `PRIVATE_KEY`                   | The private key of the account you want to deploy the contracts with. |
| `EXISTING_DEPLOYMENT_INFO_PATH` | The path to the file containing the deployment info about EigenLayer. |
| `DEPLOY_CONFIG_PATH`            | The path to the deployment config file.                               |
| `OUTPUT_PATH`                   | The path to the file where the deployment info will be saved.         |

You can find an example `.env` file in [.env.example.holesky](contracts/scripts/.env.example.holesky)

Then run the following command:

```bash
make deploy_aligned_contracts
```

You need to complete the `DEPLOY_CONFIG_PATH` file with the following information:

```json
{
    "chainInfo": {
      "chainId": "<chain_id>"
    },
    "permissions" : {
      "owner": "<owner_address>",
      "aggregator": "<aggregator_address>",
      "upgrader": "<upgrader_address>",
      "churner": "<churner_address>",
      "ejector": "<ejector_address>",
      "deployer": "<deployer_address>",
      "initalPausedStatus": 0
    },
    "minimumStakes": [],  
    "strategyWeights": [],
    "operatorSetParams": [],
    "uri": ""
  }
```

You can find an example config file in `contracts/script/deploy/config/holesky/aligned.holesky.config.json`.

To upgrade the Service Manager Contract in Testnet/Mainnet, run:

```bash
make upgrade_aligned_contracts
```

To upgrade the Registry Coordinator in Testnet/Mainnet, run:

```bash
make upgrade_registry_coordinator
```

Make sure to set environment variables in a `.env` file in the same directory as the upgrade script (`contracts/scripts/`).

### Bindings

Also make sure to re-generate the Go smart contract bindings:

```bash
make bindings
```

### Deployment

To build go binaries run:

```bash
make build_binaries
```

## Metrics

### Aggregator Metrics

Aggregator metrics are exposed on the `/metrics` endpoint.

If you are using the default config, you can access the metrics on `http://localhost:9091/metrics`.

To run Prometheus and Grafana just run:

```bash
make run_metrics
```

Then you can access Grafana on `http://localhost:3000` with the default credentials `admin:admin`.

If you want to install Prometheus and Grafana manually, you can follow the instructions below.

To install Prometheus, you can follow the instructions on the [official website](https://prometheus.io/docs/prometheus/latest/getting_started/).

To install Grafana, you can follow the instructions on the [official website](https://grafana.com/docs/grafana/latest/setup-grafana/installation/).

## Explorer

### Minimum Requirements

- [Erlang 26](https://github.com/asdf-vm/asdf-erlang)
- [Elixir 1.16.2](https://elixir-ko.github.io/install.html), compiled with OTP 26
- [Phoenix 1.7.12](https://hexdocs.pm/phoenix/installation.html)
- [Ecto 3.11.2](https://hexdocs.pm/ecto/getting-started.html)

### Running for local devnet

```make run_devnet_explorer```

Now you can visit [`localhost:4000`](http://localhost:4000) from your browser.
You can access to a tasks information by visiting `localhost:4000/batches/:merkle_root`.

### Run with custom env / other devnets

Create a `.env` file in the `/explorer` directory of the project. The `.env` file needs to contain the following variables:

| Variable      | Description                                                                                     |
| ------------- | ----------------------------------------------------------------------------------------------- |
| `RPC_URL`     | The RPC URL of the network you want to connect to.                                              |
| `ENVIRONMENT` | The environment you want to run the application in. It can be `devnet`, `holesky` or `mainnet`. |
| `PHX_HOST`    | The host URL where the Phoenix server will be running.                                          |

```make run_explorer```

### Send example data

If you want to have some data to see on it, you can start our infinite task sender, which will constantly send new proofs to the batcher.

```sh
make batcher_send_burst_groth16
```

## Notes on project creation / devnet deployment

Eigenlayer middleware was installed as a submodule with:

```sh
mkdir contracts
cd contacts
forge init . --no-commit
forge install Layr-Labs/eigenlayer-middleware@mainnet
```

Then to solve the issue <https://github.com/Layr-Labs/eigenlayer-middleware/issues/229>, we changed it to:

```forge install yetanotherco/eigenlayer-middleware@yac-mainnet --no-commit```

As soon as it gets fixed in mainnet we can revert it.

Base version of middleware used is ```7229f2b```.

The script to initialize the devnet can be found on  ```contracts/scripts/anvil```.

The addresses of the relevant contracts after running the anvil script is dumped on ```contracts/script/output/devnet```.

The state is backuped on ```contracts/scripts/anvil/state```.

Eigenlayer contract deployment is almost the same as the EigenLayer contract deployment on mainnet. Changes are described on the file.

## Tests

To run the go tests

```bash
make test
```

## Verify Proofs

### SP1

#### Dependencies
This guide assumes that:
- sp1 prover installed (instructions [here](https://succinctlabs.github.io/sp1/getting-started/install.html))
- sp1 project to generate the proofs (instructions [here](https://succinctlabs.github.io/sp1/generating-proofs/setup.html))
- aligned layer repository cloned:
    ```bash
    git clone https://github.com/yetanotherco/aligned_layer.git
    ```

#### How to generate a proof

> AlignedLayer only verifies SP1 in compressed version.
> You can check you are using compressed by opening script/src/main.rs
and check that the proof is generated with `client.prove_compressed` instead of `client.prove`.

First, open a terminal and navigate to the script folder in the sp1 project directory

Then, run the following command to generate a proof:
```bash
cargo run --release
```

#### How to get the proof verified by AlignedLayer

After generating the proof, you will have to find two different files:
- proof file: usually found under `script` directory, with the name `proof.json` or similar
- elf file: usually found under `program/elf/` directory

Then, you can send the proof to the AlignedLayer network by running the following command
from `batcher/aligned` folder inside the AlignedLayer repository directory:

```bash
cargo run --release -- \
--proving_system SP1 \
--proof <proof_path> \
--vm_program <vm_program_path> \
--conn wss://batcher.alignedlayer.com \
--proof_generator_addr [proof_generator_addr]
```

## FAQ

### What is the objective of Aligned?
    
Aligned’s mission is to extend Ethereum’s zero-knowledge capabilities. We are certain the zero-knowledge proofs will have a key role in the future of blockchains and computation. We don’t know what that future will look like, but we are certain it will be in Ethereum. The question we want to share is: If we are certain zero-knowledge proofs are the future of Ethereum but we are not certain which of the many possible zero-knowledge futures will win. How can we build an infrastructure for Ethereum to be compatible with any future zero-knowledge proving system?
    
### What is the throughput of Aligned?
    
Aligned runs the verifier’s code natively. The verification time depends on the proof system, program run, and public input. Generally, most verifiers can be run in the order of ms on consumer-end hardware. We can optimize the code for speed and leverage parallelization by running it natively. Taking 3 ms per proof, Aligned could verify 300 proofs per second and, using parallelization, over 10,000 proofs per second.
    
### How does the throughput of Aligned compare with Ethereum?
    
Ethereum runs on top of the EVM. Each block is limited to 30,000,000 gas. Since the most efficient proof systems take at least 250,000 gas, Ethereum can verify 120 proofs per block. Aligned runs the code natively and leverages parallelization, reaching 10,000 proofs in the same period.
    
### Is Aligned an Ethereum L2?
    
Aligned is related to Ethereum but is not an L2 since it does not produce blocks. It is a decentralized network of verifiers.
    
### Does Aligned compete with L2s?
    
No. Aligned is a decentralized network of verifiers and has proof aggregation. It does not produce blocks or generate proofs of execution. Aligned provides L2s with fast and cheap verification for the proofs they generate, reducing settlement costs and enhancing cross-chain interoperability with quick and cheap bridging.
    
### What are the costs for Aligned?
    
The costs depend on task creation, aggregated signature or proof verification, and reading the results. The cost C per proof by batching N proofs is roughly:
    
$$
  C =\frac{C_{task} + C_{verification}}{N} + C_{read}
$$
    
Batching 1024 proofs using Aligned’s fast mode can cost around 2,100 gas in Ethereum (for a gas price of 8 gwei/gas and ETH = $3000, $0.05). As a helpful comparison, a transaction in Ethereum costs 21,000 gas, so you get proof verification for 1/10th of the transaction cost!
    
### Why do you have a fast and slow mode?
    
The fast mode is designed to offer very cheap verification costs and low latency. It uses crypto-economic guarantees provided by restaking; costs can be as low as 2100 gas. The slow mode works with proof aggregation, with higher fees and latency, and achieves the complete security of Ethereum. We verify an aggregated BLS signature (around 113,000 gas) in the fast mode. We verify an aggregated proof (around 300,000 gas) in the slow mode.
    
### Why don’t you run Aligned on top of a virtual machine?
    
Running on a virtual machine adds complexity to the system and an additional abstraction layer. It can also reduce Aligned's throughput, which is needed to offer really fast and cheap verification.
    
### Why don’t you build Aligned on top of a rollup?
    
The main problem with settling on top of a rollup is that you still need confirmation in Ethereum, which adds latency to the process. Besides, most rollups are not fully decentralized, even if they were, not to the extent of Ethereum. Aligned also achieves an already low verification cost in Ethereum, so it would not be convenient to build Aligned on top of a rollup in terms of latency, costs, and decentralization.
    
An L2 needs to use the EVM to settle in Ethereum. This means that the proofs need to be efficiently verified in the EVM, and their data made available there.
    
The EVM is not designed for ZK Verification, so most verifications are expensive.
    
To solve this, for pairing-based cryptography, Ethereum has added a precompile for verifications using the curve BN254.
    
But technology changes fast. BN254 security was demonstrated to be around 100 bits instead of the expected 128. Fast Starks need efficient hashing for fields. Which is the best field? Mersenne’s? Goldilocks? Binary fields? What about the sumcheck protocol? Is Jolt the endgame? Or is GKR going to be faster?
    
The amount of progress in the field is big, and nobody can predict the endgame.
    
Even more, it would be naive to think that only one optimized prover will exist in the future. In the world of ZK, as in many others, there are trade-offs and systems that solve different problems.
    
Maybe we want faster proving and don't care about proof size. Maybe we want the fastest proof verification and smallest size and can do more work on the prover. The system may be optimized to prove Keccak really fast. Or we can skip the traditional hashes altogether and just optimize for Poseidon, Rescue, or one hash not created yet.
    
Aligned solves all of this. No matter how or what you want to prove, it can be verified efficiently here while still inheriting the security of Ethereum as other L2s.
    
### Is Aligned an aggregation layer?
    
Aligned provides proof aggregation as part of its slow mode, a feature shared with all aggregation layers. However, Aligned offers a unique fast mode designed to provide cheap and low-latency proof verification, leveraging the power of restaking. Aligned is a decentralized network designed to verify zero-knowledge proofs and uses recursive proof aggregation as one of its tools. 
    
### What proof systems do you support?
    
Aligned is designed to support any proof system. Currently supported ones are Groth 16 and Plonk (gnark), SP1, Halo 2 (IPA and KZG)
    
### How hard is it to add new proof systems?
    
Aligned is designed to make adding new proof systems easy. The only thing needed is the verifier function, which is written in a high-level language like Rust. For example, we could integrate Jolt into one of our testnets just a few hours after it was released.
    
### What are BLS signatures?
    
[Boneh-Lynn-Shacham](https://en.wikipedia.org/wiki/BLS_digital_signature) is a cryptographic signature that allows a user to verify that a signer is authentic. It relies on elliptic curve pairings and is used by Ethereum due to its aggregation properties.
    
### How does Aligned work?
    
The flow for fast verification is as follows:
    
1. The user uses a provided CLI or SDK to send one proof or many to the batcher, and waits (Alternatively, the user can run a batcher or interact directly with Ethereum)
2. The batcher accumulates proofs of many users for a small number of blocks (typically 1-3).
3. The batcher creates a Merkle Tree with commitments to all the data submitted by users, uploads the proofs to the Data Service, and creates the verification task in the ServiceManager.
4. The operators, using the data in Ethereum, download the proofs from the DataService. They then verify that the Merkle root is equal to the one in Ethereum, and verify all the proofs. 
5. If the proofs are valid, they sign the root and send this to the BLS signature aggregator.
6. The signature aggregator accumulates the signed responses until reaching the quorum, then sends the aggregated signature to Ethereum.
7. Ethereum verifies the aggregated signatures and changes the state of the batch to verified.
   
### What is restaking?
    
EigenLayer introduced the concept of Restaking. It allows Ethereum’s validators to impose additional slashing conditions on their staked ETH to participate in Actively Validated Services (AVS) and earn additional rewards. This creates a marketplace where applications can rent Ethereum's trust without competing for blockspace. Aligned is an example of an AVS.
    
### How can I verify proofs in Aligned?
    
You can verify proofs in Aligned using our CLI.
    
### Can you provide an estimate of Aligned’s savings?
    
In Ethereum (does not include access cost): 
    
- Groth 16 proofs: 250,000 gas
- Plonk/KZG proofs: >300,000 gas
- STARKs: >1,000,000 gas
- Binius/Jolt: too expensive to run!
    
In Aligned, fast mode:
    
- Just one proof (any!): 120,000 gas
- Batching 1024 proofs: 120 gas + reading cost
    
It’s over 99% savings!
    
### I want to verify just one proof. Can I use Aligned for cheap and fast verification?
    
Yes!
    
### Is Aligned open-source?
    
Yes!
    
### What are the goals of Aligned?
    
Aligned is an infrastructure that offers fast and cheap verification for zero-knowledge and validity proofs. It can take any proof system and verify it cheaply and fast.
    
This means that what Aligned wants to achieve is to allow anyone to build zk applications. This can only be achieved by:
    
- Reducing operational costs when maintaining a zk application -> anyone can afford to build zk apps.
- Offering more options so developers can choose how they want to build their protocols -> everyone can choose their tools.
- Offer the latest zk that allows anyone to build zk applications by just proving rust -> anyone can code a zk application.
    
### What’s the role of Aligned in Ethereum?
    
Aligned’s role is to help advance the adoption of zero-knowledge proofs in Ethereum, increase verification throughput, and reduce on-chain verification time and costs. Aligned can easily incorporate proof systems without any further changes in Ethereum. In a more straightforward analogy, Aligned is like a GPU for Ethereum. 
    
### What is proof recursion?
    
Zero-knowledge proofs let you generate proofs that show the correct execution of programs. If a program is the verification of a proof, then we will be getting a proof that we verified the proof and the result was valid. The validity of the second proof implies the validity of the original proof. This is the idea behind proof recursion, and it can be used with two main goals:
    
1. Convert one proof type to another (for example, a STARK proof to a Plonk proof) either to reduce the proof size, have efficient recursion, or because the proof system cannot be verified where we want.
2. Proof aggregation: if we have to verify N proofs on-chain, we can generate a single proof that we verified the N proofs off-chain and just check the single proof in Ethereum.
    
Proof recursion is the primary tool of Aligned’s slow mode.
    
### What are the use cases of Aligned?
    
Among the possible use cases of Aligned, we have:
    
Soft finality for Rollups and Appchains, fast bridging, new settlement layers (use Aligned + EigenDA) for Rollups and Intent-based systems, P2P protocols based on SNARKs such as payment systems and social networks, alternative L1s interoperable with Ethereum, Verifiable Machine Learning, cheap verification and interoperability for Identity Protocols, ZK Oracles, new credential protocols such as zkTLS based systems, ZK Coprocessor, encrypted Mempools using SNARKs to show the correctness of the encryption, protocols against misinformation and fake news, and on-chain gaming.
    
### Why build Aligned on top of Ethereum?
    
Ethereum is the most decentralized and most significant source of liquidity in the crypto ecosystem. We believe it is the most ambitious and long-term project on the internet. Aligned is being built to help Ethereum achieve its highest potential, and we believe this is only possible through validity/zero-knowledge proofs.
    
### Why EigenLayer?
    
We believe Ethereum is the best settlement layer, and zero-knowledge will play a key role in helping it become the settlement layer of the internet. We want to build a verification layer that helps Ethereum achieve this goal. This layer needs to have a decentralized group of validators that will just re-execute the verification of different proofs, but how can we build such a decentralized network that will help Ethereum? Creating a new L1 doesn’t benefit Ethereum because it will add new trust assumptions to the Ethereum protocols relying on it. So, if we must have:
1. A decentralized network of verifiers
2. A similar economic security level that can be easily measured in Ethereum
3. Part of the Ethereum ecosystem
4. Flexible enough to support many current and future proving systems

### How does it compare to the Polygon aggregation layer?

Aligned is just a network of decentralized verifiers renting security from Ethereum. On the other hand, the Polygon aggregation layer, in essence, is a rollup verifying multiple proofs. That is not the case for Aligned, which just executes a rust binary from different verifiers directly in multiple Ethereum validators.

### Why do we need a ZK verification layer?

Verifiable computation allows developers to build applications that help Ethereum scale or even create applications that were not possible before, with enhanced privacy properties. We believe the future of Ethereum will be shaped by zero-knowledge proofs and help it increase its capabilities.<|MERGE_RESOLUTION|>--- conflicted
+++ resolved
@@ -119,7 +119,7 @@
 --conn wss://batcher.alignedlayer.com
 ```
 
-## Register as an Aligned operator in testnet using docker
+## Register as an Aligned operator in testnet
 
 ### Requirements
 
@@ -143,16 +143,18 @@
 - [Rust](https://www.rust-lang.org/tools/install)
 - [Foundry](https://book.getfoundry.sh/getting-started/installation)
 
-<<<<<<< HEAD
-### Configuration
-=======
 Also, you have to install the following dependencies for Linux:
 
 - pkg-config
 - libssl-dev
 
 To install foundry, run:
->>>>>>> 8f44ab41
+
+```bash
+make install_foundry
+foundryup
+```
+### Configuration
 
 #### Using docker 
 
