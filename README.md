--- conflicted
+++ resolved
@@ -9,7 +9,7 @@
   - [Table of Contents](#table-of-contents)
   - [The Project](#the-project)
   - [How to use the testnet](#how-to-use-the-testnet)
-  - [Register as an Aligned operator in testnet using docker](#register-as-an-aligned-operator-in-testnet-using-docker)
+  - [Register as an Aligned operator in testnet](#register-as-an-aligned-operator-in-testnet)
   - [Local Devnet Setup](#local-devnet-setup)
   - [Deploying Aligned Contracts to Holesky or Testnet](#deploying-aligned-contracts-to-holesky-or-testnet)
   - [Metrics](#metrics)
@@ -128,11 +128,6 @@
 
 This guide assumes you are already [registered as an operator with EigenLayer](https://docs.eigenlayer.xyz/eigenlayer/operator-guides/operator-installation).
 
-<<<<<<< HEAD
-### Dependencies
-
-#### Using Docker
-=======
 #### Hardware Requirements
 
 Minimum hardware requirements:
@@ -144,8 +139,9 @@
 | **Bandwidth** | 1 Gbps            |
 | **Storage**   | 256 GB disk space |
 
-#### Software Requirements
->>>>>>> ef6d5b29
+### Dependencies
+
+#### Using Docker
 
 Ensure you have the following installed:
 - [Docker](https://docs.docker.com/get-docker/)
@@ -198,16 +194,13 @@
 Update the following placeholders in `./config-files/config-operator.yaml`:
 - `"<operator_address>"`
 - `"<earnings_receiver_address>"`
-<<<<<<< HEAD
 - `"<ecdsa_key_store_location_path>"`
 - `"<ecdsa_key_store_password>"`
 - `"<bls_key_store_location_path>"`
 - `"<bls_key_store_password>"`
-=======
 
 `"<ecdsa_key_store_location_path>"` and `"<bls_key_store_location_path>"` are the paths to your keys generated with the EigenLayer CLI, `"<operator_address>"` and `"<earnings_receiver_address>"` can be found in the `operator.yaml` file created in the EigenLayer registration process.
 The keys are stored by default in the `~/.eigenlayer/operator_keys/` directory, so for example `<ecdsa_key_store_location_path>` could be `/path/to/home/.eigenlayer/operator_keys/some_key.ecdsa.key.json` and for `<bls_key_store_location_path>` it could be `/path/to/home/.eigenlayer/operator_keys/some_key.bls.key.json`.
->>>>>>> ef6d5b29
 
 ### Deposit Strategy Tokens
 
@@ -217,20 +210,13 @@
 
 You will need to stake a minimum of a 1000 Wei in WETH. We recommend to stake a maximum amount of 10 WETH. If you are staking more than 10 WETH please unstake any surplus over 10.
 
-<<<<<<< HEAD
-You will need to stake a minimum of a 1000 Wei in WETH. We recommend to stake a maximum amount of 10 Eth.
-
-If you have Eth and need to convert it to WETH you can use the following command, 
-that will convert 1 Eth to WETH. Make sure to have [foundry](https://book.getfoundry.sh/getting-started/installation) installed.
-
-Change the parameter in ```---value``` if you want to wrap a different amount:
-=======
 #### Option 1:
 EigenLayer's guide can be found [here](https://docs.eigenlayer.xyz/eigenlayer/restaking-guides/restaking-user-guide/liquid-restaking/restake-lsts).
 
 #### Option 2:
-If you have ETH and need to convert it to WETH you can use the following command, that will convert 1 Eth to WETH. Change the parameter in ```---value``` if you want to wrap a different amount:
->>>>>>> ef6d5b29
+If you have ETH and need to convert it to WETH you can use the following command, that will convert 1 Eth to WETH.
+Make sure to have [foundry](https://book.getfoundry.sh/getting-started/installation) installed.
+Change the parameter in ```---value``` if you want to wrap a different amount:
 
 ```bash
 cast send 0x94373a4919B3240D86eA41593D5eBa789FEF3848 --rpc-url https://ethereum-holesky-rpc.publicnode.com --private-key <private_key> --value 1ether
@@ -238,12 +224,8 @@
 
 Here `<private_key>` is the placeholder for the ECDSA key specified in the output when generating your keys with the EigenLayer CLI.
 
-<<<<<<< HEAD
 Finally, to end the staking process, you need to deposit into the WETH strategy,
 as shown in the Eigen guide.
-=======
-Finally, to end the staking process, you need to deposit into the strategy, as shown in EigenLayer's guide, or alternatively, you can run the following command to deposit 1 WETH:
->>>>>>> ef6d5b29
 
 <details>
   <summary>An alternative using the CLI</summary>
