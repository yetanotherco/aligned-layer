--- conflicted
+++ resolved
@@ -122,26 +122,6 @@
 ```
 
 ### Creating a transaction from the CLI to verify proof in Ethereum
-<<<<<<< HEAD
-After running the commands of the previous section to submit proofs to the batcher, you will receive responses that will be written to disk in a JSON format inside the `<batch_inclusion_data_directory_path>`, for example `19f04bbb143af72105e2287935c320cc2aa9eeda0fe1f3ffabbe4e59cdbab691_0.json`. By default, the `batch_inclusion_data` directory will be created where the submit command is being executed, but you can specify it with the `<batch_inclusion_data_directory_path>` argument. To verify their inclusion in a batch, run the following command, replacing the `<path_to_batch_inclusion_data>` placeholder with the path to your response file, and `<private_key_store>` with the path to your ECDSA key store:
-
-```bash
-aligned verify-proof-onchain \
---aligned-verification-data <path_to_verification_data> \
---private-key-store <path_to_private_key_store> \
---eth_rpc_url <holesky_rpc_url> \
---chain holesky
-```
-
-As an example,
-
-```bash
-aligned verify-proof-onchain \
---aligned-verification-data 19f04bbb143af72105e2287935c320cc2aa9eeda0fe1f3ffabbe4e59cdbab691_0.json --private-key-store config-files/anvil.ecdsa.key.json \
---eth_rpc_url https://ethereum-holesky-rpc.publicnode.com \
---chain holesky
-
-=======
 After running the commands of the previous section to submit proofs to the batcher, you will receive responses that will be written to disk in a JSON format inside the `<batch_inclusion_data_directory_path>`, for example `19f04bbb143af72105e2287935c320cc2aa9eeda0fe1f3ffabbe4e59cdbab691_0.json`. By default, the `batch_inclusion_data` directory will be created where the submit command is being executed, but you can specify it with the `<batch_inclusion_data_directory_path>` argument. To verify their inclusion in a batch, run the following command, replacing the `<path_to_batch_inclusion_data>` placeholder with the path to your response file.
 
 ```bash
@@ -158,7 +138,6 @@
 --aligned-verification-data ./batcher/aligned/test_files/batch_inclusion_data/17bd5db82ef731ba3710b22df8e3c1ca6a5cde0a8d1ca1681664e4ff9b25574f_295.json \
 --rpc https://ethereum-holesky-rpc.publicnode.com \
 --chain holesky
->>>>>>> 5332b5ef
 ```
 
 ## Register as an Aligned operator in testnet
