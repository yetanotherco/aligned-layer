# Aligned Layer

> [!CAUTION]
> To be used in testnet only.

Basic repo demoing a Stark/Snark verifier AVS middleware with full EigenLayer integration. 

## The Project 

Aligned Layer works with EigenLayer to leverage ethereum consensus mechanism for ZK proof verification. Working outside the EVM, this allows for cheap verification of any proving system. This enables the usage of cutting edge algorithms, that may use new techniques to prove even faster. Even more, proving systems that reduces the proving overhead and adds verifier overhead, now become economically feasable to verify thanks to Aligned Layer. 

Full documentation and examples will be added soon

## Dependencies

You will need [go](https://go.dev/doc/install), [foundry](https://book.getfoundry.sh/getting-started/installation) and [zap-pretty](https://github.com/maoueh/zap-pretty) to run the examples below.

To install
```bash
make deps
```

To install foundry
```bash
make install-foundry
```
Then follow the command line instructions
Make sure to run `foundryup`

## Run using make

Start anvil with every relevant contract deployed with:

```bash
make anvil-start
```

The above command starts a local anvil chain from a [saved state](./tests/integration/eigenlayer-and-shared-avs-contracts-deployed-anvil-state.json) with EigenLayer and AlignedLayer contracts already deployed (but no operator registered).


## Dev notes

### Development workflow
When changing EigenLayer contracts, the anvil state needs to be updated with:

```bash
make anvil-deploy-eigen-contracts
```

When changing AlignedLayer contracts, the anvil state needs to be updated with:

```bash
make anvil-deploy-aligned-contracts
```

To redeploy all contracts, run:
```bash
make anvil-deploy-all
```

<<<<<<< HEAD
### Aggregator specific commands
First you need to create a `.env` file inside the `aggregator` folder.
A template is provided on file `aggregator/.env.example`

Make sure to set AGGREGATOR_ADDRESS to correct value (e.g: `localhost:3000`)

To start the aggregator, run:
```bash
make aggregator-start
```

To run aggregator tests, run:
```bash
make aggregator-test
```

To run dummy operator to test aggregator SubmitTaskResponse endpoint, run:
```bash
make aggregator-send-dummy-responses
```
Make sure to have aggregator running on another terminal.
=======
Also make sure to re-generate the Go smart contract bindings:
```bash
make bindings
```
>>>>>>> 55f42735

## Notes on project creation / devnet deployment

Eigenlayer middleware was installed as a submodule with:

```
mkdir contracts
cd contacts
forge init . --no-commit
forge install Layr-Labs/eigenlayer-middleware@mainnet
```

Then to solve the issue https://github.com/Layr-Labs/eigenlayer-middleware/issues/229, we changed it to:

```forge install yetanotherco/eigenlayer-middleware@yac-mainnet --no-commit```

As soon as it gets fixed in mainnet we can revert it.

Base version of middleware used is ```7229f2b```

The script to initialize the devnet can be found on  ```contracts/scripts/anvil```

The addresses of the relevant contracts after running the anvil script is dumped on ```contracts/script/output/devnet```.

The state is backuped on ```contracts/scripts/anvil/state```

Eigenlayer contract deployment is almost the same as the EigenLayer contract deployment on mainnet. Changes are described on the file.

<<<<<<< HEAD
### Aggregator

Current aggregator implementation is WIP. The RPC method `Aggregator.SubmitTaskResponse` expects a `SignedTaskResponse` as body and returns 0 if args.TaskResponse is not empty, and 1 otherwise.

Check `common/types/signed_task_response.go` for specification on `SignedTaskResponse`.
=======
## FAQ

### What is the objective of Aligned Layer?

Aligned Layer’s mission is to extend Ethereum’s zero-knowledge capabilities. We are certain the zero-knowledge proofs will have a key role in the future of blockchains and computation. We don’t know what that future will look like, but we are certain it will be in Ethereum. The question we want to share is: If we are certain zero-knowledge proofs are the future of Ethereum but we are not certain which of the many possible zero-knowledge futures will win. How can we build an infrastructure for Ethereum to be compatible with any future zero-knowledge proving system?

### Why do we need a ZK verification layer?

Verifiable computation allows developers to build applications that help Ethereum scale or even create applications that were not possible before, with enhanced privacy properties. We believe the future of Ethereum will be shaped by zero-knowledge proofs and help it increase its capabilities. 

### What are the use cases of Aligned Layer?

Among the possible use cases of Aligned Layer we have:

Soft finality for Rollups and Appchains, fast bridging, new settlement layers (use Aligned + EigenDA) for Rollups and Intent based systems, P2P protocols based on SNARKs such as payment systems and social networks, alternative L1s interoperable with Ethereum, Verifiable Machine Learning, cheap verification and interoperability for Identity Protocols, ZK Oracles, new credential protocols such as zkTLS based systems, ZK Coprocessor, encrypted Mempools using SNARKs to show the correctness of the encryption, protocols against misinformation and fake news, and on-chain gaming.

### Why build on top of Ethereum?

Ethereum is the most decentralized and biggest source of liquidity in the crypto ecosystem. We believe it is the most ambitious and long-term project on the internet. Aligned Layer is being built to help Ethereum achieve its highest potential, and we believe this is only possible through validity/zero-knowledge proofs.

### Why not do this directly on top of Ethereum?

In order to do this we would have to aggregate all the proofs into a single proof. This is not a good solution considering that we would need some way to wrap proofs (for example, by means of recursion), which involves complex operations such as field emulation, bitwise, and/or elliptic curve operations. 

### Why not make Aligned Layer a ZK L1?

An L1 would not have the security properties of Ethereum consensus, and bootstrapping a new decentralized network is not only expensive but might be an impossible task. Zero-knowledge proofs are a nascent technology, and change is a constant. The best solution for today may not be the best for tomorrow; modifying L1s is extremely costly, especially as time progresses. 

### Why not a ZK L2?

An L2 needs to use the EVM to settle in Ethereum. This means that the proofs need to be efficiently verified in the EVM, and their data made available there.

The EVM is not designed for ZK Verification, so most verifications are expensive.

To solve this, for pairing-based cryptography, Ethereum has added a precompile for verifications using the curve BN254.

But technology changes fast. BN254 security was demonstrated to be around 100 bits instead of the expected 128. Fast Starks need efficient hashing for fields. Which is the best field? Mersenne’s? Goldilocks? Binary fields? What about the sumcheck protocol? Is Jolt the endgame? Or is GKR going to be faster?

The amount of progress in the field is big, and nobody can predict the endgame.

Even more, it would be naive to think that only one optimized prover will exist in the future. In the world of ZK, as in many others, there are trade-offs and systems that solve different problems.

Maybe we want faster proving and don't care about proof size. Maybe we want the fastest proof verification and smallest size and can do more work on the prover. The system may be optimized to prove Keccak really fast. Or we can skip the traditional hashes altogether and just optimize for Poseidon, Rescue, or one hash not created yet.

Aligned Layer solves all of this. No matter how or what you want to prove, it can be verified efficiently here while still inheriting the security of Ethereum as other L2s.

### Why EigenLayer?

We believe Ethereum is the best settlement layer, and zero-knowledge will play a key role in helping it be THE settlement layer of the internet. We want to build a verification layer that helps Ethereum achieve this goal. This layer needs to have a decentralized group of validators that will just re-execute the verification of different proofs, but how can we build such a decentralized network that will help Ethereum? Creating a new L1 doesn’t benefit Ethereum because using it will add new trust assumptions to the Ethereum protocols relying on it. So, if we must have:

1. A decentralized network of verifiers
2. A similar economic security level that can be easily measured in Ethereum
3. Part of the Ethereum ecosystem
4. Flexible enough to support many current and future proving systems

### Will you aggregate proofs?

Proof aggregation can also be supported by proving the verification of many of these different verifications. This will likely not be an urgent feature, but it will be needed in the future with more demand.

### How does it compare to the Polygon aggregation layer?

Aligned Layer is just a network of decentralized verifiers renting security from Ethereum. On the other hand, the Polygon aggregation layer, in essence, is a rollup verifying multiple proofs. That is not the case for Aligned Layer, which just executes a rust binary from different verifiers directly in multiple Ethereum validators.
>>>>>>> 55f42735
<|MERGE_RESOLUTION|>--- conflicted
+++ resolved
@@ -58,21 +58,18 @@
 make anvil-deploy-all
 ```
 
-<<<<<<< HEAD
+Also make sure to re-generate the Go smart contract bindings:
+```bash
+make bindings
+```
+
 ### Aggregator specific commands
-First you need to create a `.env` file inside the `aggregator` folder.
-A template is provided on file `aggregator/.env.example`
 
-Make sure to set AGGREGATOR_ADDRESS to correct value (e.g: `localhost:3000`)
+Make sure to set config file variables to correct value at `aggregator/config/config.yaml`.
 
 To start the aggregator, run:
 ```bash
 make aggregator-start
-```
-
-To run aggregator tests, run:
-```bash
-make aggregator-test
 ```
 
 To run dummy operator to test aggregator SubmitTaskResponse endpoint, run:
@@ -80,12 +77,6 @@
 make aggregator-send-dummy-responses
 ```
 Make sure to have aggregator running on another terminal.
-=======
-Also make sure to re-generate the Go smart contract bindings:
-```bash
-make bindings
-```
->>>>>>> 55f42735
 
 ## Notes on project creation / devnet deployment
 
@@ -114,13 +105,12 @@
 
 Eigenlayer contract deployment is almost the same as the EigenLayer contract deployment on mainnet. Changes are described on the file.
 
-<<<<<<< HEAD
 ### Aggregator
 
 Current aggregator implementation is WIP. The RPC method `Aggregator.SubmitTaskResponse` expects a `SignedTaskResponse` as body and returns 0 if args.TaskResponse is not empty, and 1 otherwise.
 
 Check `common/types/signed_task_response.go` for specification on `SignedTaskResponse`.
-=======
+
 ## FAQ
 
 ### What is the objective of Aligned Layer?
@@ -183,4 +173,3 @@
 ### How does it compare to the Polygon aggregation layer?
 
 Aligned Layer is just a network of decentralized verifiers renting security from Ethereum. On the other hand, the Polygon aggregation layer, in essence, is a rollup verifying multiple proofs. That is not the case for Aligned Layer, which just executes a rust binary from different verifiers directly in multiple Ethereum validators.
->>>>>>> 55f42735
