--- conflicted
+++ resolved
@@ -2,10 +2,11 @@
 
 import (
 	"context"
+	"sync"
+	"time"
+
 	"github.com/prometheus/client_golang/prometheus"
 	"github.com/yetanotherco/aligned_layer/metrics"
-	"sync"
-	"time"
 
 	"github.com/Layr-Labs/eigensdk-go/chainio/clients"
 	sdkclients "github.com/Layr-Labs/eigensdk-go/chainio/clients"
@@ -51,16 +52,13 @@
 	// Mutex to protect the taskResponses map
 	taskResponsesMutex *sync.Mutex
 	logger             logging.Logger
-<<<<<<< HEAD
 
 	// FIXME(marian): This is a hacky workaround to send some sensible index to the BLS aggregation service,
 	// which needs a task index.
 	taskCounter      uint32
 	taskCounterMutex *sync.Mutex
-=======
-	metricsReg         *prometheus.Registry
-	metrics            *metrics.Metrics
->>>>>>> 3b4e04cf
+	metricsReg       *prometheus.Registry
+	metrics          *metrics.Metrics
 }
 
 func NewAggregator(aggregatorConfig config.AggregatorConfig) (*Aggregator, error) {
@@ -107,14 +105,12 @@
 	avsRegistryService := avsregistry.NewAvsRegistryServiceChainCaller(avsReader.AvsRegistryReader, operatorPubkeysService, logger)
 	blsAggregationService := blsagg.NewBlsAggregatorService(avsRegistryService, logger)
 
-<<<<<<< HEAD
 	// Explicitly initializing this value just in case.
 	taskCounter := uint32(0)
-=======
+
 	// Metrics
 	reg := prometheus.NewRegistry()
 	aggregatorMetrics := metrics.NewMetrics(aggregatorConfig.Aggregator.MetricsIpPortAddress, reg, logger)
->>>>>>> 3b4e04cf
 
 	aggregator := Aggregator{
 		AggregatorConfig:      &aggregatorConfig,
@@ -128,13 +124,10 @@
 		taskResponsesMutex:    &sync.Mutex{},
 		blsAggregationService: blsAggregationService,
 		logger:                logger,
-<<<<<<< HEAD
 		taskCounter:           taskCounter,
 		taskCounterMutex:      &sync.Mutex{},
-=======
 		metricsReg:            reg,
 		metrics:               aggregatorMetrics,
->>>>>>> 3b4e04cf
 	}
 
 	return &aggregator, nil
@@ -219,16 +212,12 @@
 	agg.taskCounterMutex.Unlock()
 
 	agg.tasksMutex.Lock()
-<<<<<<< HEAD
-	agg.tasks[agg.taskCounter] = batchMerkleRoot
-=======
-	if _, ok := agg.tasks[index]; ok {
-		agg.logger.Warn("Task already exists", "taskIndex", index)
+	if _, ok := agg.tasks[agg.taskCounter]; ok {
+		agg.logger.Warn("Task already exists", "taskIndex", agg.taskCounter)
 		agg.tasksMutex.Unlock()
 		return
 	}
-	agg.tasks[index] = task
->>>>>>> 3b4e04cf
+	agg.tasks[agg.taskCounter] = batchMerkleRoot
 	agg.tasksMutex.Unlock()
 
 	agg.taskResponsesMutex.Lock()
