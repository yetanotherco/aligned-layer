--- conflicted
+++ resolved
@@ -25,21 +25,13 @@
 }
 
 type Aggregator struct {
-<<<<<<< HEAD
-	AggregatorConfig   *config.AggregatorConfig
-	NewTaskCreatedChan chan *contractAlignedLayerServiceManager.ContractAlignedLayerServiceManagerNewTaskCreated
-	avsReader          *chainio.AvsReader
-	avsSubscriber      *chainio.AvsSubscriber
-	avsWriter          *chainio.AvsWriter
-	taskSubscriber     event.Subscription
-=======
 	AggregatorConfig      *config.AggregatorConfig
 	NewTaskCreatedChan    chan *servicemanager.ContractAlignedLayerServiceManagerNewTaskCreated
+	avsReader             *chainio.AvsReader
 	avsSubscriber         *chainio.AvsSubscriber
 	avsWriter             *chainio.AvsWriter
 	taskSubscriber        event.Subscription
 	blsAggregationService blsagg.BlsAggregationService
->>>>>>> be218251
 
 	// Using map here instead of slice to allow for easy lookup of tasks, when aggregator is restarting,
 	// its easier to get the task from the map instead of filling the slice again
@@ -102,18 +94,8 @@
 	blsAggregationService := blsagg.NewBlsAggregatorService(avsRegistryService, logger)
 
 	aggregator := Aggregator{
-<<<<<<< HEAD
-		AggregatorConfig:   &aggregatorConfig,
-		avsReader:          avsReader,
-		avsSubscriber:      avsSubscriber,
-		avsWriter:          avsWriter,
-		NewTaskCreatedChan: newTaskCreatedChan,
-		tasks:              tasks,
-		tasksMutex:         &sync.Mutex{},
-		taskResponses:      taskResponses,
-		taskResponsesMutex: &sync.Mutex{},
-=======
 		AggregatorConfig:      &aggregatorConfig,
+		avsReader:             avsReader,
 		avsSubscriber:         avsSubscriber,
 		avsWriter:             avsWriter,
 		NewTaskCreatedChan:    newTaskCreatedChan,
@@ -123,25 +105,11 @@
 		taskResponsesMutex:    &sync.Mutex{},
 		blsAggregationService: blsAggregationService,
 		logger:                logger,
->>>>>>> be218251
 	}
 
 	return &aggregator, nil
 }
 
-<<<<<<< HEAD
-func (agg *Aggregator) AddNewTask(index uint64, task contractAlignedLayerServiceManager.AlignedLayerServiceManagerTask) {
-	agg.AggregatorConfig.BaseConfig.Logger.Info("Adding new task", "taskIndex", index, "task", task)
-	agg.tasksMutex.Lock()
-	agg.tasks[index] = task
-	agg.tasksMutex.Unlock()
-	agg.taskResponsesMutex.Lock()
-	agg.taskResponses[index] = &TaskResponsesWithStatus{
-		taskResponses:       make([]types.SignedTaskResponse, 0),
-		submittedToEthereum: false,
-	}
-	agg.taskResponsesMutex.Unlock()
-=======
 func (agg *Aggregator) Start(ctx context.Context) error {
 	agg.logger.Infof("Starting aggregator...")
 
@@ -206,5 +174,17 @@
 	if err != nil {
 		agg.logger.Error("Aggregator failed to respond to task", "err", err)
 	}
->>>>>>> be218251
+}
+
+func (agg *Aggregator) AddNewTask(index uint32, task servicemanager.AlignedLayerServiceManagerTask) {
+	agg.AggregatorConfig.BaseConfig.Logger.Info("Adding new task", "taskIndex", index, "task", task)
+	agg.tasksMutex.Lock()
+	agg.tasks[index] = task
+	agg.tasksMutex.Unlock()
+	agg.taskResponsesMutex.Lock()
+	agg.OperatorTaskResponses[index] = &TaskResponsesWithStatus{
+		taskResponses:       make([]types.SignedTaskResponse, 0),
+		submittedToEthereum: false,
+	}
+	agg.taskResponsesMutex.Unlock()
 }