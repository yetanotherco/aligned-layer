package pkg

import (
	"context"
	"encoding/hex"
	"fmt"
	"sync"
	"time"

	gethtypes "github.com/ethereum/go-ethereum/core/types"

	"github.com/prometheus/client_golang/prometheus"
	"github.com/yetanotherco/aligned_layer/metrics"

	"github.com/Layr-Labs/eigensdk-go/chainio/clients"
	sdkclients "github.com/Layr-Labs/eigensdk-go/chainio/clients"
	"github.com/Layr-Labs/eigensdk-go/logging"
	"github.com/Layr-Labs/eigensdk-go/services/avsregistry"
	blsagg "github.com/Layr-Labs/eigensdk-go/services/bls_aggregation"
	oppubkeysserv "github.com/Layr-Labs/eigensdk-go/services/operatorsinfo"
	eigentypes "github.com/Layr-Labs/eigensdk-go/types"
	"github.com/ethereum/go-ethereum/crypto"
	servicemanager "github.com/yetanotherco/aligned_layer/contracts/bindings/AlignedLayerServiceManager"
	"github.com/yetanotherco/aligned_layer/core/chainio"
	"github.com/yetanotherco/aligned_layer/core/config"
	"github.com/yetanotherco/aligned_layer/core/types"
	"github.com/yetanotherco/aligned_layer/core/utils"
)

// FIXME(marian): Read this from Aligned contract directly
const QUORUM_NUMBER = byte(0)
const QUORUM_THRESHOLD = byte(67)

// Aggregator stores TaskResponse for a task here
type TaskResponses = []types.SignedTaskResponse

// BatchData stores the data of a batch, for use in map BatchIdentifierHash -> BatchData
type BatchData struct {
	BatchMerkleRoot [32]byte
	SenderAddress   [20]byte
}

type Aggregator struct {
	AggregatorConfig      *config.AggregatorConfig
<<<<<<< HEAD
	NewBatchChan          chan *servicemanager.ContractAlignedLayerServiceManagerNewBatchV3
=======
	NewBatchChan          chan *servicemanager.ContractAlignedLayerServiceManagerNewBatch
	NewBatchChanV2        chan *servicemanager.ContractAlignedLayerServiceManagerNewBatchV2
>>>>>>> bdda0d2e
	avsReader             *chainio.AvsReader
	avsSubscriber         *chainio.AvsSubscriber
	avsWriter             *chainio.AvsWriter
	taskSubscriber        chan error
	blsAggregationService blsagg.BlsAggregationService

	// BLS Signature Service returns an Index
	// Since our ID is not an idx, we build this cache
	// Note: In case of a reboot, this doesn't need to be loaded,
	// and can start from zero
	batchesIdentifierHashByIdx map[uint32][32]byte

	// This is the counterpart,
	// to use when we have the batch but not the index
	// Note: In case of a reboot, this doesn't need to be loaded,
	// and can start from zero
	batchesIdxByIdentifierHash map[[32]byte]uint32

	// Stores the taskCreatedBlock for each batch bt batch index
	batchCreatedBlockByIdx map[uint32]uint64

	// Stores the TaskResponse for each batch by batchIdentifierHash
	batchDataByIdentifierHash map[[32]byte]BatchData

	// Stores if an operator already submitted a response for a batch
	// This is to avoid double submissions
	// struct{} is used as a placeholder because it is the smallest type
	// go does not have a set type
	operatorRespondedBatch map[uint32]map[eigentypes.Bytes32]struct{}

	// This task index is to communicate with the local BLS
	// Service.
	// Note: In case of a reboot it can start from 0 again
	nextBatchIndex uint32

	// Mutex to protect batchesIdentifierHashByIdx, batchesIdxByIdentifierHash and nextBatchIndex
	taskMutex *sync.Mutex

	// Mutex to protect ethereum wallet
	walletMutex *sync.Mutex

	logger logging.Logger

	metricsReg *prometheus.Registry
	metrics    *metrics.Metrics
}

func NewAggregator(aggregatorConfig config.AggregatorConfig) (*Aggregator, error) {
<<<<<<< HEAD
	newBatchChan := make(chan *servicemanager.ContractAlignedLayerServiceManagerNewBatchV3)
=======
	newBatchChan := make(chan *servicemanager.ContractAlignedLayerServiceManagerNewBatch)
	newBatchChanV2 := make(chan *servicemanager.ContractAlignedLayerServiceManagerNewBatchV2)
>>>>>>> bdda0d2e

	avsReader, err := chainio.NewAvsReaderFromConfig(aggregatorConfig.BaseConfig, aggregatorConfig.EcdsaConfig)
	if err != nil {
		return nil, err
	}

	avsSubscriber, err := chainio.NewAvsSubscriberFromConfig(aggregatorConfig.BaseConfig)
	if err != nil {
		return nil, err
	}

	avsWriter, err := chainio.NewAvsWriterFromConfig(aggregatorConfig.BaseConfig, aggregatorConfig.EcdsaConfig)
	if err != nil {
		return nil, err
	}

	batchesIdentifierHashByIdx := make(map[uint32][32]byte)
	batchesIdxByIdentifierHash := make(map[[32]byte]uint32)
	batchDataByIdentifierHash := make(map[[32]byte]BatchData)
	batchCreatedBlockByIdx := make(map[uint32]uint64)

	chainioConfig := sdkclients.BuildAllConfig{
		EthHttpUrl:                 aggregatorConfig.BaseConfig.EthRpcUrl,
		EthWsUrl:                   aggregatorConfig.BaseConfig.EthWsUrl,
		RegistryCoordinatorAddr:    aggregatorConfig.BaseConfig.AlignedLayerDeploymentConfig.AlignedLayerRegistryCoordinatorAddr.Hex(),
		OperatorStateRetrieverAddr: aggregatorConfig.BaseConfig.AlignedLayerDeploymentConfig.AlignedLayerOperatorStateRetrieverAddr.Hex(),
		AvsName:                    "AlignedLayer",
		PromMetricsIpPortAddress:   ":9090",
	}

	aggregatorPrivateKey := aggregatorConfig.EcdsaConfig.PrivateKey

	logger := aggregatorConfig.BaseConfig.Logger
	clients, err := clients.BuildAll(chainioConfig, aggregatorPrivateKey, logger)
	if err != nil {
		logger.Errorf("Cannot create sdk clients", "err", err)
		return nil, err
	}

	// This is a dummy "hash function" made to fulfill the BLS aggregator service API requirements.
	// When operators respond to a task, a call to `ProcessNewSignature` is made. In `v0.1.6` of the eigensdk,
	// this function required an argument `TaskResponseDigest`, which has changed to just `TaskResponse` in v0.1.9.
	// The digest we used in v0.1.6 was just the batch merkle root. To continue with the same idea, the hashing
	// function is set as the following one, which does nothing more than output the input it receives, which in
	// our case will be the batch merkle root. If wanted, we could define a real hash function here but there should
	// not be any need to re-hash the batch merkle root.
	hashFunction := func(taskResponse eigentypes.TaskResponse) (eigentypes.TaskResponseDigest, error) {
		taskResponseDigest, ok := taskResponse.([32]byte)
		if !ok {
			return eigentypes.TaskResponseDigest{}, fmt.Errorf("TaskResponse is not a 32-byte value")
		}
		return taskResponseDigest, nil
	}

	operatorPubkeysService := oppubkeysserv.NewOperatorsInfoServiceInMemory(context.Background(), clients.AvsRegistryChainSubscriber, clients.AvsRegistryChainReader, nil, logger)
	avsRegistryService := avsregistry.NewAvsRegistryServiceChainCaller(avsReader.ChainReader, operatorPubkeysService, logger)
	blsAggregationService := blsagg.NewBlsAggregatorService(avsRegistryService, hashFunction, logger)

	// Metrics
	reg := prometheus.NewRegistry()
	aggregatorMetrics := metrics.NewMetrics(aggregatorConfig.Aggregator.MetricsIpPortAddress, reg, logger)

	nextBatchIndex := uint32(0)

	aggregator := Aggregator{
		AggregatorConfig: &aggregatorConfig,
		avsReader:        avsReader,
		avsSubscriber:    avsSubscriber,
		avsWriter:        avsWriter,
		NewBatchChan:     newBatchChan,
		NewBatchChanV2:   newBatchChanV2,

		batchesIdentifierHashByIdx: batchesIdentifierHashByIdx,
		batchesIdxByIdentifierHash: batchesIdxByIdentifierHash,
		batchDataByIdentifierHash:  batchDataByIdentifierHash,
		batchCreatedBlockByIdx:     batchCreatedBlockByIdx,
		operatorRespondedBatch:     make(map[uint32]map[eigentypes.Bytes32]struct{}),
		nextBatchIndex:             nextBatchIndex,
		taskMutex:                  &sync.Mutex{},
		walletMutex:                &sync.Mutex{},

		blsAggregationService: blsAggregationService,
		logger:                logger,
		metricsReg:            reg,
		metrics:               aggregatorMetrics,
	}

	return &aggregator, nil
}

func (agg *Aggregator) Start(ctx context.Context) error {
	agg.logger.Infof("Starting aggregator...")

	go func() {
		err := agg.ServeOperators()
		if err != nil {
			agg.logger.Fatal("Error listening for tasks", "err", err)
		}
	}()

	var metricsErrChan <-chan error
	if agg.AggregatorConfig.Aggregator.EnableMetrics {
		metricsErrChan = agg.metrics.Start(ctx, agg.metricsReg)
	} else {
		metricsErrChan = make(chan error, 1)
	}

	for {
		select {
		case <-ctx.Done():
			return nil
		case err := <-metricsErrChan:
			agg.logger.Fatal("Metrics server failed", "err", err)
		case blsAggServiceResp := <-agg.blsAggregationService.GetResponseChannel():
			agg.logger.Info("Received response from BLS aggregation service",
				"taskIndex", blsAggServiceResp.TaskIndex)
			
			go agg.handleBlsAggServiceResponse(blsAggServiceResp)
		}
	}
}

const MaxSentTxRetries = 5

var switchBlockNumber = uint64(2_268_375) // 2_268_375 is the block at sep 3th 15:00

func (agg *Aggregator) handleBlsAggServiceResponse(blsAggServiceResp blsagg.BlsAggregationServiceResponse) {
	if blsAggServiceResp.Err != nil {
		agg.taskMutex.Lock()
		batchIdentifierHash := agg.batchesIdentifierHashByIdx[blsAggServiceResp.TaskIndex]
		agg.logger.Error("BlsAggregationServiceResponse contains an error", "err", blsAggServiceResp.Err, "batchIdentifierHash", hex.EncodeToString(batchIdentifierHash[:]))
		agg.logger.Info("- Locking task mutex: Delete task from operator map", "taskIndex", blsAggServiceResp.TaskIndex)

		// Remove task from the list of tasks
		delete(agg.operatorRespondedBatch, blsAggServiceResp.TaskIndex)

		agg.logger.Info("- Unlocking task mutex: Delete task from operator map", "taskIndex", blsAggServiceResp.TaskIndex)
		agg.taskMutex.Unlock()
		return
	}
	nonSignerPubkeys := []servicemanager.BN254G1Point{}
	for _, nonSignerPubkey := range blsAggServiceResp.NonSignersPubkeysG1 {
		nonSignerPubkeys = append(nonSignerPubkeys, utils.ConvertToBN254G1Point(nonSignerPubkey))
	}
	quorumApks := []servicemanager.BN254G1Point{}
	for _, quorumApk := range blsAggServiceResp.QuorumApksG1 {
		quorumApks = append(quorumApks, utils.ConvertToBN254G1Point(quorumApk))
	}

	nonSignerStakesAndSignature := servicemanager.IBLSSignatureCheckerNonSignerStakesAndSignature{
		NonSignerPubkeys:             nonSignerPubkeys,
		QuorumApks:                   quorumApks,
		ApkG2:                        utils.ConvertToBN254G2Point(blsAggServiceResp.SignersApkG2),
		Sigma:                        utils.ConvertToBN254G1Point(blsAggServiceResp.SignersAggSigG1.G1Point),
		NonSignerQuorumBitmapIndices: blsAggServiceResp.NonSignerQuorumBitmapIndices,
		QuorumApkIndices:             blsAggServiceResp.QuorumApkIndices,
		TotalStakeIndices:            blsAggServiceResp.TotalStakeIndices,
		NonSignerStakeIndices:        blsAggServiceResp.NonSignerStakeIndices,
	}

	agg.taskMutex.Lock()
	agg.AggregatorConfig.BaseConfig.Logger.Info("- Locked Resources: Fetching merkle root")
	batchIdentifierHash := agg.batchesIdentifierHashByIdx[blsAggServiceResp.TaskIndex]
	batchData := agg.batchDataByIdentifierHash[batchIdentifierHash]
	taskCreatedBlock := agg.batchCreatedBlockByIdx[blsAggServiceResp.TaskIndex]

	// Delete the task from the map
	delete(agg.operatorRespondedBatch, blsAggServiceResp.TaskIndex)

	agg.AggregatorConfig.BaseConfig.Logger.Info("- Unlocked Resources: Fetching merkle root")
	agg.taskMutex.Unlock()

	agg.logger.Info("Threshold reached", "taskIndex", blsAggServiceResp.TaskIndex,
		"batchIdentifierHash", "0x"+hex.EncodeToString(batchIdentifierHash[:]))

	agg.logger.Info("Maybe waiting one block to send aggregated response onchain",
		"taskIndex", blsAggServiceResp.TaskIndex,
		"batchIdentifierHash", "0x"+hex.EncodeToString(batchIdentifierHash[:]),
		"taskCreatedBlock", taskCreatedBlock)

	err := agg.avsSubscriber.WaitForOneBlock(taskCreatedBlock)
	if err != nil {
		agg.logger.Error("Error waiting for one block, sending anyway", "err", err)
	}

	agg.logger.Info("Sending aggregated response onchain", "taskIndex", blsAggServiceResp.TaskIndex,
		"batchIdentifierHash", "0x"+hex.EncodeToString(batchIdentifierHash[:]))
	current_task_block := agg.batchCreatedBlockByIdx[blsAggServiceResp.TaskIndex]
	for i := 0; i < MaxSentTxRetries; i++ {
		if current_task_block < switchBlockNumber {
			agg.logger.Info("agg if V1")
			_, err = agg.sendAggregatedResponse(batchData.BatchMerkleRoot, nonSignerStakesAndSignature)
			if err == nil {
				agg.logger.Info("Aggregator successfully responded to task",
					"taskIndex", blsAggServiceResp.TaskIndex,
					"batchIdentifierHash", "0x"+hex.EncodeToString(batchIdentifierHash[:]))
	
				return
			}
	
			// Sleep for a bit before retrying
			time.Sleep(2 * time.Second)
			
		} else {
			agg.logger.Info("agg if V2")
			_, err = agg.sendAggregatedResponseV2(batchData.BatchMerkleRoot, batchData.SenderAddress, nonSignerStakesAndSignature)
			if err == nil {
				agg.logger.Info("Aggregator successfully responded to task",
					"taskIndex", blsAggServiceResp.TaskIndex,
					"batchIdentifierHash", "0x"+hex.EncodeToString(batchIdentifierHash[:]))
	
				return
			}
	
			// Sleep for a bit before retrying
			time.Sleep(2 * time.Second)
		}

	}

	agg.logger.Error("Aggregator failed to respond to task, this batch will be lost",
		"err", err,
		"taskIndex", blsAggServiceResp.TaskIndex,
		"merkleRoot", "0x"+hex.EncodeToString(batchData.BatchMerkleRoot[:]),
		"senderAddress", "0x"+hex.EncodeToString(batchData.SenderAddress[:]),
		"batchIdentifierHash", "0x"+hex.EncodeToString(batchIdentifierHash[:]))
}

// / Sends response to contract and waits for transaction receipt
// / Returns error if it fails to send tx or receipt is not found
func (agg *Aggregator) sendAggregatedResponse(batchMerkleRoot [32]byte, nonSignerStakesAndSignature servicemanager.IBLSSignatureCheckerNonSignerStakesAndSignature) (*gethtypes.Receipt, error) {
	agg.walletMutex.Lock()
	agg.logger.Infof("- Locked Wallet Resources: Sending aggregated response for batch",
		"merkleRoot", hex.EncodeToString(batchMerkleRoot[:]))

	txHash, err := agg.avsWriter.SendAggregatedResponse(batchMerkleRoot, nonSignerStakesAndSignature)
	if err != nil {
		agg.walletMutex.Unlock()
		agg.logger.Infof("- Unlocked Wallet Resources: Error sending aggregated response for batch %s. Error: %s", hex.EncodeToString(batchMerkleRoot[:]), err)
		return nil, err
	}

	agg.walletMutex.Unlock()
	agg.logger.Infof("- Unlocked Wallet Resources: Sending aggregated response for batch %s", hex.EncodeToString(batchMerkleRoot[:]))

	receipt, err := utils.WaitForTransactionReceipt(
		agg.AggregatorConfig.BaseConfig.EthRpcClient, context.Background(), *txHash)
	if err != nil {
		return nil, err
	}

	agg.metrics.IncAggregatedResponses()

	return receipt, nil
}
func (agg *Aggregator) sendAggregatedResponseV2(batchMerkleRoot [32]byte, senderAddress [20]byte, nonSignerStakesAndSignature servicemanager.IBLSSignatureCheckerNonSignerStakesAndSignature) (*gethtypes.Receipt, error) {
	batchIdentifier := append(batchMerkleRoot[:], senderAddress[:]...)
	var batchIdentifierHash = *(*[32]byte)(crypto.Keccak256(batchIdentifier))

	agg.walletMutex.Lock()
	agg.logger.Infof("- Locked Wallet Resources: Sending aggregated response for batch",
		"merkleRoot", hex.EncodeToString(batchMerkleRoot[:]),
		"senderAddress", hex.EncodeToString(senderAddress[:]),
		"batchIdentifierHash", hex.EncodeToString(batchIdentifierHash[:]))

	txHash, err := agg.avsWriter.SendAggregatedResponseV2(batchMerkleRoot, senderAddress, nonSignerStakesAndSignature)
	if err != nil {
		agg.walletMutex.Unlock()
		agg.logger.Infof("- Unlocked Wallet Resources: Error sending aggregated response for batch %s. Error: %s", hex.EncodeToString(batchIdentifierHash[:]), err)
		return nil, err
	}

	agg.walletMutex.Unlock()
	agg.logger.Infof("- Unlocked Wallet Resources: Sending aggregated response for batch %s", hex.EncodeToString(batchIdentifierHash[:]))

	receipt, err := utils.WaitForTransactionReceipt(
		agg.AggregatorConfig.BaseConfig.EthRpcClient, context.Background(), *txHash)
	if err != nil {
		return nil, err
	}

	agg.metrics.IncAggregatedResponses()

	return receipt, nil
}

<<<<<<< HEAD
func (agg *Aggregator) AddNewTask(batchMerkleRoot [32]byte, senderAddress [20]byte, taskCreatedBlock uint32) {
=======
func (agg *Aggregator) AddNewTask(batchMerkleRoot [32]byte, taskCreatedBlock uint32) {
	agg.AggregatorConfig.BaseConfig.Logger.Info("Adding new task",
		"Batch merkle root", "0x"+hex.EncodeToString(batchMerkleRoot[:]))

	agg.taskMutex.Lock()
	agg.AggregatorConfig.BaseConfig.Logger.Info("- Locked Resources: Adding new task")

	// --- UPDATE BATCH - INDEX CACHES ---
	batchIndex := agg.nextBatchIndex
	if _, ok := agg.batchesIdxByIdentifierHash[batchMerkleRoot]; ok {
		agg.logger.Warn("Batch already exists", "batchIndex", batchIndex, "batchIdentifierHash (actually batchMerkleRoot)", batchMerkleRoot)
		agg.taskMutex.Unlock()
		agg.AggregatorConfig.BaseConfig.Logger.Info("- Unlocked Resources: Adding new task")
		return
	}

	// This shouldn't happen, since both maps are updated together
	if _, ok := agg.batchesIdentifierHashByIdx[batchIndex]; ok {
		agg.logger.Warn("Batch already exists", "batchIndex", batchIndex, "batchIdentifierHash (actually batchMerkleRoot)", batchMerkleRoot)
		agg.taskMutex.Unlock()
		agg.AggregatorConfig.BaseConfig.Logger.Info("- Unlocked Resources: Adding new task")
		return
	}

	agg.batchesIdxByIdentifierHash[batchMerkleRoot] = batchIndex
	agg.batchCreatedBlockByIdx[batchIndex] = uint64(taskCreatedBlock)
	agg.batchesIdentifierHashByIdx[batchIndex] = batchMerkleRoot
	agg.batchDataByIdentifierHash[batchMerkleRoot] = BatchData{
		BatchMerkleRoot: batchMerkleRoot,
		SenderAddress:   [20]byte{},
	}
	agg.nextBatchIndex += 1

	quorumNums := eigentypes.QuorumNums{eigentypes.QuorumNum(QUORUM_NUMBER)}
	quorumThresholdPercentages := eigentypes.QuorumThresholdPercentages{eigentypes.QuorumThresholdPercentage(QUORUM_THRESHOLD)}

	err := agg.blsAggregationService.InitializeNewTask(batchIndex, taskCreatedBlock, quorumNums, quorumThresholdPercentages, 100*time.Second)
	// FIXME(marian): When this errors, should we retry initializing new task? Logging fatal for now.
	if err != nil {
		agg.logger.Fatalf("BLS aggregation service error when initializing new task: %s", err)
	}

	agg.taskMutex.Unlock()
	agg.AggregatorConfig.BaseConfig.Logger.Info("- Unlocked Resources: Adding new task")
	agg.logger.Info("New task added", "batchIndex", batchIndex, "batchIdentifierHash (actually batchMerkleRoot)", "0x"+hex.EncodeToString(batchMerkleRoot[:]))
}
func (agg *Aggregator) AddNewTaskV2(batchMerkleRoot [32]byte, senderAddress [20]byte, taskCreatedBlock uint32) {
>>>>>>> bdda0d2e
	batchIdentifier := append(batchMerkleRoot[:], senderAddress[:]...)
	var batchIdentifierHash = *(*[32]byte)(crypto.Keccak256(batchIdentifier))

	agg.AggregatorConfig.BaseConfig.Logger.Info("Adding new task",
		"Batch merkle root", "0x"+hex.EncodeToString(batchMerkleRoot[:]),
		"Sender Address", "0x"+hex.EncodeToString(senderAddress[:]),
		"batchIdentifierHash", "0x"+hex.EncodeToString(batchIdentifierHash[:]))

	agg.taskMutex.Lock()
	agg.AggregatorConfig.BaseConfig.Logger.Info("- Locked Resources: Adding new task")

	// --- UPDATE BATCH - INDEX CACHES ---
	batchIndex := agg.nextBatchIndex
	if _, ok := agg.batchesIdxByIdentifierHash[batchIdentifierHash]; ok {
		agg.logger.Warn("Batch already exists", "batchIndex", batchIndex, "batchIdentifierHash", batchIdentifierHash)
		agg.taskMutex.Unlock()
		agg.AggregatorConfig.BaseConfig.Logger.Info("- Unlocked Resources: Adding new task")
		return
	}

	// This shouldn't happen, since both maps are updated together
	if _, ok := agg.batchesIdentifierHashByIdx[batchIndex]; ok {
		agg.logger.Warn("Batch already exists", "batchIndex", batchIndex, "batchIdentifierHash", batchIdentifierHash)
		agg.taskMutex.Unlock()
		agg.AggregatorConfig.BaseConfig.Logger.Info("- Unlocked Resources: Adding new task")
		return
	}

	agg.batchesIdxByIdentifierHash[batchIdentifierHash] = batchIndex
	agg.batchCreatedBlockByIdx[batchIndex] = uint64(taskCreatedBlock)
	agg.batchesIdentifierHashByIdx[batchIndex] = batchIdentifierHash
	agg.batchDataByIdentifierHash[batchIdentifierHash] = BatchData{
		BatchMerkleRoot: batchMerkleRoot,
		SenderAddress:   senderAddress,
	}
	agg.nextBatchIndex += 1

	quorumNums := eigentypes.QuorumNums{eigentypes.QuorumNum(QUORUM_NUMBER)}
	quorumThresholdPercentages := eigentypes.QuorumThresholdPercentages{eigentypes.QuorumThresholdPercentage(QUORUM_THRESHOLD)}

	err := agg.blsAggregationService.InitializeNewTask(batchIndex, taskCreatedBlock, quorumNums, quorumThresholdPercentages, 100*time.Second)
	// FIXME(marian): When this errors, should we retry initializing new task? Logging fatal for now.
	if err != nil {
		agg.logger.Fatalf("BLS aggregation service error when initializing new task: %s", err)
	}

	agg.taskMutex.Unlock()
	agg.AggregatorConfig.BaseConfig.Logger.Info("- Unlocked Resources: Adding new task")
	agg.logger.Info("New task added", "batchIndex", batchIndex, "batchIdentifierHash", "0x"+hex.EncodeToString(batchIdentifierHash[:]))
}<|MERGE_RESOLUTION|>--- conflicted
+++ resolved
@@ -42,12 +42,7 @@
 
 type Aggregator struct {
 	AggregatorConfig      *config.AggregatorConfig
-<<<<<<< HEAD
 	NewBatchChan          chan *servicemanager.ContractAlignedLayerServiceManagerNewBatchV3
-=======
-	NewBatchChan          chan *servicemanager.ContractAlignedLayerServiceManagerNewBatch
-	NewBatchChanV2        chan *servicemanager.ContractAlignedLayerServiceManagerNewBatchV2
->>>>>>> bdda0d2e
 	avsReader             *chainio.AvsReader
 	avsSubscriber         *chainio.AvsSubscriber
 	avsWriter             *chainio.AvsWriter
@@ -96,12 +91,7 @@
 }
 
 func NewAggregator(aggregatorConfig config.AggregatorConfig) (*Aggregator, error) {
-<<<<<<< HEAD
 	newBatchChan := make(chan *servicemanager.ContractAlignedLayerServiceManagerNewBatchV3)
-=======
-	newBatchChan := make(chan *servicemanager.ContractAlignedLayerServiceManagerNewBatch)
-	newBatchChanV2 := make(chan *servicemanager.ContractAlignedLayerServiceManagerNewBatchV2)
->>>>>>> bdda0d2e
 
 	avsReader, err := chainio.NewAvsReaderFromConfig(aggregatorConfig.BaseConfig, aggregatorConfig.EcdsaConfig)
 	if err != nil {
@@ -172,7 +162,6 @@
 		avsSubscriber:    avsSubscriber,
 		avsWriter:        avsWriter,
 		NewBatchChan:     newBatchChan,
-		NewBatchChanV2:   newBatchChanV2,
 
 		batchesIdentifierHashByIdx: batchesIdentifierHashByIdx,
 		batchesIdxByIdentifierHash: batchesIdxByIdentifierHash,
@@ -218,15 +207,13 @@
 		case blsAggServiceResp := <-agg.blsAggregationService.GetResponseChannel():
 			agg.logger.Info("Received response from BLS aggregation service",
 				"taskIndex", blsAggServiceResp.TaskIndex)
-			
+
 			go agg.handleBlsAggServiceResponse(blsAggServiceResp)
 		}
 	}
 }
 
 const MaxSentTxRetries = 5
-
-var switchBlockNumber = uint64(2_268_375) // 2_268_375 is the block at sep 3th 15:00
 
 func (agg *Aggregator) handleBlsAggServiceResponse(blsAggServiceResp blsagg.BlsAggregationServiceResponse) {
 	if blsAggServiceResp.Err != nil {
@@ -289,37 +276,19 @@
 
 	agg.logger.Info("Sending aggregated response onchain", "taskIndex", blsAggServiceResp.TaskIndex,
 		"batchIdentifierHash", "0x"+hex.EncodeToString(batchIdentifierHash[:]))
-	current_task_block := agg.batchCreatedBlockByIdx[blsAggServiceResp.TaskIndex]
+	// current_task_block := agg.batchCreatedBlockByIdx[blsAggServiceResp.TaskIndex]
 	for i := 0; i < MaxSentTxRetries; i++ {
-		if current_task_block < switchBlockNumber {
-			agg.logger.Info("agg if V1")
-			_, err = agg.sendAggregatedResponse(batchData.BatchMerkleRoot, nonSignerStakesAndSignature)
-			if err == nil {
-				agg.logger.Info("Aggregator successfully responded to task",
-					"taskIndex", blsAggServiceResp.TaskIndex,
-					"batchIdentifierHash", "0x"+hex.EncodeToString(batchIdentifierHash[:]))
-	
-				return
-			}
-	
-			// Sleep for a bit before retrying
-			time.Sleep(2 * time.Second)
-			
-		} else {
-			agg.logger.Info("agg if V2")
-			_, err = agg.sendAggregatedResponseV2(batchData.BatchMerkleRoot, batchData.SenderAddress, nonSignerStakesAndSignature)
-			if err == nil {
-				agg.logger.Info("Aggregator successfully responded to task",
-					"taskIndex", blsAggServiceResp.TaskIndex,
-					"batchIdentifierHash", "0x"+hex.EncodeToString(batchIdentifierHash[:]))
-	
-				return
-			}
-	
-			// Sleep for a bit before retrying
-			time.Sleep(2 * time.Second)
+		_, err = agg.sendAggregatedResponse(batchData.BatchMerkleRoot, batchData.SenderAddress, nonSignerStakesAndSignature)
+		if err == nil {
+			agg.logger.Info("Aggregator successfully responded to task",
+				"taskIndex", blsAggServiceResp.TaskIndex,
+				"batchIdentifierHash", "0x"+hex.EncodeToString(batchIdentifierHash[:]))
+				
+			return
 		}
 
+		// Sleep for a bit before retrying
+		time.Sleep(2 * time.Second)
 	}
 
 	agg.logger.Error("Aggregator failed to respond to task, this batch will be lost",
@@ -332,32 +301,7 @@
 
 // / Sends response to contract and waits for transaction receipt
 // / Returns error if it fails to send tx or receipt is not found
-func (agg *Aggregator) sendAggregatedResponse(batchMerkleRoot [32]byte, nonSignerStakesAndSignature servicemanager.IBLSSignatureCheckerNonSignerStakesAndSignature) (*gethtypes.Receipt, error) {
-	agg.walletMutex.Lock()
-	agg.logger.Infof("- Locked Wallet Resources: Sending aggregated response for batch",
-		"merkleRoot", hex.EncodeToString(batchMerkleRoot[:]))
-
-	txHash, err := agg.avsWriter.SendAggregatedResponse(batchMerkleRoot, nonSignerStakesAndSignature)
-	if err != nil {
-		agg.walletMutex.Unlock()
-		agg.logger.Infof("- Unlocked Wallet Resources: Error sending aggregated response for batch %s. Error: %s", hex.EncodeToString(batchMerkleRoot[:]), err)
-		return nil, err
-	}
-
-	agg.walletMutex.Unlock()
-	agg.logger.Infof("- Unlocked Wallet Resources: Sending aggregated response for batch %s", hex.EncodeToString(batchMerkleRoot[:]))
-
-	receipt, err := utils.WaitForTransactionReceipt(
-		agg.AggregatorConfig.BaseConfig.EthRpcClient, context.Background(), *txHash)
-	if err != nil {
-		return nil, err
-	}
-
-	agg.metrics.IncAggregatedResponses()
-
-	return receipt, nil
-}
-func (agg *Aggregator) sendAggregatedResponseV2(batchMerkleRoot [32]byte, senderAddress [20]byte, nonSignerStakesAndSignature servicemanager.IBLSSignatureCheckerNonSignerStakesAndSignature) (*gethtypes.Receipt, error) {
+func (agg *Aggregator) sendAggregatedResponse(batchMerkleRoot [32]byte, senderAddress [20]byte, nonSignerStakesAndSignature servicemanager.IBLSSignatureCheckerNonSignerStakesAndSignature) (*gethtypes.Receipt, error) {
 	batchIdentifier := append(batchMerkleRoot[:], senderAddress[:]...)
 	var batchIdentifierHash = *(*[32]byte)(crypto.Keccak256(batchIdentifier))
 
@@ -367,7 +311,7 @@
 		"senderAddress", hex.EncodeToString(senderAddress[:]),
 		"batchIdentifierHash", hex.EncodeToString(batchIdentifierHash[:]))
 
-	txHash, err := agg.avsWriter.SendAggregatedResponseV2(batchMerkleRoot, senderAddress, nonSignerStakesAndSignature)
+	txHash, err := agg.avsWriter.SendAggregatedResponse(batchMerkleRoot, senderAddress, nonSignerStakesAndSignature)
 	if err != nil {
 		agg.walletMutex.Unlock()
 		agg.logger.Infof("- Unlocked Wallet Resources: Error sending aggregated response for batch %s. Error: %s", hex.EncodeToString(batchIdentifierHash[:]), err)
@@ -388,57 +332,7 @@
 	return receipt, nil
 }
 
-<<<<<<< HEAD
 func (agg *Aggregator) AddNewTask(batchMerkleRoot [32]byte, senderAddress [20]byte, taskCreatedBlock uint32) {
-=======
-func (agg *Aggregator) AddNewTask(batchMerkleRoot [32]byte, taskCreatedBlock uint32) {
-	agg.AggregatorConfig.BaseConfig.Logger.Info("Adding new task",
-		"Batch merkle root", "0x"+hex.EncodeToString(batchMerkleRoot[:]))
-
-	agg.taskMutex.Lock()
-	agg.AggregatorConfig.BaseConfig.Logger.Info("- Locked Resources: Adding new task")
-
-	// --- UPDATE BATCH - INDEX CACHES ---
-	batchIndex := agg.nextBatchIndex
-	if _, ok := agg.batchesIdxByIdentifierHash[batchMerkleRoot]; ok {
-		agg.logger.Warn("Batch already exists", "batchIndex", batchIndex, "batchIdentifierHash (actually batchMerkleRoot)", batchMerkleRoot)
-		agg.taskMutex.Unlock()
-		agg.AggregatorConfig.BaseConfig.Logger.Info("- Unlocked Resources: Adding new task")
-		return
-	}
-
-	// This shouldn't happen, since both maps are updated together
-	if _, ok := agg.batchesIdentifierHashByIdx[batchIndex]; ok {
-		agg.logger.Warn("Batch already exists", "batchIndex", batchIndex, "batchIdentifierHash (actually batchMerkleRoot)", batchMerkleRoot)
-		agg.taskMutex.Unlock()
-		agg.AggregatorConfig.BaseConfig.Logger.Info("- Unlocked Resources: Adding new task")
-		return
-	}
-
-	agg.batchesIdxByIdentifierHash[batchMerkleRoot] = batchIndex
-	agg.batchCreatedBlockByIdx[batchIndex] = uint64(taskCreatedBlock)
-	agg.batchesIdentifierHashByIdx[batchIndex] = batchMerkleRoot
-	agg.batchDataByIdentifierHash[batchMerkleRoot] = BatchData{
-		BatchMerkleRoot: batchMerkleRoot,
-		SenderAddress:   [20]byte{},
-	}
-	agg.nextBatchIndex += 1
-
-	quorumNums := eigentypes.QuorumNums{eigentypes.QuorumNum(QUORUM_NUMBER)}
-	quorumThresholdPercentages := eigentypes.QuorumThresholdPercentages{eigentypes.QuorumThresholdPercentage(QUORUM_THRESHOLD)}
-
-	err := agg.blsAggregationService.InitializeNewTask(batchIndex, taskCreatedBlock, quorumNums, quorumThresholdPercentages, 100*time.Second)
-	// FIXME(marian): When this errors, should we retry initializing new task? Logging fatal for now.
-	if err != nil {
-		agg.logger.Fatalf("BLS aggregation service error when initializing new task: %s", err)
-	}
-
-	agg.taskMutex.Unlock()
-	agg.AggregatorConfig.BaseConfig.Logger.Info("- Unlocked Resources: Adding new task")
-	agg.logger.Info("New task added", "batchIndex", batchIndex, "batchIdentifierHash (actually batchMerkleRoot)", "0x"+hex.EncodeToString(batchMerkleRoot[:]))
-}
-func (agg *Aggregator) AddNewTaskV2(batchMerkleRoot [32]byte, senderAddress [20]byte, taskCreatedBlock uint32) {
->>>>>>> bdda0d2e
 	batchIdentifier := append(batchMerkleRoot[:], senderAddress[:]...)
 	var batchIdentifierHash = *(*[32]byte)(crypto.Keccak256(batchIdentifier))
 
