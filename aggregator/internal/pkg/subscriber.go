package pkg

import (
	"errors"
	"fmt"
	"time"

	"github.com/ethereum/go-ethereum/accounts/abi/bind"
<<<<<<< HEAD
	"time"
=======
	"github.com/yetanotherco/aligned_layer/core/types"
	"github.com/yetanotherco/aligned_layer/core/utils"
>>>>>>> be218251
)

const (
	MaxRetries    = 20
	RetryInterval = 10 * time.Second
)

func (agg *Aggregator) SubscribeToNewTasks() error {
	for retries := 0; retries < MaxRetries; retries++ {
		err := agg.tryCreateTaskSubscriber()
		if err == nil {
			_ = agg.subscribeToNewTasks() // This will block until an error occurs
		}

		message := fmt.Sprintf("Failed to subscribe to new tasks. Retrying in %v", RetryInterval)
		agg.AggregatorConfig.BaseConfig.Logger.Info(message)
		time.Sleep(RetryInterval)
	}

	return errors.New("failed to subscribe to new tasks after max retries")
}

func (agg *Aggregator) subscribeToNewTasks() error {
	for {
		select {
		case err := <-agg.taskSubscriber.Err():
			agg.AggregatorConfig.BaseConfig.Logger.Error("Error in subscription", "err", err)
			return err
<<<<<<< HEAD
		case task := <-agg.NewTaskCreatedChan:
			agg.AddNewTask(task.TaskIndex, task.Task)
=======
		case newTask := <-agg.NewTaskCreatedChan:
			agg.AggregatorConfig.BaseConfig.Logger.Info("New task created", "taskIndex", newTask.TaskIndex)

			agg.tasksMutex.Lock()
			agg.tasks[newTask.TaskIndex] = newTask.Task
			agg.tasksMutex.Unlock()

			agg.taskResponsesMutex.Lock()
			agg.OperatorTaskResponses[newTask.TaskIndex] = &TaskResponsesWithStatus{
				taskResponses:       make([]types.SignedTaskResponse, 0),
				submittedToEthereum: false,
			}
			agg.taskResponsesMutex.Unlock()

			quorumNums := utils.BytesToQuorumNumbers(newTask.Task.QuorumNumbers)
			quorumThresholdPercentages := utils.BytesToQuorumThresholdPercentages(newTask.Task.QuorumThresholdPercentages)

			// FIXME(marian): Hardcoded value of timeToExpiry to 100s. How should be get this value?
			err := agg.blsAggregationService.InitializeNewTask(newTask.TaskIndex, newTask.Task.TaskCreatedBlock, quorumNums, quorumThresholdPercentages, 100*time.Second)
			// FIXME(marian): When this errors, should we retry initializing new task? Logging fatal for now.
			if err != nil {
				agg.logger.Fatalf("BLS aggregation service error when initializing new task: %s", err)
			}

>>>>>>> be218251
		}
	}
}

func (agg *Aggregator) tryCreateTaskSubscriber() error {
	var err error

	agg.AggregatorConfig.BaseConfig.Logger.Info("Subscribing to Ethereum serviceManager task events")
	agg.taskSubscriber, err = agg.avsSubscriber.AvsContractBindings.ServiceManager.WatchNewTaskCreated(&bind.WatchOpts{},
		agg.NewTaskCreatedChan, nil)

	if err != nil {
		agg.AggregatorConfig.BaseConfig.Logger.Info("Failed to create task subscriber", "err", err)
	}
	return err
}<|MERGE_RESOLUTION|>--- conflicted
+++ resolved
@@ -6,12 +6,8 @@
 	"time"
 
 	"github.com/ethereum/go-ethereum/accounts/abi/bind"
-<<<<<<< HEAD
-	"time"
-=======
 	"github.com/yetanotherco/aligned_layer/core/types"
 	"github.com/yetanotherco/aligned_layer/core/utils"
->>>>>>> be218251
 )
 
 const (
@@ -40,24 +36,8 @@
 		case err := <-agg.taskSubscriber.Err():
 			agg.AggregatorConfig.BaseConfig.Logger.Error("Error in subscription", "err", err)
 			return err
-<<<<<<< HEAD
-		case task := <-agg.NewTaskCreatedChan:
-			agg.AddNewTask(task.TaskIndex, task.Task)
-=======
 		case newTask := <-agg.NewTaskCreatedChan:
-			agg.AggregatorConfig.BaseConfig.Logger.Info("New task created", "taskIndex", newTask.TaskIndex)
-
-			agg.tasksMutex.Lock()
-			agg.tasks[newTask.TaskIndex] = newTask.Task
-			agg.tasksMutex.Unlock()
-
-			agg.taskResponsesMutex.Lock()
-			agg.OperatorTaskResponses[newTask.TaskIndex] = &TaskResponsesWithStatus{
-				taskResponses:       make([]types.SignedTaskResponse, 0),
-				submittedToEthereum: false,
-			}
-			agg.taskResponsesMutex.Unlock()
-
+			agg.AddNewTask(newTask.TaskIndex, newTask.Task)
 			quorumNums := utils.BytesToQuorumNumbers(newTask.Task.QuorumNumbers)
 			quorumThresholdPercentages := utils.BytesToQuorumThresholdPercentages(newTask.Task.QuorumThresholdPercentages)
 
@@ -67,8 +47,6 @@
 			if err != nil {
 				agg.logger.Fatalf("BLS aggregation service error when initializing new task: %s", err)
 			}
-
->>>>>>> be218251
 		}
 	}
 }
