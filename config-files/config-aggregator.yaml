--- conflicted
+++ resolved
@@ -38,17 +38,11 @@
   garbage_collector_tasks_age: 20 # The age of tasks that will be removed by the GC, in blocks. Suggested value for prod: '216000' (30 days)
   garbage_collector_tasks_interval: 10 # The interval of queried blocks to get an old batch. Suggested value for prod: '900' (3 hours)
   bls_service_task_timeout: 168h # The timeout of bls aggregation service tasks. Suggested value for prod '168h' (7 days)
-<<<<<<< HEAD
   pending_batch_fetch_block_range: 1000 # The interval of queried blocks to get a pending batch by logs. Suggested valued for prod `1000`
-  gas_base_bump_percentage: 10 # How much to bump gas price when responding to task. Suggested value 10%
-  gas_bump_incremental_percentage: 2 # An extra percentage to bump every retry i*2 when responding to task. Suggested value 2%
-  time_to_wait_before_bump: 36s # The time to wait for the receipt when responding to task. Suggested value 36 seconds (3 blocks)
-=======
   gas_base_bump_percentage: 25 # Percentage to overestimate gas price when sending a task
   gas_bump_incremental_percentage: 20 # An extra percentage to overestimate in each bump of respond to task. This is additive between tries
   # Gas used formula = est_gas_by_node * (gas_base_bump_percentage + gas_bum_incremental_percentage * i) / 100, where i is the iteration number.
   time_to_wait_before_bump: 72s # The time to wait for the receipt when responding to task. Suggested value 72 seconds (6 blocks)
->>>>>>> 635c8f04
 
 ## Operator Configurations
 # operator:
