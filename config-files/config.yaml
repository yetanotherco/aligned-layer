--- conflicted
+++ resolved
@@ -29,13 +29,9 @@
 ## Batcher configurations
 batcher:
   block_interval: 1
-<<<<<<< HEAD
-  batch_size_interval: 9999999999
-  max_proof_size: 67108864 # 64 MiB
-  max_batch_size: 268435456 # 256 MiB
-=======
-  batch_size_interval: 5
->>>>>>> b643dd66
+  batch_size_interval: 999999999
+  max_proof_size: 4000 # 64 MiB
+  max_batch_size: 16000 # 256 MiB
 
 ## Aggregator Configurations
 aggregator:
