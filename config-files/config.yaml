--- conflicted
+++ resolved
@@ -28,13 +28,8 @@
 
 ## Batcher configurations
 batcher:
-<<<<<<< HEAD
-  block_interval: 2
-  batch_size_interval: 2
-=======
   block_interval: 1
-  batch_size_interval: 5
->>>>>>> d9cb00da
+  batch_size_interval: 3
 
 ## Aggregator Configurations
 aggregator:
