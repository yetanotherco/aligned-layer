--- conflicted
+++ resolved
@@ -4,14 +4,14 @@
   push:
     branches: [main]
   pull_request:
-    branches: ["*"]
+    branches: ['*']
     paths:
-      - "operator/**"
-      - "aggregator/**"
-      - "common/**"
-      - "core/**"
-      - "metrics/**"
-      - ".github/workflows/build-go.yml"
+      - 'operator/**'
+      - 'aggregator/**'
+      - 'common/**'
+      - 'core/**'
+      - 'metrics/**'
+      - '.github/workflows/build-go.yml'
 env:
   FFI_FOR_RELEASE: false
 jobs:
@@ -22,7 +22,7 @@
       - uses: actions/checkout@v4
       - uses: actions/setup-go@v5
         with:
-          go-version: "1.23"
+          go-version: '1.23'
           cache: false
       - name: foundry-toolchain
         uses: foundry-rs/foundry-toolchain@v1.2.0
@@ -39,10 +39,4 @@
       - name: Build operator
         run: go build operator/cmd/main.go
       - name: Build aggregator
-<<<<<<< HEAD
-        run: go build aggregator/cmd/main.go
-      - name: Test Go
-        run: make test
-=======
-        run: go build aggregator/cmd/main.go
->>>>>>> b338f320
+        run: go build aggregator/cmd/main.go