--- conflicted
+++ resolved
@@ -18,13 +18,8 @@
   HOME: ${{ github.workspace }}
 jobs:
   build:
-<<<<<<< HEAD
-    runs-on: ubuntu-custom
-    
-=======
     runs-on: ubuntu-latest
 
->>>>>>> 54cabeae
     steps:
       - uses: actions/checkout@v4
       - uses: actions/setup-go@v5
