--- conflicted
+++ resolved
@@ -152,12 +152,8 @@
 		t.Errorf("Error setting up Anvil: %s\n", err)
 	}
 
-<<<<<<< HEAD
 	// Assert Call succeeds when Anvil running
 	_, err = utils.WaitForTransactionReceiptRetryable(*client, context.Background(), hash, time.Second*45)
-=======
-	_, err = utils.WaitForTransactionReceipt(*client, context.Background(), hash)
->>>>>>> 0345248a
 	assert.NotNil(t, err, "Error Waiting for Transaction with Anvil Running: %s\n", err)
 	if !strings.Contains(err.Error(), "not found") {
 		t.Errorf("WaitForTransactionReceipt Emitted incorrect error: %s\n", err)
@@ -169,11 +165,7 @@
 		return
 	}
 
-<<<<<<< HEAD
 	_, err = utils.WaitForTransactionReceiptRetryable(*client, context.Background(), hash, time.Second*45)
-=======
-	_, err = utils.WaitForTransactionReceipt(*client, context.Background(), hash)
->>>>>>> 0345248a
 	assert.NotNil(t, err)
 	if _, ok := err.(retry.PermanentError); ok {
 		t.Errorf("WaitForTransactionReceipt Emitted non Transient error: %s\n", err)
@@ -189,11 +181,7 @@
 		t.Errorf("Error setting up Anvil: %s\n", err)
 	}
 
-<<<<<<< HEAD
 	_, err = utils.WaitForTransactionReceiptRetryable(*client, context.Background(), hash, time.Second*45)
-=======
-	_, err = utils.WaitForTransactionReceipt(*client, context.Background(), hash)
->>>>>>> 0345248a
 	assert.NotNil(t, err)
 	if !strings.Contains(err.Error(), "not found") {
 		t.Errorf("WaitForTransactionReceipt Emitted incorrect error: %s\n", err)
