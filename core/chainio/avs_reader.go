--- conflicted
+++ resolved
@@ -27,14 +27,10 @@
 		PromMetricsIpPortAddress:   c.BaseConfig.EigenMetricsIpPortAddress,
 	}
 
-<<<<<<< HEAD
-	clients, _ := clients.BuildAll(buildAllConfig, c.EcdsaConfig.PrivateKey, c.BaseConfig.Logger)
-=======
-	clients, err := clients.BuildAll(buildAllConfig, c.EcdsaPrivateKey, c.Logger)
+	clients, err := clients.BuildAll(buildAllConfig, c.EcdsaConfig.PrivateKey, c.BaseConfig.Logger)
 	if err != nil {
 		return nil, err
 	}
->>>>>>> b56a30e9
 
 	avsRegistryReader := clients.AvsRegistryChainReader
 
