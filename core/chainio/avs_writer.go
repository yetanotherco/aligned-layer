package chainio

import (
	"context"
	"fmt"
	"math/big"
	"time"

	"github.com/Layr-Labs/eigensdk-go/chainio/clients"
	"github.com/Layr-Labs/eigensdk-go/chainio/clients/avsregistry"
	"github.com/Layr-Labs/eigensdk-go/chainio/clients/eth"
	"github.com/Layr-Labs/eigensdk-go/logging"
	"github.com/Layr-Labs/eigensdk-go/signer"
	"github.com/ethereum/go-ethereum/accounts/abi/bind"
	"github.com/ethereum/go-ethereum/common"
	"github.com/ethereum/go-ethereum/core/types"
	servicemanager "github.com/yetanotherco/aligned_layer/contracts/bindings/AlignedLayerServiceManager"
	retry "github.com/yetanotherco/aligned_layer/core"
	"github.com/yetanotherco/aligned_layer/core/config"
	"github.com/yetanotherco/aligned_layer/core/utils"
)

type AvsWriter struct {
	*avsregistry.ChainWriter
	AvsContractBindings *AvsServiceBindings
	logger              logging.Logger
	Signer              signer.Signer
	Client              eth.InstrumentedClient
	ClientFallback      eth.InstrumentedClient
}

func NewAvsWriterFromConfig(baseConfig *config.BaseConfig, ecdsaConfig *config.EcdsaConfig) (*AvsWriter, error) {

	buildAllConfig := clients.BuildAllConfig{
		EthHttpUrl:                 baseConfig.EthRpcUrl,
		EthWsUrl:                   baseConfig.EthWsUrl,
		RegistryCoordinatorAddr:    baseConfig.AlignedLayerDeploymentConfig.AlignedLayerRegistryCoordinatorAddr.String(),
		OperatorStateRetrieverAddr: baseConfig.AlignedLayerDeploymentConfig.AlignedLayerOperatorStateRetrieverAddr.String(),
		AvsName:                    "AlignedLayer",
		PromMetricsIpPortAddress:   baseConfig.EigenMetricsIpPortAddress,
	}

	clients, err := clients.BuildAll(buildAllConfig, ecdsaConfig.PrivateKey, baseConfig.Logger)

	if err != nil {
		baseConfig.Logger.Error("Cannot build signer config", "err", err)
		return nil, err
	}

	avsServiceBindings, err := NewAvsServiceBindings(baseConfig.AlignedLayerDeploymentConfig.AlignedLayerServiceManagerAddr, baseConfig.AlignedLayerDeploymentConfig.AlignedLayerOperatorStateRetrieverAddr, baseConfig.EthRpcClient, baseConfig.EthRpcClientFallback, baseConfig.Logger)

	if err != nil {
		baseConfig.Logger.Error("Cannot create avs service bindings", "err", err)
		return nil, err
	}

	privateKeySigner, err := signer.NewPrivateKeySigner(ecdsaConfig.PrivateKey, baseConfig.ChainId)
	if err != nil {
		baseConfig.Logger.Error("Cannot create signer", "err", err)
		return nil, err
	}

	chainWriter := clients.AvsRegistryChainWriter

	return &AvsWriter{
		ChainWriter:         chainWriter,
		AvsContractBindings: avsServiceBindings,
		logger:              baseConfig.Logger,
		Signer:              privateKeySigner,
		Client:              baseConfig.EthRpcClient,
		ClientFallback:      baseConfig.EthRpcClientFallback,
	}, nil
}

// Sends AggregatedResponse and waits for the receipt for three blocks, if not received
// it will try again bumping the last tx gas price based on `CalculateGasPriceBump`
// This process happens indefinitely until the transaction is included.
func (w *AvsWriter) SendAggregatedResponse(batchIdentifierHash [32]byte, batchMerkleRoot [32]byte, senderAddress [20]byte, nonSignerStakesAndSignature servicemanager.IBLSSignatureCheckerNonSignerStakesAndSignature, gasBumpPercentage uint, gasBumpIncrementalPercentage uint, timeToWaitBeforeBump time.Duration, onGasPriceBumped func(*big.Int)) (*types.Receipt, error) {
	txOpts := *w.Signer.GetTxOpts()
	txOpts.NoSend = true // simulate the transaction
<<<<<<< HEAD

=======
>>>>>>> b338f320
	tx, err := w.RespondToTaskV2Retryable(&txOpts, batchMerkleRoot, senderAddress, nonSignerStakesAndSignature)
	if err != nil {
		return nil, err
	}

	err = w.checkRespondToTaskFeeLimit(tx, txOpts, batchIdentifierHash, senderAddress)
	if err != nil {
		return nil, err
	}

	// Set the nonce, as we might have to replace the transaction with a higher gas price
	txNonce := big.NewInt(int64(tx.Nonce()))
	txOpts.Nonce = txNonce
	txOpts.GasPrice = tx.GasPrice()
	txOpts.NoSend = false
<<<<<<< HEAD
	i := 0

	respondToTaskV2Func := func() (*types.Receipt, error) {
		gasPrice, err := utils.GetGasPriceRetryable(w.Client, context.Background())
		if err != nil {
			return nil, err
		}
=======
	txOpts.GasLimit = tx.Gas() * 110 / 100 // Add 10% to the gas limit
	tx, err = w.RespondToTaskV2Retryable(&txOpts, batchMerkleRoot, senderAddress, nonSignerStakesAndSignature)
	if err != nil {
		return nil, err
	}
>>>>>>> b338f320

		bumpedGasPrice := utils.CalculateGasPriceBumpBasedOnRetry(gasPrice, gasBumpPercentage, gasBumpIncrementalPercentage, i)
		// new bumped gas price must be higher than the last one (this should hardly ever happen though)
		if bumpedGasPrice.Cmp(txOpts.GasPrice) > 0 {
			txOpts.GasPrice = bumpedGasPrice
		} else {
			// bump the last tx gas price a little by `gasBumpIncrementalPercentage` to replace it.
			txOpts.GasPrice = utils.CalculateGasPriceBumpBasedOnRetry(txOpts.GasPrice, gasBumpIncrementalPercentage, 0, 0)
		}

		if i > 0 {
			onGasPriceBumped(txOpts.GasPrice)
		}

		err = w.checkRespondToTaskFeeLimit(tx, txOpts, batchIdentifierHash, senderAddress)
		if err != nil {
			return nil, retry.PermanentError{Inner: err}
		}

		w.logger.Infof("Sending RespondToTask transaction with a gas price of %v", txOpts.GasPrice)

		tx, err = w.RespondToTaskV2Retryable(&txOpts, batchMerkleRoot, senderAddress, nonSignerStakesAndSignature)
		if err != nil {
			return nil, err
		}

		receipt, err := utils.WaitForTransactionReceiptRetryable(w.Client, context.Background(), tx.Hash(), timeToWaitBeforeBump)
		if receipt != nil {
			return receipt, nil
		}

		// if we are here, it means we have reached the receipt waiting timeout
		// we increment the i here to add an incremental percentage to increase the odds of being included in the next blocks
		i++

		w.logger.Infof("RespondToTask receipt waiting timeout has passed, will try again...")
		if err != nil {
			return nil, err
		}
		return nil, fmt.Errorf("transaction failed")
	}

	return retry.RetryWithData(respondToTaskV2Func, 1000, 2, 0, 60000, retry.MaxElapsedTime)
}

func (w *AvsWriter) checkRespondToTaskFeeLimit(tx *types.Transaction, txOpts bind.TransactOpts, batchIdentifierHash [32]byte, senderAddress [20]byte) error {
	aggregatorAddress := txOpts.From
	simulatedCost := new(big.Int).Mul(new(big.Int).SetUint64(tx.Gas()), tx.GasPrice())
	w.logger.Info("Simulated cost", "cost", simulatedCost)

	// Get RespondToTaskFeeLimit
	batchState, err := w.BatchesStateRetryable(&bind.CallOpts{}, batchIdentifierHash)
	if err != nil {
		// Fallback also failed
		// Proceed to check values against simulated costs
		w.logger.Error("Failed to get batch state", "error", err)
		w.logger.Info("Proceeding with simulated cost checks")
		return w.compareBalances(simulatedCost, aggregatorAddress, senderAddress)
	}
	// At this point, batchState was successfully retrieved
	// Proceed to check values against RespondToTaskFeeLimit
	respondToTaskFeeLimit := batchState.RespondToTaskFeeLimit
	w.logger.Info("Batch RespondToTaskFeeLimit", "RespondToTaskFeeLimit", respondToTaskFeeLimit)

	if respondToTaskFeeLimit.Cmp(simulatedCost) < 0 {
		return fmt.Errorf("cost of transaction is higher than Batch.RespondToTaskFeeLimit")
	}

	return w.compareBalances(respondToTaskFeeLimit, aggregatorAddress, senderAddress)
}

func (w *AvsWriter) compareBalances(amount *big.Int, aggregatorAddress common.Address, senderAddress [20]byte) error {
	if err := w.compareAggregatorBalance(amount, aggregatorAddress); err != nil {
		return err
	}
	if err := w.compareBatcherBalance(amount, senderAddress); err != nil {
		return err
	}
	return nil
}

func (w *AvsWriter) compareAggregatorBalance(amount *big.Int, aggregatorAddress common.Address) error {
	ctx, cancel := context.WithTimeout(context.Background(), 10*time.Second)
	defer cancel()

	aggregatorBalance, err := w.BalanceAtRetryable(ctx, aggregatorAddress, nil)
	if err != nil {
		// Ignore and continue.
		w.logger.Error("failed to get aggregator balance: %v", err)
		return nil
	}
	w.logger.Info("Aggregator balance", "balance", aggregatorBalance)
	if aggregatorBalance.Cmp(amount) < 0 {
		return fmt.Errorf("cost is higher than Aggregator balance")
	}
	return nil
}

func (w *AvsWriter) compareBatcherBalance(amount *big.Int, senderAddress [20]byte) error {
	// Get batcher balance
	batcherBalance, err := w.BatcherBalancesRetryable(&bind.CallOpts{}, senderAddress)
	if err != nil {
		// Ignore and continue.
		w.logger.Error("Failed to get batcherBalance", "error", err)
		return nil
	}
	w.logger.Info("Batcher balance", "balance", batcherBalance)
	if batcherBalance.Cmp(amount) < 0 {
		return fmt.Errorf("cost is higher than Batcher balance")
	}
	return nil
}<|MERGE_RESOLUTION|>--- conflicted
+++ resolved
@@ -78,10 +78,6 @@
 func (w *AvsWriter) SendAggregatedResponse(batchIdentifierHash [32]byte, batchMerkleRoot [32]byte, senderAddress [20]byte, nonSignerStakesAndSignature servicemanager.IBLSSignatureCheckerNonSignerStakesAndSignature, gasBumpPercentage uint, gasBumpIncrementalPercentage uint, timeToWaitBeforeBump time.Duration, onGasPriceBumped func(*big.Int)) (*types.Receipt, error) {
 	txOpts := *w.Signer.GetTxOpts()
 	txOpts.NoSend = true // simulate the transaction
-<<<<<<< HEAD
-
-=======
->>>>>>> b338f320
 	tx, err := w.RespondToTaskV2Retryable(&txOpts, batchMerkleRoot, senderAddress, nonSignerStakesAndSignature)
 	if err != nil {
 		return nil, err
@@ -97,7 +93,6 @@
 	txOpts.Nonce = txNonce
 	txOpts.GasPrice = tx.GasPrice()
 	txOpts.NoSend = false
-<<<<<<< HEAD
 	i := 0
 
 	respondToTaskV2Func := func() (*types.Receipt, error) {
@@ -105,13 +100,6 @@
 		if err != nil {
 			return nil, err
 		}
-=======
-	txOpts.GasLimit = tx.Gas() * 110 / 100 // Add 10% to the gas limit
-	tx, err = w.RespondToTaskV2Retryable(&txOpts, batchMerkleRoot, senderAddress, nonSignerStakesAndSignature)
-	if err != nil {
-		return nil, err
-	}
->>>>>>> b338f320
 
 		bumpedGasPrice := utils.CalculateGasPriceBumpBasedOnRetry(gasPrice, gasBumpPercentage, gasBumpIncrementalPercentage, i)
 		// new bumped gas price must be higher than the last one (this should hardly ever happen though)
