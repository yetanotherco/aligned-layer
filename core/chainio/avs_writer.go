package chainio

import (
	"context"
	"time"

	"github.com/yetanotherco/aligned_layer/common"

	"github.com/Layr-Labs/eigensdk-go/chainio/clients"
	"github.com/Layr-Labs/eigensdk-go/chainio/clients/avsregistry"
	"github.com/Layr-Labs/eigensdk-go/chainio/clients/eth"
	"github.com/Layr-Labs/eigensdk-go/logging"
	"github.com/Layr-Labs/eigensdk-go/signer"
	servicemanager "github.com/yetanotherco/aligned_layer/contracts/bindings/AlignedLayerServiceManager"
	"github.com/yetanotherco/aligned_layer/core/config"
)

type AvsWriter struct {
	avsregistry.AvsRegistryWriter
	AvsContractBindings *AvsServiceBindings
	logger              logging.Logger
	Signer              signer.Signer
	Client              eth.Client
}

func NewAvsWriterFromConfig(baseConfig *config.BaseConfig, ecdsaConfig *config.EcdsaConfig) (*AvsWriter, error) {

	buildAllConfig := clients.BuildAllConfig{
		EthHttpUrl:                 baseConfig.EthRpcUrl,
		EthWsUrl:                   baseConfig.EthWsUrl,
		RegistryCoordinatorAddr:    baseConfig.AlignedLayerDeploymentConfig.AlignedLayerRegistryCoordinatorAddr.String(),
		OperatorStateRetrieverAddr: baseConfig.AlignedLayerDeploymentConfig.AlignedLayerOperatorStateRetrieverAddr.String(),
		AvsName:                    "AlignedLayer",
		PromMetricsIpPortAddress:   baseConfig.EigenMetricsIpPortAddress,
	}

	clients, err := clients.BuildAll(buildAllConfig, ecdsaConfig.PrivateKey, baseConfig.Logger)

	if err != nil {
		baseConfig.Logger.Error("Cannot build signer config", "err", err)
		return nil, err
	}

	avsServiceBindings, err := NewAvsServiceBindings(baseConfig.AlignedLayerDeploymentConfig.AlignedLayerServiceManagerAddr, baseConfig.AlignedLayerDeploymentConfig.AlignedLayerOperatorStateRetrieverAddr, baseConfig.EthRpcClient, baseConfig.Logger)

	if err != nil {
		baseConfig.Logger.Error("Cannot create avs service bindings", "err", err)
		return nil, err
	}

<<<<<<< HEAD
	privateKeySigner, err := signer.NewPrivateKeySigner(c.EcdsaPrivateKey, c.ChainId)
=======
	privateKeySigner, err := signer.NewPrivateKeySigner(ecdsaConfig.PrivateKey, baseConfig.ChainId)

>>>>>>> a56492ff
	if err != nil {
		baseConfig.Logger.Error("Cannot create signer", "err", err)
		return nil, err
	}

	avsRegistryWriter := clients.AvsRegistryChainWriter

	return &AvsWriter{
		AvsRegistryWriter:   avsRegistryWriter,
		AvsContractBindings: avsServiceBindings,
		logger:              baseConfig.Logger,
		Signer:              privateKeySigner,
		Client:              baseConfig.EthRpcClient,
	}, nil
}

func (w *AvsWriter) SendTask(context context.Context, provingSystemId common.ProvingSystemId, proof []byte, publicInput []byte) (servicemanager.AlignedLayerServiceManagerTask, uint64, error) {
	txOpts := w.Signer.GetTxOpts()
	tx, err := w.AvsContractBindings.ServiceManager.CreateNewTask(
		txOpts,
		uint16(provingSystemId),
		proof,
		publicInput,
	)
	if err != nil {
		w.logger.Error("Error assembling CreateNewTask tx", "err", err)
		return servicemanager.AlignedLayerServiceManagerTask{}, 0, err
	}
	// TODO wait for transaction receipt. ethClient does not have this method
	// EigenSDK has a method called WaitForTransactionReceipt in InstrumentedEthClient
	// But is needs telemetry to work
	// https://github.com/Layr-Labs/eigensdk-go/blob/master/chainio/clients/eth/instrumented_client.go
	//receipt := avsWriter.Client.WaitForTransactionReceipt(context.Background(), tx.Hash())
	time.Sleep(2 * time.Second)

	receipt, err := w.Client.TransactionReceipt(context, tx.Hash())
	if err != nil {
		return servicemanager.AlignedLayerServiceManagerTask{}, 0, err
	}
	newTaskCreatedEvent, err := w.AvsContractBindings.ServiceManager.ContractAlignedLayerServiceManagerFilterer.ParseNewTaskCreated(*receipt.Logs[0])
	if err != nil {
		return servicemanager.AlignedLayerServiceManagerTask{}, 0, err
	}
	return newTaskCreatedEvent.Task, newTaskCreatedEvent.TaskIndex, nil
}

// func (w *AvsWriter) SendAggregatedResponse(ctx context.Context, task cstaskmanager.IAlignedLayerTaskManagerTask, taskResponse cstaskmanager.IAlignedLayerTaskManagerTaskResponse, nonSignerStakesAndSignature cstaskmanager.IBLSSignatureCheckerNonSignerStakesAndSignature) (*types.Receipt, error) {
// 	txOpts := w.Signer.GetTxOpts()
// 	tx, err := w.AvsContractBindings.TaskManager.RespondToTask(txOpts, task, taskResponse, nonSignerStakesAndSignature)
// 	if err != nil {
// 		w.logger.Error("Error submitting SubmitTaskResponse tx while calling respondToTask", "err", err)
// 		return nil, err
// 	}
// 	receipt := w.client.WaitForTransactionReceipt(ctx, tx.Hash())
// 	return receipt, nil
// }

// func (w *AvsWriter) RaiseChallenge(
// 	ctx context.Context,
// 	task cstaskmanager.IAlignedLayerTaskManagerTask,
// 	taskResponse cstaskmanager.IAlignedLayerTaskManagerTaskResponse,
// 	taskResponseMetadata cstaskmanager.IAlignedLayerTaskManagerTaskResponseMetadata,
// 	pubkeysOfNonSigningOperators []cstaskmanager.BN254G1Point,
// ) (*types.Receipt, error) {
// 	txOpts := w.Signer.GetTxOpts()
// 	tx, err := w.AvsContractBindings.TaskManager.RaiseAndResolveChallenge(txOpts, task, taskResponse, taskResponseMetadata, pubkeysOfNonSigningOperators)
// 	if err != nil {
// 		w.logger.Errorf("Error assembling RaiseChallenge tx")
// 		return nil, err
// 	}
// 	receipt := w.client.WaitForTransactionReceipt(ctx, tx.Hash())
// 	return receipt, nil
// }<|MERGE_RESOLUTION|>--- conflicted
+++ resolved
@@ -48,12 +48,8 @@
 		return nil, err
 	}
 
-<<<<<<< HEAD
-	privateKeySigner, err := signer.NewPrivateKeySigner(c.EcdsaPrivateKey, c.ChainId)
-=======
 	privateKeySigner, err := signer.NewPrivateKeySigner(ecdsaConfig.PrivateKey, baseConfig.ChainId)
 
->>>>>>> a56492ff
 	if err != nil {
 		baseConfig.Logger.Error("Cannot create signer", "err", err)
 		return nil, err
