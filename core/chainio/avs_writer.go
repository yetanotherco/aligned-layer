--- conflicted
+++ resolved
@@ -23,12 +23,8 @@
 	Client              eth.Client
 }
 
-<<<<<<< HEAD
-func NewAvsWriterFromConfig(c *config.Config) (*AvsWriter, error) {
-=======
 func NewAvsWriterFromConfig(c *config.BaseConfig) (*AvsWriter, error) {
 
->>>>>>> b56a30e9
 	buildAllConfig := clients.BuildAllConfig{
 		EthHttpUrl:                 c.EthRpcUrl,
 		EthWsUrl:                   c.EthWsUrl,
