--- conflicted
+++ resolved
@@ -86,14 +86,6 @@
 		return nil, err
 	}
 
-<<<<<<< HEAD
-	err = w.checkRespondToTaskFeeLimit(sim_tx, txOpts, batchIdentifierHash, senderAddress)
-	if err != nil {
-		return nil, err
-	}
-
-=======
->>>>>>> 131599f5
 	// Set the nonce, as we might have to replace the transaction with a higher gas price
 	txNonce := big.NewInt(int64(sim_tx.Nonce()))
 	txOpts.Nonce = txNonce
@@ -120,13 +112,9 @@
 			onGasPriceBumped(txOpts.GasPrice)
 		}
 
-<<<<<<< HEAD
-		err = w.checkRespondToTaskFeeLimit(sim_tx, txOpts, batchIdentifierHash, senderAddress)
-=======
 		// We compare both Aggregator funds and Batcher balance in Aligned against respondToTaskFeeLimit
 		// Both are required to have some balance, more details inside the function
-		err = w.checkAggAndBatcherHaveEnoughBalance(tx, txOpts, batchIdentifierHash, senderAddress)
->>>>>>> 131599f5
+    err = w.checkAggAndBatcherHaveEnoughBalance(sim_tx, txOpts, batchIdentifierHash, senderAddress)
 		if err != nil {
 			return nil, retry.PermanentError{Inner: err}
 		}
@@ -140,7 +128,7 @@
 
 		receipt, err := utils.WaitForTransactionReceiptRetryable(w.Client, w.ClientFallback, real_tx.Hash(), timeToWaitBeforeBump)
 		if receipt != nil {
-			w.checkIfAggregatorHadToPaidForBatcher(tx, batchIdentifierHash)
+			w.checkIfAggregatorHadToPaidForBatcher(real_tx, batchIdentifierHash)
 			return receipt, nil
 		}
 
