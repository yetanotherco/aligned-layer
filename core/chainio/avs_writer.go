--- conflicted
+++ resolved
@@ -82,15 +82,11 @@
 		return servicemanager.AlignedLayerServiceManagerTask{}, 0, err
 	}
 
-<<<<<<< HEAD
-	receipt := utils.WaitForTransactionReceipt(w.Client, context, tx.Hash())
-=======
 	receipt, err := utils.WaitForTransactionReceipt(w.Client, context, tx.Hash())
 	if err != nil {
 		return servicemanager.AlignedLayerServiceManagerTask{}, 0, err
 	}
 
->>>>>>> bfe02d84
 	newTaskCreatedEvent, err := w.AvsContractBindings.ServiceManager.ContractAlignedLayerServiceManagerFilterer.ParseNewTaskCreated(*receipt.Logs[0])
 	if err != nil {
 		return servicemanager.AlignedLayerServiceManagerTask{}, 0, err
@@ -106,7 +102,11 @@
 		return nil, err
 	}
 
-	receipt := utils.WaitForTransactionReceipt(w.Client, ctx, tx.Hash())
+	receipt, err := utils.WaitForTransactionReceipt(w.Client, ctx, tx.Hash())
+	if err != nil {
+		return nil, err
+	}
+
 	taskRespondedEvent, err := w.AvsContractBindings.ServiceManager.ContractAlignedLayerServiceManagerFilterer.ParseTaskResponded(*receipt.Logs[0])
 	if err != nil {
 		return nil, err
