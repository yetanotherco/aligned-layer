package chainio

import (
	"context"
	"encoding/hex"
	"fmt"
	"math/big"
	"time"

	"github.com/Layr-Labs/eigensdk-go/chainio/clients"
	"github.com/Layr-Labs/eigensdk-go/chainio/clients/avsregistry"
	"github.com/Layr-Labs/eigensdk-go/chainio/clients/eth"
	"github.com/Layr-Labs/eigensdk-go/logging"
	"github.com/Layr-Labs/eigensdk-go/signer"
	"github.com/ethereum/go-ethereum/accounts/abi/bind"
	"github.com/ethereum/go-ethereum/common"
	"github.com/ethereum/go-ethereum/core/types"
	servicemanager "github.com/yetanotherco/aligned_layer/contracts/bindings/AlignedLayerServiceManager"
	retry "github.com/yetanotherco/aligned_layer/core"
	"github.com/yetanotherco/aligned_layer/core/config"
	"github.com/yetanotherco/aligned_layer/core/utils"
	"github.com/yetanotherco/aligned_layer/metrics"
)

type AvsWriter struct {
	*avsregistry.ChainWriter
	AvsContractBindings *AvsServiceBindings
	logger              logging.Logger
	Signer              signer.Signer
	Client              eth.InstrumentedClient
	ClientFallback      eth.InstrumentedClient
	metrics             *metrics.Metrics
}

func NewAvsWriterFromConfig(baseConfig *config.BaseConfig, ecdsaConfig *config.EcdsaConfig, metrics *metrics.Metrics) (*AvsWriter, error) {

	buildAllConfig := clients.BuildAllConfig{
		EthHttpUrl:                 baseConfig.EthRpcUrl,
		EthWsUrl:                   baseConfig.EthWsUrl,
		RegistryCoordinatorAddr:    baseConfig.AlignedLayerDeploymentConfig.AlignedLayerRegistryCoordinatorAddr.String(),
		OperatorStateRetrieverAddr: baseConfig.AlignedLayerDeploymentConfig.AlignedLayerOperatorStateRetrieverAddr.String(),
		AvsName:                    "AlignedLayer",
		PromMetricsIpPortAddress:   baseConfig.EigenMetricsIpPortAddress,
	}

	clients, err := clients.BuildAll(buildAllConfig, ecdsaConfig.PrivateKey, baseConfig.Logger)

	if err != nil {
		baseConfig.Logger.Error("Cannot build signer config", "err", err)
		return nil, err
	}

	avsServiceBindings, err := NewAvsServiceBindings(baseConfig.AlignedLayerDeploymentConfig.AlignedLayerServiceManagerAddr, baseConfig.AlignedLayerDeploymentConfig.AlignedLayerOperatorStateRetrieverAddr, baseConfig.EthRpcClient, baseConfig.EthRpcClientFallback, baseConfig.Logger)

	if err != nil {
		baseConfig.Logger.Error("Cannot create avs service bindings", "err", err)
		return nil, err
	}

	privateKeySigner, err := signer.NewPrivateKeySigner(ecdsaConfig.PrivateKey, baseConfig.ChainId)
	if err != nil {
		baseConfig.Logger.Error("Cannot create signer", "err", err)
		return nil, err
	}

	chainWriter := clients.AvsRegistryChainWriter

	return &AvsWriter{
		ChainWriter:         chainWriter,
		AvsContractBindings: avsServiceBindings,
		logger:              baseConfig.Logger,
		Signer:              privateKeySigner,
		Client:              baseConfig.EthRpcClient,
		ClientFallback:      baseConfig.EthRpcClientFallback,
		metrics:             metrics,
	}, nil
}

// Sends AggregatedResponse and waits for the receipt for three blocks, if not received
// it will try again bumping the last tx gas price based on `CalculateGasPriceBump`
// This process happens indefinitely until the transaction is included.
func (w *AvsWriter) SendAggregatedResponse(batchIdentifierHash [32]byte, batchMerkleRoot [32]byte, senderAddress [20]byte, nonSignerStakesAndSignature servicemanager.IBLSSignatureCheckerNonSignerStakesAndSignature, gasBumpPercentage uint, gasBumpIncrementalPercentage uint, timeToWaitBeforeBump time.Duration, onGasPriceBumped func(*big.Int)) (*types.Receipt, error) {
	txOpts := *w.Signer.GetTxOpts()
	txOpts.NoSend = true // simulate the transaction
<<<<<<< HEAD
	sim_tx, err := w.RespondToTaskV2Retryable(&txOpts, batchMerkleRoot, senderAddress, nonSignerStakesAndSignature)
=======
	simTx, err := w.RespondToTaskV2Retryable(&txOpts, batchMerkleRoot, senderAddress, nonSignerStakesAndSignature)
>>>>>>> 3079ac40
	if err != nil {
		return nil, err
	}

	// Set the nonce, as we might have to replace the transaction with a higher gas price
<<<<<<< HEAD
	txNonce := big.NewInt(int64(sim_tx.Nonce()))
	txOpts.Nonce = txNonce
	txOpts.GasPrice = sim_tx.GasPrice()
=======
	txNonce := big.NewInt(int64(simTx.Nonce()))
	txOpts.Nonce = txNonce
	txOpts.GasPrice = simTx.GasPrice()
>>>>>>> 3079ac40
	txOpts.NoSend = false
	i := 0

	var sentTxs []*types.Transaction

	batchMerkleRootHashString := hex.EncodeToString(batchMerkleRoot[:])

	respondToTaskV2Func := func() (*types.Receipt, error) {
		gasPrice, err := utils.GetGasPriceRetryable(w.Client, w.ClientFallback)
		if err != nil {
			return nil, err
		}
		previousTxGasPrice := txOpts.GasPrice
		// minimum gas price required for the new transaction to ensure it's 10% higher than the previous one.
		minimumGasPriceBump := utils.CalculateGasPriceBumpBasedOnRetry(previousTxGasPrice, 10, 0, 0)
		// calculate the suggested bumped gas price based on the current gas price and retry iteration.
		suggestedBumpedGasPrice := utils.CalculateGasPriceBumpBasedOnRetry(
			gasPrice,
			gasBumpPercentage,
			gasBumpIncrementalPercentage,
			i,
		)
		// check the new gas price is sufficiently bumped.
		// if the suggested bump does not meet the minimum threshold, use a fallback calculation to slightly increment the previous gas price.
		if suggestedBumpedGasPrice.Cmp(minimumGasPriceBump) > 0 {
			txOpts.GasPrice = suggestedBumpedGasPrice
		} else {
			txOpts.GasPrice = utils.CalculateGasPriceBumpBasedOnRetry(
				previousTxGasPrice,
				gasBumpPercentage,
				gasBumpIncrementalPercentage,
				i,
			)
		}

		if i > 0 {
			w.logger.Infof("Trying to get old sent transaction receipt before sending a new transaction", "merkle root", batchMerkleRootHashString)
			for _, tx := range sentTxs {
				receipt, _ := w.Client.TransactionReceipt(context.Background(), tx.Hash())
				if receipt == nil {
					receipt, _ = w.ClientFallback.TransactionReceipt(context.Background(), tx.Hash())
					if receipt != nil {
						w.checkIfAggregatorHadToPaidForBatcher(tx, batchIdentifierHash)
						return receipt, nil
					}
				}
			}
			w.logger.Infof("Receipts for old transactions not found, will check if the batch state has been responded", "merkle root", batchMerkleRootHashString)
			batchState, _ := w.BatchesStateRetryable(&bind.CallOpts{}, batchIdentifierHash)
			if batchState.Responded {
				w.logger.Infof("Batch state has been already responded", "merkle root", batchMerkleRootHashString)
				return nil, nil
			}
			w.logger.Infof("Batch state has not been responded yet, will send a new tx", "merkle root", batchMerkleRootHashString)

			onGasPriceBumped(txOpts.GasPrice)
		}

		// We compare both Aggregator funds and Batcher balance in Aligned against respondToTaskFeeLimit
		// Both are required to have some balance, more details inside the function
<<<<<<< HEAD
		err = w.checkAggAndBatcherHaveEnoughBalance(sim_tx, txOpts, batchIdentifierHash, senderAddress)
=======
		err = w.checkAggAndBatcherHaveEnoughBalance(simTx, txOpts, batchIdentifierHash, senderAddress)
>>>>>>> 3079ac40
		if err != nil {
			w.logger.Errorf("Permanent error when checking aggregator and batcher balances, err %v", err, "merkle root", batchMerkleRootHashString)
			return nil, retry.PermanentError{Inner: err}
		}

<<<<<<< HEAD
		w.logger.Infof("Sending RespondToTask transaction with a gas price of %v", txOpts.GasPrice, "merkle root", batchMerkleRootHashString)
		real_tx, err := w.RespondToTaskV2Retryable(&txOpts, batchMerkleRoot, senderAddress, nonSignerStakesAndSignature)
=======
		w.logger.Infof("Sending RespondToTask transaction with a gas price of %v", txOpts.GasPrice)

		realTx, err := w.RespondToTaskV2Retryable(&txOpts, batchMerkleRoot, senderAddress, nonSignerStakesAndSignature)
>>>>>>> 3079ac40
		if err != nil {
			w.logger.Errorf("Respond to task transaction err, %v", err, "merkle root", batchMerkleRootHashString)
			return nil, err
		}
		sentTxs = append(sentTxs, real_tx)

<<<<<<< HEAD
		w.logger.Infof("Transaction sent, waiting for receipt", "merkle root", batchMerkleRootHashString)
		receipt, err := utils.WaitForTransactionReceiptRetryable(w.Client, w.ClientFallback, real_tx.Hash(), timeToWaitBeforeBump)
		if receipt != nil {
			w.checkIfAggregatorHadToPaidForBatcher(real_tx, batchIdentifierHash)
=======
		receipt, err := utils.WaitForTransactionReceiptRetryable(w.Client, w.ClientFallback, realTx.Hash(), timeToWaitBeforeBump)
		if receipt != nil {
			w.checkIfAggregatorHadToPaidForBatcher(realTx, batchIdentifierHash)
>>>>>>> 3079ac40
			return receipt, nil
		}

		// if we are here, it means we have reached the receipt waiting timeout
		// we increment the i here to add an incremental percentage to increase the odds of being included in the next blocks
		i++

		w.logger.Infof("RespondToTask receipt waiting timeout has passed, will try again...", "merkle_root", batchMerkleRootHashString)
		if err != nil {
			return nil, err
		}
		return nil, fmt.Errorf("transaction failed")
	}

	// This just retries the bump of a fee in case of a timeout
	// The wait is done before on WaitForTransactionReceiptRetryable, and all the functions are retriable,
	// so this retry doesn't need to wait more time
	maxInterval := time.Millisecond * 500
	return retry.RetryWithData(respondToTaskV2Func, retry.MinDelay, retry.RetryFactor, 0, maxInterval, 0)
}

// Calculates the transaction cost from the receipt and compares it with the batcher respondToTaskFeeLimit
// if the tx cost was higher, then it means the aggregator has paid the difference for the batcher (txCost - respondToTaskFeeLimit) and so metrics are updated accordingly.
// otherwise nothing is done.
func (w *AvsWriter) checkIfAggregatorHadToPaidForBatcher(tx *types.Transaction, batchIdentifierHash [32]byte) {
	batchState, err := w.BatchesStateRetryable(&bind.CallOpts{}, batchIdentifierHash)
	if err != nil {
		return
	}
	respondToTaskFeeLimit := batchState.RespondToTaskFeeLimit

	// NOTE we are not using tx.Cost() because tx.Cost() includes tx.Value()
	txCost := new(big.Int).Mul(big.NewInt(int64(tx.Gas())), tx.GasPrice())

	if respondToTaskFeeLimit.Cmp(txCost) < 0 {
		aggregatorDifferencePaid := new(big.Int).Sub(txCost, respondToTaskFeeLimit)
		aggregatorDifferencePaidInEth := utils.WeiToEth(aggregatorDifferencePaid)
		w.metrics.AddAggregatorGasPaidForBatcher(aggregatorDifferencePaidInEth)
		w.metrics.IncAggregatorPaidForBatcher()
		w.logger.Warnf("cost of transaction was higher than Batch.RespondToTaskFeeLimit, aggregator has paid the for the difference, aprox: %vethers", aggregatorDifferencePaidInEth)
	}
}

func (w *AvsWriter) checkAggAndBatcherHaveEnoughBalance(tx *types.Transaction, txOpts bind.TransactOpts, batchIdentifierHash [32]byte, senderAddress [20]byte) error {
	w.logger.Info("Checking if aggregator and batcher have enough balance for the transaction")
	aggregatorAddress := txOpts.From
	txGasAsBigInt := new(big.Int).SetUint64(tx.Gas())
	txGasPrice := txOpts.GasPrice
	w.logger.Info("Transaction Gas Cost", "cost", txGasAsBigInt)
	w.logger.Info("Transaction Gas Price", "cost", txGasPrice)

	txCost := new(big.Int).Mul(txGasAsBigInt, txGasPrice)

	// txCost := new(big.Int).Mul(new(big.Int)tx.Gas()), txOpts.GasPrice)
	w.logger.Info("Transaction cost", "cost", txCost)

	batchState, err := w.BatchesStateRetryable(&bind.CallOpts{}, batchIdentifierHash)
	if err != nil {
		w.logger.Error("Failed to get batch state", "error", err)
		w.logger.Info("Proceeding to check balances against transaction cost")
		return w.compareBalances(txCost, aggregatorAddress, senderAddress)
	}
	respondToTaskFeeLimit := batchState.RespondToTaskFeeLimit
	w.logger.Info("Checking balance against Batch RespondToTaskFeeLimit", "RespondToTaskFeeLimit", respondToTaskFeeLimit)
	// Note: we compare both Aggregator funds and Batcher balance in Aligned against respondToTaskFeeLimit
	// Batcher will pay up to respondToTaskFeeLimit, for this he needs that amount of funds in Aligned
	// Aggregator will pay any extra cost, for this he needs at least respondToTaskFeeLimit in his balance
	return w.compareBalances(respondToTaskFeeLimit, aggregatorAddress, senderAddress)
}

func (w *AvsWriter) compareBalances(amount *big.Int, aggregatorAddress common.Address, senderAddress [20]byte) error {
	if err := w.compareAggregatorBalance(amount, aggregatorAddress); err != nil {
		return err
	}
	if err := w.compareBatcherBalance(amount, senderAddress); err != nil {
		return err
	}
	return nil
}

func (w *AvsWriter) compareAggregatorBalance(amount *big.Int, aggregatorAddress common.Address) error {
	ctx, cancel := context.WithTimeout(context.Background(), 10*time.Second)
	defer cancel()

	aggregatorBalance, err := w.BalanceAtRetryable(ctx, aggregatorAddress, nil)
	if err != nil {
		// Ignore and continue.
		w.logger.Error("failed to get aggregator balance: %v", err)
		return nil
	}
	w.logger.Info("Aggregator balance", "balance", aggregatorBalance)
	if aggregatorBalance.Cmp(amount) < 0 {
		return fmt.Errorf("cost is higher than Aggregator balance")
	}
	return nil
}

func (w *AvsWriter) compareBatcherBalance(amount *big.Int, senderAddress [20]byte) error {
	// Get batcher balance
	batcherBalance, err := w.BatcherBalancesRetryable(&bind.CallOpts{}, senderAddress)
	if err != nil {
		// Ignore and continue.
		w.logger.Error("Failed to get batcherBalance", "error", err)
		return nil
	}
	w.logger.Info("Batcher balance", "balance", batcherBalance)
	if batcherBalance.Cmp(amount) < 0 {
		return fmt.Errorf("cost is higher than Batcher balance")
	}
	return nil
}<|MERGE_RESOLUTION|>--- conflicted
+++ resolved
@@ -82,25 +82,15 @@
 func (w *AvsWriter) SendAggregatedResponse(batchIdentifierHash [32]byte, batchMerkleRoot [32]byte, senderAddress [20]byte, nonSignerStakesAndSignature servicemanager.IBLSSignatureCheckerNonSignerStakesAndSignature, gasBumpPercentage uint, gasBumpIncrementalPercentage uint, timeToWaitBeforeBump time.Duration, onGasPriceBumped func(*big.Int)) (*types.Receipt, error) {
 	txOpts := *w.Signer.GetTxOpts()
 	txOpts.NoSend = true // simulate the transaction
-<<<<<<< HEAD
-	sim_tx, err := w.RespondToTaskV2Retryable(&txOpts, batchMerkleRoot, senderAddress, nonSignerStakesAndSignature)
-=======
 	simTx, err := w.RespondToTaskV2Retryable(&txOpts, batchMerkleRoot, senderAddress, nonSignerStakesAndSignature)
->>>>>>> 3079ac40
 	if err != nil {
 		return nil, err
 	}
 
 	// Set the nonce, as we might have to replace the transaction with a higher gas price
-<<<<<<< HEAD
-	txNonce := big.NewInt(int64(sim_tx.Nonce()))
-	txOpts.Nonce = txNonce
-	txOpts.GasPrice = sim_tx.GasPrice()
-=======
 	txNonce := big.NewInt(int64(simTx.Nonce()))
 	txOpts.Nonce = txNonce
 	txOpts.GasPrice = simTx.GasPrice()
->>>>>>> 3079ac40
 	txOpts.NoSend = false
 	i := 0
 
@@ -161,40 +151,24 @@
 
 		// We compare both Aggregator funds and Batcher balance in Aligned against respondToTaskFeeLimit
 		// Both are required to have some balance, more details inside the function
-<<<<<<< HEAD
-		err = w.checkAggAndBatcherHaveEnoughBalance(sim_tx, txOpts, batchIdentifierHash, senderAddress)
-=======
 		err = w.checkAggAndBatcherHaveEnoughBalance(simTx, txOpts, batchIdentifierHash, senderAddress)
->>>>>>> 3079ac40
 		if err != nil {
 			w.logger.Errorf("Permanent error when checking aggregator and batcher balances, err %v", err, "merkle root", batchMerkleRootHashString)
 			return nil, retry.PermanentError{Inner: err}
 		}
 
-<<<<<<< HEAD
 		w.logger.Infof("Sending RespondToTask transaction with a gas price of %v", txOpts.GasPrice, "merkle root", batchMerkleRootHashString)
-		real_tx, err := w.RespondToTaskV2Retryable(&txOpts, batchMerkleRoot, senderAddress, nonSignerStakesAndSignature)
-=======
-		w.logger.Infof("Sending RespondToTask transaction with a gas price of %v", txOpts.GasPrice)
-
 		realTx, err := w.RespondToTaskV2Retryable(&txOpts, batchMerkleRoot, senderAddress, nonSignerStakesAndSignature)
->>>>>>> 3079ac40
 		if err != nil {
 			w.logger.Errorf("Respond to task transaction err, %v", err, "merkle root", batchMerkleRootHashString)
 			return nil, err
 		}
-		sentTxs = append(sentTxs, real_tx)
-
-<<<<<<< HEAD
+		sentTxs = append(sentTxs, realTx)
+
 		w.logger.Infof("Transaction sent, waiting for receipt", "merkle root", batchMerkleRootHashString)
-		receipt, err := utils.WaitForTransactionReceiptRetryable(w.Client, w.ClientFallback, real_tx.Hash(), timeToWaitBeforeBump)
-		if receipt != nil {
-			w.checkIfAggregatorHadToPaidForBatcher(real_tx, batchIdentifierHash)
-=======
 		receipt, err := utils.WaitForTransactionReceiptRetryable(w.Client, w.ClientFallback, realTx.Hash(), timeToWaitBeforeBump)
 		if receipt != nil {
 			w.checkIfAggregatorHadToPaidForBatcher(realTx, batchIdentifierHash)
->>>>>>> 3079ac40
 			return receipt, nil
 		}
 
