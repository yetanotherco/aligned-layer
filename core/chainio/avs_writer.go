--- conflicted
+++ resolved
@@ -141,11 +141,7 @@
 			return nil, err
 		}
 
-<<<<<<< HEAD
-		receipt, err := utils.WaitForTransactionReceiptRetryable(w.Client, w.ClientFallback, tx.Hash(), waitForTxConfig)
-=======
 		receipt, err := utils.WaitForTransactionReceiptRetryable(w.Client, w.ClientFallback, realTx.Hash(), timeToWaitBeforeBump)
->>>>>>> 3079ac40
 		if receipt != nil {
 			w.checkIfAggregatorHadToPaidForBatcher(realTx, batchIdentifierHash)
 			return receipt, nil
