--- conflicted
+++ resolved
@@ -103,22 +103,12 @@
 	txOpts.NoSend = false
 	txOpts.Nonce = txNonce
 
-<<<<<<< HEAD
-	lastTxGasPrice := tx.GasPrice()
-	var i uint64 = 0
-=======
 	i := 0
->>>>>>> 8e10a7e7
 	sendTransaction := func() (*types.Receipt, error) {
 		if i > 0 {
 			onRetry()
 		}
 		i++
-<<<<<<< HEAD
-		bumpedGasPrice := utils.CalculateGasPriceBump(lastTxGasPrice, gasBumpPercentage)
-		lastTxGasPrice = bumpedGasPrice
-		txOpts.GasPrice = bumpedGasPrice
-=======
 
 		// get gas price
 		gasPrice, err := w.Client.SuggestGasPrice(context.Background())
@@ -130,7 +120,6 @@
 			}
 		}
 		txOpts.GasPrice = utils.CalculateGasPriceBumpBasedOnRetry(gasPrice, gasBumpPercentage, i)
->>>>>>> 8e10a7e7
 
 		w.logger.Infof("Sending ResponseToTask transaction with a gas price of %v", txOpts.GasPrice)
 		err = w.checkRespondToTaskFeeLimit(tx, txOpts, batchIdentifierHash, senderAddress)
