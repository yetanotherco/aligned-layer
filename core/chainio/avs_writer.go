--- conflicted
+++ resolved
@@ -34,25 +34,13 @@
 	}
 
 	clients, err := clients.BuildAll(buildAllConfig, c.EcdsaPrivateKey, c.Logger)
-	if err != nil {
-		c.Logger.Error("Cannot create clients", "err", err)
-		return nil, err
-	}
 
 	if err != nil {
 		c.Logger.Error("Cannot build signer config", "err", err)
 		return nil, err
 	}
 
-<<<<<<< HEAD
-	avsServiceBindings, err := NewAvsServiceBindings(c.AlignedLayerServiceManagerAddr, c.AlignedLayerOperatorStateRetrieverAddr, c.EthHttpClient, c.Logger)
-	if err != nil {
-		c.Logger.Error("Cannot create avsServiceBindings", "err", err)
-		return nil, err
-	}
-=======
 	avsServiceBindings, err := NewAvsServiceBindings(c.AlignedLayerDeploymentConfig.AlignedLayerServiceManagerAddr, c.AlignedLayerDeploymentConfig.AlignedLayerOperatorStateRetrieverAddr, c.EthRpcClient, c.Logger)
->>>>>>> 275ef86a
 
 	if err != nil {
 		c.Logger.Error("Cannot create avs service bindings", "err", err)
