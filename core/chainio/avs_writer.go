--- conflicted
+++ resolved
@@ -158,22 +158,14 @@
 		// Both are required to have some balance, more details inside the function
 		err = w.checkAggAndBatcherHaveEnoughBalance(simTx, txOpts, batchIdentifierHash, senderAddress)
 		if err != nil {
-<<<<<<< HEAD
-			w.logger.Errorf("Permanent error when checking respond to task fee limit, err %v", err)
-=======
 			w.logger.Errorf("Permanent error when checking aggregator and batcher balances, err %v", err, "merkle root", batchMerkleRootHashString)
->>>>>>> fecac6f7
 			return nil, retry.PermanentError{Inner: err}
 		}
 
 		w.logger.Infof("Sending RespondToTask transaction with a gas price of %v", txOpts.GasPrice, "merkle root", batchMerkleRootHashString)
 		realTx, err := w.RespondToTaskV2Retryable(&txOpts, batchMerkleRoot, senderAddress, nonSignerStakesAndSignature)
 		if err != nil {
-<<<<<<< HEAD
-			w.logger.Errorf("Respond to task transaction err, %v", err)
-=======
 			w.logger.Errorf("Respond to task transaction err, %v", err, "merkle root", batchMerkleRootHashString)
->>>>>>> fecac6f7
 			return nil, err
 		}
 		sentTxs = append(sentTxs, realTx)
