package chainio

import (
	"context"
	"github.com/Layr-Labs/eigensdk-go/chainio/clients"
	"github.com/Layr-Labs/eigensdk-go/chainio/clients/avsregistry"
	"github.com/Layr-Labs/eigensdk-go/chainio/clients/eth"
	"github.com/Layr-Labs/eigensdk-go/logging"
	"github.com/Layr-Labs/eigensdk-go/signer"
	gethtypes "github.com/ethereum/go-ethereum/core/types"
	servicemanager "github.com/yetanotherco/aligned_layer/contracts/bindings/AlignedLayerServiceManager"
	"github.com/yetanotherco/aligned_layer/core/config"
	"github.com/yetanotherco/aligned_layer/core/utils"
	"math/big"
)

type AvsWriter struct {
	avsregistry.AvsRegistryWriter
	AvsContractBindings *AvsServiceBindings
	logger              logging.Logger
	Signer              signer.Signer
	Client              eth.Client
}

func NewAvsWriterFromConfig(baseConfig *config.BaseConfig, ecdsaConfig *config.EcdsaConfig) (*AvsWriter, error) {

	buildAllConfig := clients.BuildAllConfig{
		EthHttpUrl:                 baseConfig.EthRpcUrl,
		EthWsUrl:                   baseConfig.EthWsUrl,
		RegistryCoordinatorAddr:    baseConfig.AlignedLayerDeploymentConfig.AlignedLayerRegistryCoordinatorAddr.String(),
		OperatorStateRetrieverAddr: baseConfig.AlignedLayerDeploymentConfig.AlignedLayerOperatorStateRetrieverAddr.String(),
		AvsName:                    "AlignedLayer",
		PromMetricsIpPortAddress:   baseConfig.EigenMetricsIpPortAddress,
	}

	clients, err := clients.BuildAll(buildAllConfig, ecdsaConfig.PrivateKey, baseConfig.Logger)

	if err != nil {
		baseConfig.Logger.Error("Cannot build signer config", "err", err)
		return nil, err
	}

	avsServiceBindings, err := NewAvsServiceBindings(baseConfig.AlignedLayerDeploymentConfig.AlignedLayerServiceManagerAddr, baseConfig.AlignedLayerDeploymentConfig.AlignedLayerOperatorStateRetrieverAddr, baseConfig.EthRpcClient, baseConfig.Logger)

	if err != nil {
		baseConfig.Logger.Error("Cannot create avs service bindings", "err", err)
		return nil, err
	}

	privateKeySigner, err := signer.NewPrivateKeySigner(ecdsaConfig.PrivateKey, baseConfig.ChainId)
	if err != nil {
		baseConfig.Logger.Error("Cannot create signer", "err", err)
		return nil, err
	}

	avsRegistryWriter := clients.AvsRegistryChainWriter

	return &AvsWriter{
		AvsRegistryWriter:   avsRegistryWriter,
		AvsContractBindings: avsServiceBindings,
		logger:              baseConfig.Logger,
		Signer:              privateKeySigner,
		Client:              baseConfig.EthRpcClient,
	}, nil
}

func (w *AvsWriter) SendTask(context context.Context, batchMerkleRoot [32]byte, batchDataPointer string) error {

	txOpts := w.Signer.GetTxOpts()

	tx, err := w.AvsContractBindings.ServiceManager.CreateNewTask(
		txOpts,
		batchMerkleRoot,
		batchDataPointer,
	)
	if err != nil {
		w.logger.Error("Error assembling CreateNewTask tx", "err", err)
		return err
	}

	_, err = utils.WaitForTransactionReceipt(w.Client, context, tx.Hash())
	if err != nil {
		return err
	}

	return nil
}

func (w *AvsWriter) SendAggregatedResponse(ctx context.Context, batchMerkleRoot [32]byte, nonSignerStakesAndSignature servicemanager.IBLSSignatureCheckerNonSignerStakesAndSignature) (*gethtypes.Receipt, error) {
<<<<<<< HEAD

	tx, err := w.SimulateRespondToTask(batchMerkleRoot, nonSignerStakesAndSignature)
=======
	txOpts := *w.Signer.GetTxOpts()
	txOpts.NoSend = true // simulate the transaction
	tx, err := w.AvsContractBindings.ServiceManager.RespondToTask(&txOpts, batchMerkleRoot, nonSignerStakesAndSignature)
>>>>>>> 533e62a8
	if err != nil {
		return nil, err
	}

	// Add 10% to the gas limit
	txOpts := w.Signer.GetTxOpts()
	txOpts.GasLimit = tx.Gas() * 110 / 100

	// Send the transaction
<<<<<<< HEAD
	tx, err = w.SendRespondToTask(batchMerkleRoot, nonSignerStakesAndSignature)
=======
	txOpts.NoSend = false
	txOpts.GasLimit = tx.Gas() * 110 / 100 // Add 10% to the gas limit
	tx, err = w.AvsContractBindings.ServiceManager.RespondToTask(&txOpts, batchMerkleRoot, nonSignerStakesAndSignature)
>>>>>>> 533e62a8
	if err != nil {
		return nil, err
	}

	txNonce := big.NewInt(int64(tx.Nonce()))

	receipt, err := utils.WaitForTransactionReceiptWithIncreasingTip(w, ctx, tx.Hash(), txNonce, txOpts, batchMerkleRoot, nonSignerStakesAndSignature)
	if err != nil {
		return nil, err
	}

	return receipt, nil
}

func (w *AvsWriter) SimulateRespondToTask(batchMerkleRoot [32]byte, nonSignerStakesAndSignature servicemanager.IBLSSignatureCheckerNonSignerStakesAndSignature) (*gethtypes.Transaction, error) {
	txOpts := w.Signer.GetTxOpts()

	txOpts.NoSend = true

	tx, err := w.AvsContractBindings.ServiceManager.RespondToTask(txOpts, batchMerkleRoot, nonSignerStakesAndSignature)
	if err != nil {
		w.logger.Error("Error submitting SubmitTaskResponse tx while calling respondToTask", "err", err)
		return nil, err
	}

	return tx, nil

}

func (w *AvsWriter) SendRespondToTask(batchMerkleRoot [32]byte, nonSignerStakesAndSignature servicemanager.IBLSSignatureCheckerNonSignerStakesAndSignature) (*gethtypes.Transaction, error) {
	txOpts := w.Signer.GetTxOpts()

	txOpts.NoSend = false

	tx, err := w.AvsContractBindings.ServiceManager.RespondToTask(txOpts, batchMerkleRoot, nonSignerStakesAndSignature)
	if err != nil {
		w.logger.Error("Error submitting SubmitTaskResponse tx while calling respondToTask", "err", err)
		return nil, err
	}

	return tx, nil

}

// func (w *AvsWriter) RaiseChallenge(
// 	ctx context.Context,
// 	task cstaskmanager.IAlignedLayerTaskManagerTask,
// 	taskResponse cstaskmanager.IAlignedLayerTaskManagerTaskResponse,
// 	taskResponseMetadata cstaskmanager.IAlignedLayerTaskManagerTaskResponseMetadata,
// 	pubkeysOfNonSigningOperators []cstaskmanager.BN254G1Point,
// ) (*types.Receipt, error) {
// 	txOpts := w.Signer.GetTxOpts()
// 	tx, err := w.AvsContractBindings.TaskManager.RaiseAndResolveChallenge(txOpts, task, taskResponse, taskResponseMetadata, pubkeysOfNonSigningOperators)
// 	if err != nil {
// 		w.logger.Errorf("Error assembling RaiseChallenge tx")
// 		return nil, err
// 	}
// 	receipt := w.client.WaitForTransactionReceipt(ctx, tx.Hash())
// 	return receipt, nil
// }<|MERGE_RESOLUTION|>--- conflicted
+++ resolved
@@ -11,7 +11,6 @@
 	servicemanager "github.com/yetanotherco/aligned_layer/contracts/bindings/AlignedLayerServiceManager"
 	"github.com/yetanotherco/aligned_layer/core/config"
 	"github.com/yetanotherco/aligned_layer/core/utils"
-	"math/big"
 )
 
 type AvsWriter struct {
@@ -87,37 +86,22 @@
 }
 
 func (w *AvsWriter) SendAggregatedResponse(ctx context.Context, batchMerkleRoot [32]byte, nonSignerStakesAndSignature servicemanager.IBLSSignatureCheckerNonSignerStakesAndSignature) (*gethtypes.Receipt, error) {
-<<<<<<< HEAD
-
-	tx, err := w.SimulateRespondToTask(batchMerkleRoot, nonSignerStakesAndSignature)
-=======
 	txOpts := *w.Signer.GetTxOpts()
 	txOpts.NoSend = true // simulate the transaction
 	tx, err := w.AvsContractBindings.ServiceManager.RespondToTask(&txOpts, batchMerkleRoot, nonSignerStakesAndSignature)
->>>>>>> 533e62a8
 	if err != nil {
 		return nil, err
 	}
 
-	// Add 10% to the gas limit
-	txOpts := w.Signer.GetTxOpts()
-	txOpts.GasLimit = tx.Gas() * 110 / 100
-
 	// Send the transaction
-<<<<<<< HEAD
-	tx, err = w.SendRespondToTask(batchMerkleRoot, nonSignerStakesAndSignature)
-=======
 	txOpts.NoSend = false
 	txOpts.GasLimit = tx.Gas() * 110 / 100 // Add 10% to the gas limit
 	tx, err = w.AvsContractBindings.ServiceManager.RespondToTask(&txOpts, batchMerkleRoot, nonSignerStakesAndSignature)
->>>>>>> 533e62a8
 	if err != nil {
 		return nil, err
 	}
 
-	txNonce := big.NewInt(int64(tx.Nonce()))
-
-	receipt, err := utils.WaitForTransactionReceiptWithIncreasingTip(w, ctx, tx.Hash(), txNonce, txOpts, batchMerkleRoot, nonSignerStakesAndSignature)
+	receipt, err := utils.WaitForTransactionReceipt(w.Client, ctx, tx.Hash())
 	if err != nil {
 		return nil, err
 	}
