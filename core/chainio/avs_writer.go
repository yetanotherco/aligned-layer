package chainio

import (
	"context"
	"fmt"
	"math/big"
	"time"

	"github.com/Layr-Labs/eigensdk-go/chainio/clients"
	"github.com/Layr-Labs/eigensdk-go/chainio/clients/avsregistry"
	"github.com/Layr-Labs/eigensdk-go/chainio/clients/eth"
	"github.com/Layr-Labs/eigensdk-go/logging"
	"github.com/Layr-Labs/eigensdk-go/signer"
	"github.com/ethereum/go-ethereum/accounts/abi/bind"
	"github.com/ethereum/go-ethereum/common"
	"github.com/ethereum/go-ethereum/core/types"
	servicemanager "github.com/yetanotherco/aligned_layer/contracts/bindings/AlignedLayerServiceManager"
	retry "github.com/yetanotherco/aligned_layer/core"
	"github.com/yetanotherco/aligned_layer/core/config"
	"github.com/yetanotherco/aligned_layer/core/utils"
	"github.com/yetanotherco/aligned_layer/metrics"
)

type AvsWriter struct {
	*avsregistry.ChainWriter
	AvsContractBindings *AvsServiceBindings
	logger              logging.Logger
	Signer              signer.Signer
	Client              eth.InstrumentedClient
	ClientFallback      eth.InstrumentedClient
	metrics             *metrics.Metrics
}

func NewAvsWriterFromConfig(baseConfig *config.BaseConfig, ecdsaConfig *config.EcdsaConfig, metrics *metrics.Metrics) (*AvsWriter, error) {

	buildAllConfig := clients.BuildAllConfig{
		EthHttpUrl:                 baseConfig.EthRpcUrl,
		EthWsUrl:                   baseConfig.EthWsUrl,
		RegistryCoordinatorAddr:    baseConfig.AlignedLayerDeploymentConfig.AlignedLayerRegistryCoordinatorAddr.String(),
		OperatorStateRetrieverAddr: baseConfig.AlignedLayerDeploymentConfig.AlignedLayerOperatorStateRetrieverAddr.String(),
		AvsName:                    "AlignedLayer",
		PromMetricsIpPortAddress:   baseConfig.EigenMetricsIpPortAddress,
	}

	clients, err := clients.BuildAll(buildAllConfig, ecdsaConfig.PrivateKey, baseConfig.Logger)

	if err != nil {
		baseConfig.Logger.Error("Cannot build signer config", "err", err)
		return nil, err
	}

	avsServiceBindings, err := NewAvsServiceBindings(baseConfig.AlignedLayerDeploymentConfig.AlignedLayerServiceManagerAddr, baseConfig.AlignedLayerDeploymentConfig.AlignedLayerOperatorStateRetrieverAddr, baseConfig.EthRpcClient, baseConfig.EthRpcClientFallback, baseConfig.Logger)

	if err != nil {
		baseConfig.Logger.Error("Cannot create avs service bindings", "err", err)
		return nil, err
	}

	privateKeySigner, err := signer.NewPrivateKeySigner(ecdsaConfig.PrivateKey, baseConfig.ChainId)
	if err != nil {
		baseConfig.Logger.Error("Cannot create signer", "err", err)
		return nil, err
	}

	chainWriter := clients.AvsRegistryChainWriter

	return &AvsWriter{
		ChainWriter:         chainWriter,
		AvsContractBindings: avsServiceBindings,
		logger:              baseConfig.Logger,
		Signer:              privateKeySigner,
		Client:              baseConfig.EthRpcClient,
		ClientFallback:      baseConfig.EthRpcClientFallback,
		metrics:             metrics,
	}, nil
}

// Sends AggregatedResponse and waits for the receipt for three blocks, if not received
// it will try again bumping the last tx gas price based on `CalculateGasPriceBump`
// This process happens indefinitely until the transaction is included.
func (w *AvsWriter) SendAggregatedResponse(batchIdentifierHash [32]byte, batchMerkleRoot [32]byte, senderAddress [20]byte, nonSignerStakesAndSignature servicemanager.IBLSSignatureCheckerNonSignerStakesAndSignature, gasBumpPercentage uint, gasBumpIncrementalPercentage uint, timeToWaitBeforeBump time.Duration, onGasPriceBumped func(*big.Int)) (*types.Receipt, error) {
	txOpts := *w.Signer.GetTxOpts()
	txOpts.NoSend = true // simulate the transaction
	simTx, err := w.RespondToTaskV2Retryable(&txOpts, batchMerkleRoot, senderAddress, nonSignerStakesAndSignature)
	if err != nil {
		return nil, err
	}

	// Set the nonce, as we might have to replace the transaction with a higher gas price
	txNonce := big.NewInt(int64(simTx.Nonce()))
	txOpts.Nonce = txNonce
	txOpts.GasPrice = simTx.GasPrice()
	txOpts.NoSend = false
	i := 0

	respondToTaskV2Func := func() (*types.Receipt, error) {
		gasPrice, err := utils.GetGasPriceRetryable(w.Client, w.ClientFallback)
		if err != nil {
			return nil, err
		}

		bumpedGasPrice := utils.CalculateGasPriceBumpBasedOnRetry(gasPrice, gasBumpPercentage, gasBumpIncrementalPercentage, i)
		// new bumped gas price must be higher than the last one (this should hardly ever happen though)
		if bumpedGasPrice.Cmp(txOpts.GasPrice) > 0 {
			txOpts.GasPrice = bumpedGasPrice
		} else {
			// bump the last tx gas price a little by `gasBumpIncrementalPercentage` to replace it.
			txOpts.GasPrice = utils.CalculateGasPriceBumpBasedOnRetry(txOpts.GasPrice, gasBumpIncrementalPercentage, 0, 0)
		}

		if i > 0 {
			onGasPriceBumped(txOpts.GasPrice)
		}

		// We compare both Aggregator funds and Batcher balance in Aligned against respondToTaskFeeLimit
		// Both are required to have some balance, more details inside the function
		err = w.checkAggAndBatcherHaveEnoughBalance(simTx, txOpts, batchIdentifierHash, senderAddress)
		if err != nil {
			w.logger.Errorf("Permanent error when checking respond to task fee limit, err %v", err)
			return nil, retry.PermanentError{Inner: err}
		}

		w.logger.Infof("Sending RespondToTask transaction with a gas price of %v", txOpts.GasPrice)

		realTx, err := w.RespondToTaskV2Retryable(&txOpts, batchMerkleRoot, senderAddress, nonSignerStakesAndSignature)
		if err != nil {
			w.logger.Errorf("Respond to task transaction err, %v", err)
			return nil, err
		}

<<<<<<< HEAD
		w.logger.Infof("Transaction sent, waiting for receipt")
		receipt, err := utils.WaitForTransactionReceiptRetryable(w.Client, w.ClientFallback, tx.Hash(), timeToWaitBeforeBump)
=======
		receipt, err := utils.WaitForTransactionReceiptRetryable(w.Client, w.ClientFallback, realTx.Hash(), timeToWaitBeforeBump)
>>>>>>> 3079ac40
		if receipt != nil {
			w.checkIfAggregatorHadToPaidForBatcher(realTx, batchIdentifierHash)
			return receipt, nil
		}

		// if we are here, it means we have reached the receipt waiting timeout
		// we increment the i here to add an incremental percentage to increase the odds of being included in the next blocks
		i++

		w.logger.Infof("RespondToTask receipt waiting timeout has passed, will try again...")
		if err != nil {
			return nil, err
		}
		return nil, fmt.Errorf("transaction failed")
	}

	return retry.RetryWithData(respondToTaskV2Func, retry.MinDelay, retry.RetryFactor, 0, retry.MaxInterval, 0)
}

// Calculates the transaction cost from the receipt and compares it with the batcher respondToTaskFeeLimit
// if the tx cost was higher, then it means the aggregator has paid the difference for the batcher (txCost - respondToTaskFeeLimit) and so metrics are updated accordingly.
// otherwise nothing is done.
func (w *AvsWriter) checkIfAggregatorHadToPaidForBatcher(tx *types.Transaction, batchIdentifierHash [32]byte) {
	batchState, err := w.BatchesStateRetryable(&bind.CallOpts{}, batchIdentifierHash)
	if err != nil {
		return
	}
	respondToTaskFeeLimit := batchState.RespondToTaskFeeLimit

	// NOTE we are not using tx.Cost() because tx.Cost() includes tx.Value()
	txCost := new(big.Int).Mul(big.NewInt(int64(tx.Gas())), tx.GasPrice())

	if respondToTaskFeeLimit.Cmp(txCost) < 0 {
		aggregatorDifferencePaid := new(big.Int).Sub(txCost, respondToTaskFeeLimit)
		aggregatorDifferencePaidInEth := utils.WeiToEth(aggregatorDifferencePaid)
		w.metrics.AddAggregatorGasPaidForBatcher(aggregatorDifferencePaidInEth)
		w.metrics.IncAggregatorPaidForBatcher()
		w.logger.Warnf("cost of transaction was higher than Batch.RespondToTaskFeeLimit, aggregator has paid the for the difference, aprox: %vethers", aggregatorDifferencePaidInEth)
	}
}

func (w *AvsWriter) checkAggAndBatcherHaveEnoughBalance(tx *types.Transaction, txOpts bind.TransactOpts, batchIdentifierHash [32]byte, senderAddress [20]byte) error {
	w.logger.Info("Checking if aggregator and batcher have enough balance for the transaction")
	aggregatorAddress := txOpts.From
	txCost := new(big.Int).Mul(new(big.Int).SetUint64(tx.Gas()), txOpts.GasPrice)
	w.logger.Info("Transaction cost", "cost", txCost)

	batchState, err := w.BatchesStateRetryable(&bind.CallOpts{}, batchIdentifierHash)
	if err != nil {
		w.logger.Error("Failed to get batch state", "error", err)
		w.logger.Info("Proceeding to check balances against transaction cost")
		return w.compareBalances(txCost, aggregatorAddress, senderAddress)
	}
	respondToTaskFeeLimit := batchState.RespondToTaskFeeLimit
	w.logger.Info("Checking balance against Batch RespondToTaskFeeLimit", "RespondToTaskFeeLimit", respondToTaskFeeLimit)
	// Note: we compare both Aggregator funds and Batcher balance in Aligned against respondToTaskFeeLimit
		// Batcher will pay up to respondToTaskFeeLimit, for this he needs that amount of funds in Aligned
		// Aggregator will pay any extra cost, for this he needs at least respondToTaskFeeLimit in his balance
	return w.compareBalances(respondToTaskFeeLimit, aggregatorAddress, senderAddress)
}

func (w *AvsWriter) compareBalances(amount *big.Int, aggregatorAddress common.Address, senderAddress [20]byte) error {
	if err := w.compareAggregatorBalance(amount, aggregatorAddress); err != nil {
		return err
	}
	if err := w.compareBatcherBalance(amount, senderAddress); err != nil {
		return err
	}
	return nil
}

func (w *AvsWriter) compareAggregatorBalance(amount *big.Int, aggregatorAddress common.Address) error {
	ctx, cancel := context.WithTimeout(context.Background(), 10*time.Second)
	defer cancel()

	aggregatorBalance, err := w.BalanceAtRetryable(ctx, aggregatorAddress, nil)
	if err != nil {
		// Ignore and continue.
		w.logger.Error("failed to get aggregator balance: %v", err)
		return nil
	}
	w.logger.Info("Aggregator balance", "balance", aggregatorBalance)
	if aggregatorBalance.Cmp(amount) < 0 {
		return fmt.Errorf("cost is higher than Aggregator balance")
	}
	return nil
}

func (w *AvsWriter) compareBatcherBalance(amount *big.Int, senderAddress [20]byte) error {
	// Get batcher balance
	batcherBalance, err := w.BatcherBalancesRetryable(&bind.CallOpts{}, senderAddress)
	if err != nil {
		// Ignore and continue.
		w.logger.Error("Failed to get batcherBalance", "error", err)
		return nil
	}
	w.logger.Info("Batcher balance", "balance", batcherBalance)
	if batcherBalance.Cmp(amount) < 0 {
		return fmt.Errorf("cost is higher than Batcher balance")
	}
	return nil
}<|MERGE_RESOLUTION|>--- conflicted
+++ resolved
@@ -128,12 +128,7 @@
 			return nil, err
 		}
 
-<<<<<<< HEAD
-		w.logger.Infof("Transaction sent, waiting for receipt")
-		receipt, err := utils.WaitForTransactionReceiptRetryable(w.Client, w.ClientFallback, tx.Hash(), timeToWaitBeforeBump)
-=======
 		receipt, err := utils.WaitForTransactionReceiptRetryable(w.Client, w.ClientFallback, realTx.Hash(), timeToWaitBeforeBump)
->>>>>>> 3079ac40
 		if receipt != nil {
 			w.checkIfAggregatorHadToPaidForBatcher(realTx, batchIdentifierHash)
 			return receipt, nil
