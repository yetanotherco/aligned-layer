--- conflicted
+++ resolved
@@ -36,25 +36,6 @@
 		err error
 	)
 	respondToTaskV2_func := func() (*types.Transaction, error) {
-<<<<<<< HEAD
-		return RespondToTaskV2(w, opts, batchMerkleRoot, senderAddress, nonSignerStakesAndSignature)
-	}
-	return retry.RetryWithData(respondToTaskV2_func, retry.MinDelay, retry.RetryFactor, retry.NumRetries, retry.MaxInterval, retry.MaxElapsedTime)
-}
-
-func BatchesState(w *AvsWriter, opts *bind.CallOpts, arg0 [32]byte) (struct {
-	TaskCreatedBlock      uint32
-	Responded             bool
-	RespondToTaskFeeLimit *big.Int
-}, error) {
-	state, err := w.AvsContractBindings.ServiceManager.BatchesState(opts, arg0)
-	if err != nil {
-		state, err = w.AvsContractBindings.ServiceManagerFallback.BatchesState(opts, arg0)
-		if err != nil {
-			if strings.Contains(err.Error(), "reverted") {
-				err = retry.PermanentError{Inner: err}
-				return state, err
-=======
 		tx, err = w.AvsContractBindings.ServiceManager.RespondToTaskV2(opts, batchMerkleRoot, senderAddress, nonSignerStakesAndSignature)
 		if err != nil {
 			tx, err = w.AvsContractBindings.ServiceManagerFallback.RespondToTaskV2(opts, batchMerkleRoot, senderAddress, nonSignerStakesAndSignature)
@@ -62,7 +43,25 @@
 				if strings.Contains(err.Error(), "execution reverted:") {
 					err = retry.PermanentError{Inner: err}
 				}
->>>>>>> 7edc6bba
+			}
+		}
+		return tx, err
+	}
+	return retry.RetryWithData(respondToTaskV2_func, retry.MinDelay, retry.RetryFactor, retry.NumRetries, retry.MaxInterval, retry.MaxElapsedTime)
+}
+
+func BatchesState(w *AvsWriter, opts *bind.CallOpts, arg0 [32]byte) (struct {
+	TaskCreatedBlock      uint32
+	Responded             bool
+	RespondToTaskFeeLimit *big.Int
+}, error) {
+	state, err := w.AvsContractBindings.ServiceManager.BatchesState(opts, arg0)
+	if err != nil {
+		state, err = w.AvsContractBindings.ServiceManagerFallback.BatchesState(opts, arg0)
+		if err != nil {
+			if strings.Contains(err.Error(), "reverted") {
+				err = retry.PermanentError{Inner: err}
+				return state, err
 			}
 		}
 	}
