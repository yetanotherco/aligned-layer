--- conflicted
+++ resolved
@@ -2,12 +2,10 @@
 
 import (
 	"context"
-<<<<<<< HEAD
 	"time"
 
-=======
 	"fmt"
->>>>>>> bfe02d84
+
 	"github.com/Layr-Labs/eigensdk-go/chainio/clients/eth"
 	eigentypes "github.com/Layr-Labs/eigensdk-go/types"
 	gethcommon "github.com/ethereum/go-ethereum/common"
@@ -25,7 +23,7 @@
 			return receipt, nil
 		}
 	}
-<<<<<<< HEAD
+	return nil, fmt.Errorf("transaction receipt not found for txHash: %s", txHash.String())
 }
 
 func BytesToQuorumNumbers(quorumNumbersBytes []byte) eigentypes.QuorumNums {
@@ -42,7 +40,4 @@
 		quorumThresholdPercentages[i] = eigentypes.QuorumThresholdPercentage(quorumNumberByte)
 	}
 	return quorumThresholdPercentages
-=======
-	return nil, fmt.Errorf("transaction receipt not found for txHash: %s", txHash.String())
->>>>>>> bfe02d84
 }