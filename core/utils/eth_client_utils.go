--- conflicted
+++ resolved
@@ -2,11 +2,7 @@
 
 import (
 	"context"
-<<<<<<< HEAD
-	"fmt"
 	"math/big"
-=======
->>>>>>> f2d7d81d
 
 	"github.com/Layr-Labs/eigensdk-go/chainio/clients/eth"
 	eigentypes "github.com/Layr-Labs/eigensdk-go/types"
@@ -17,24 +13,9 @@
 
 func WaitForTransactionReceiptRetryable(client eth.InstrumentedClient, ctx context.Context, txHash gethcommon.Hash) (*types.Receipt, error) {
 	receipt_func := func() (*types.Receipt, error) {
-<<<<<<< HEAD
-		receipt, err := client.TransactionReceipt(ctx, txHash)
-		if err != nil || ctx.Err() != nil {
-			return nil, connection.TransientError{Inner: err}
-		}
-		if receipt != nil {
-			return receipt, nil
-		}
-
-		return nil, connection.TransientError{Inner: fmt.Errorf("receipt not found")}
-	}
-
-	return connection.RetryWithData(receipt_func, connection.MinDelay, connection.RetryFactor, 0, connection.MaxInterval)
-=======
 		return client.TransactionReceipt(ctx, txHash)
 	}
 	return retry.RetryWithData(receipt_func, retry.MinDelay, retry.RetryFactor, retry.NumRetries, retry.MaxInterval, retry.MaxElapsedTime)
->>>>>>> f2d7d81d
 }
 
 func BytesToQuorumNumbers(quorumNumbersBytes []byte) eigentypes.QuorumNums {
