package utils

import (
	"context"
	"math/big"
	"time"

	"fmt"

	"github.com/Layr-Labs/eigensdk-go/chainio/clients/eth"
	eigentypes "github.com/Layr-Labs/eigensdk-go/types"
	gethcommon "github.com/ethereum/go-ethereum/common"
	"github.com/ethereum/go-ethereum/core/types"
)

const maxRetries = 25
const sleepTime = 1000 * time.Millisecond

func WaitForTransactionReceipt(client eth.InstrumentedClient, ctx context.Context, txHash gethcommon.Hash) (*types.Receipt, error) {
	for i := 0; i < maxRetries; i++ {
		receipt, err := client.TransactionReceipt(ctx, txHash)
		// if context has timed out, return
		if ctx.Err() != nil {
			return nil, ctx.Err()
		}
		if err != nil {
			time.Sleep(sleepTime)
			continue
		} else {
			return receipt, nil
		}
	}
	return nil, fmt.Errorf("transaction receipt not found for txHash: %s", txHash.String())
}

func BytesToQuorumNumbers(quorumNumbersBytes []byte) eigentypes.QuorumNums {
	quorumNums := make(eigentypes.QuorumNums, len(quorumNumbersBytes))
	for i, quorumNumberByte := range quorumNumbersBytes {
		quorumNums[i] = eigentypes.QuorumNum(quorumNumberByte)
	}
	return quorumNums
}

func BytesToQuorumThresholdPercentages(quorumThresholdPercentagesBytes []byte) eigentypes.QuorumThresholdPercentages {
	quorumThresholdPercentages := make(eigentypes.QuorumThresholdPercentages, len(quorumThresholdPercentagesBytes))
	for i, quorumNumberByte := range quorumThresholdPercentagesBytes {
		quorumThresholdPercentages[i] = eigentypes.QuorumThresholdPercentage(quorumNumberByte)
	}
	return quorumThresholdPercentages
}

// Very basic algorithm to calculate the gasPrice bump based on the currentGasPrice and percentage.
// It adds a the percentage to the current gas price.
func CalculateGasPriceBump(currentGasPrice *big.Int, percentage int) *big.Int {
	percentageBump := new(big.Int).Div(big.NewInt(int64(percentage)), big.NewInt(100))
	bumpAmount := new(big.Int).Mul(currentGasPrice, percentageBump)
	bumpedGasPrice := new(big.Int).Add(currentGasPrice, bumpAmount)

<<<<<<< HEAD
	return gasPrice
}

// Sends a transaction and waits for the receipt for three blocks, if not received
// it will try again bumping the gas price based on `CalculateGasPriceBumpBasedOnRetry`
// and pass it to executeTransaction (make sure you update the txOpts with the new gasPrice)
// This process happens indefinitely until we get the receipt or the receipt status is an err.
func SendTransactionWithInfiniteRetryAndBumpingGasPrice(executeTransaction func(*big.Int) (*types.Transaction, error), client eth.InstrumentedClient, baseGasPrice *big.Int) (*types.Receipt, error) {
	i := 0
	sendTransaction := func() (*types.Receipt, error) {
		i++
		gasPrice := CalculateGasPriceBumpBasedOnRetry(baseGasPrice, i)

		tx, err := executeTransaction(gasPrice)
		if err != nil {
			return nil, err
		}

		ctx, cancel := context.WithTimeout(context.Background(), time.Millisecond*2000)
		defer cancel()
		receipt, err := WaitForTransactionReceipt(client, ctx, tx.Hash())

		if receipt != nil {
			return receipt, nil
		}
		// if we are here, this means we have reached the timeout (after three blocks it hasn't been included)
		// so we try again by bumping the fee to make sure its included
		if err != nil {
			return nil, err
		}
		return nil, fmt.Errorf("transaction failed")

	}
	return connection.RetryWithData(sendTransaction, 1000, 2, 0)
=======
	return bumpedGasPrice
>>>>>>> 34691018
}<|MERGE_RESOLUTION|>--- conflicted
+++ resolved
@@ -56,42 +56,5 @@
 	bumpAmount := new(big.Int).Mul(currentGasPrice, percentageBump)
 	bumpedGasPrice := new(big.Int).Add(currentGasPrice, bumpAmount)
 
-<<<<<<< HEAD
-	return gasPrice
-}
-
-// Sends a transaction and waits for the receipt for three blocks, if not received
-// it will try again bumping the gas price based on `CalculateGasPriceBumpBasedOnRetry`
-// and pass it to executeTransaction (make sure you update the txOpts with the new gasPrice)
-// This process happens indefinitely until we get the receipt or the receipt status is an err.
-func SendTransactionWithInfiniteRetryAndBumpingGasPrice(executeTransaction func(*big.Int) (*types.Transaction, error), client eth.InstrumentedClient, baseGasPrice *big.Int) (*types.Receipt, error) {
-	i := 0
-	sendTransaction := func() (*types.Receipt, error) {
-		i++
-		gasPrice := CalculateGasPriceBumpBasedOnRetry(baseGasPrice, i)
-
-		tx, err := executeTransaction(gasPrice)
-		if err != nil {
-			return nil, err
-		}
-
-		ctx, cancel := context.WithTimeout(context.Background(), time.Millisecond*2000)
-		defer cancel()
-		receipt, err := WaitForTransactionReceipt(client, ctx, tx.Hash())
-
-		if receipt != nil {
-			return receipt, nil
-		}
-		// if we are here, this means we have reached the timeout (after three blocks it hasn't been included)
-		// so we try again by bumping the fee to make sure its included
-		if err != nil {
-			return nil, err
-		}
-		return nil, fmt.Errorf("transaction failed")
-
-	}
-	return connection.RetryWithData(sendTransaction, 1000, 2, 0)
-=======
 	return bumpedGasPrice
->>>>>>> 34691018
 }