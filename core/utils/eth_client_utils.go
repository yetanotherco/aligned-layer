--- conflicted
+++ resolved
@@ -2,13 +2,8 @@
 
 import (
 	"context"
-<<<<<<< HEAD
+	"fmt"
 	"math/big"
-	"time"
-
-=======
->>>>>>> 88a22152
-	"fmt"
 	"strings"
 
 	"github.com/Layr-Labs/eigensdk-go/chainio/clients/eth"
@@ -18,22 +13,6 @@
 	connection "github.com/yetanotherco/aligned_layer/core"
 )
 
-<<<<<<< HEAD
-const maxRetries = 25
-const sleepTime = 5 * time.Second
-
-func WaitForTransactionReceipt(client eth.InstrumentedClient, ctx context.Context, txHash gethcommon.Hash) (*types.Receipt, error) {
-	for i := 0; i < maxRetries; i++ {
-		receipt, _ := client.TransactionReceipt(ctx, txHash)
-		if receipt != nil {
-			return receipt, nil
-		}
-		// if context has timed out, return
-		if ctx.Err() != nil {
-			return nil, ctx.Err()
-		}
-		time.Sleep(sleepTime)
-=======
 /*
 Errors:
 - "not found": (Transient) Call successfully returns but the tx receipt was not found.
@@ -57,7 +36,6 @@
 			return nil, connection.PermanentError{Inner: fmt.Errorf("Permanent error: Unexpected Error while retrying: %s\n", err)}
 		}
 		return tx, err
->>>>>>> 88a22152
 	}
 	return connection.RetryWithData(receipt_func, connection.MinDelay, connection.RetryFactor, connection.NumRetries, connection.MaxInterval)
 }
