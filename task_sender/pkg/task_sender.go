package pkg

import (
	"context"
	"log"

	"github.com/yetanotherco/aligned_layer/core/chainio"
	"github.com/yetanotherco/aligned_layer/core/types"
)

type TaskSender struct {
	avsWriter *chainio.AvsWriter
}

func NewTaskSender(avsWriter *chainio.AvsWriter) *TaskSender {
	return &TaskSender{
		avsWriter: avsWriter,
	}
}

func (ts *TaskSender) SendTask(task *types.Task) error {
	log.Println("Sending task...")
	_, index, err := ts.avsWriter.SendTask(
		context.Background(),
		task.ProvingSystem,
		task.Proof,
		task.PublicInput,
<<<<<<< HEAD
		task.VerificationKey,
=======
		task.QuorumThresholdPercentage,
>>>>>>> 8bd57c76
	)
	if err != nil {
		return err
	}
	log.Println("Task sent successfully. Task index:", index)
	return nil
}<|MERGE_RESOLUTION|>--- conflicted
+++ resolved
@@ -25,11 +25,8 @@
 		task.ProvingSystem,
 		task.Proof,
 		task.PublicInput,
-<<<<<<< HEAD
 		task.VerificationKey,
-=======
 		task.QuorumThresholdPercentage,
->>>>>>> 8bd57c76
 	)
 	if err != nil {
 		return err
