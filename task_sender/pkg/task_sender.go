--- conflicted
+++ resolved
@@ -3,6 +3,7 @@
 import (
 	"context"
 	"log"
+	"math/big"
 
 	"github.com/Layr-Labs/eigensdk-go/types"
 	"github.com/yetanotherco/aligned_layer/common"
@@ -16,9 +17,10 @@
 	VerificationKey            []byte
 	QuorumNumbers              types.QuorumNums
 	QuorumThresholdPercentages types.QuorumThresholdPercentages
+	Fee                        *big.Int
 }
 
-func NewTask(provingSystemId common.ProvingSystemId, proof []byte, publicInput []byte, verificationKey []byte, quorumNumbers types.QuorumNums, quorumThresholdPercentages types.QuorumThresholdPercentages) *Task {
+func NewTask(provingSystemId common.ProvingSystemId, proof []byte, publicInput []byte, verificationKey []byte, quorumNumbers types.QuorumNums, quorumThresholdPercentages types.QuorumThresholdPercentages, fee *big.Int) *Task {
 	return &Task{
 		ProvingSystem:              provingSystemId,
 		Proof:                      proof,
@@ -26,6 +28,7 @@
 		VerificationKey:            verificationKey,
 		QuorumNumbers:              quorumNumbers,
 		QuorumThresholdPercentages: quorumThresholdPercentages,
+		Fee:                        fee,
 	}
 }
 
@@ -47,13 +50,9 @@
 		task.Proof,
 		task.PublicInput,
 		task.VerificationKey,
-<<<<<<< HEAD
-		task.QuorumThresholdPercentage,
-		task.Fee,
-=======
 		task.QuorumNumbers,
 		task.QuorumThresholdPercentages,
->>>>>>> be218251
+		task.Fee,
 	)
 	if err != nil {
 		return err
