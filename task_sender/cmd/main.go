--- conflicted
+++ resolved
@@ -138,17 +138,12 @@
 	}
 
 	taskSender := pkg.NewTaskSender(avsWriter)
-<<<<<<< HEAD
-	quorumThresholdPercentage := uint8(100) // TODO: add this to the configuration
-	task := types.NewTask(provingSystem, proofFile, publicInputFile, verificationKeyFile, quorumThresholdPercentage, fee)
-=======
 
 	// Hardcoded values - should we get this information from another source? Maybe configuration or CLI parameters?
 	quorumNumbers := types.QuorumNums{0}
 	quorumThresholdPercentages := []types.QuorumThresholdPercentage{100}
 
-	task := pkg.NewTask(provingSystem, proofFile, publicInputFile, verificationKeyFile, quorumNumbers, quorumThresholdPercentages)
->>>>>>> be218251
+	task := pkg.NewTask(provingSystem, proofFile, publicInputFile, verificationKeyFile, quorumNumbers, quorumThresholdPercentages, fee)
 
 	err = taskSender.SendTask(task)
 	if err != nil {
