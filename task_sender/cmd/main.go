--- conflicted
+++ resolved
@@ -5,11 +5,8 @@
 	"fmt"
 	"log"
 	"os"
-<<<<<<< HEAD
 	"strings"
-=======
 	"time"
->>>>>>> a339ae80
 
 	"github.com/urfave/cli/v2"
 	"github.com/yetanotherco/aligned_layer/common"
@@ -68,13 +65,6 @@
 
 func main() {
 	app := &cli.App{
-<<<<<<< HEAD
-		Name:        "Aligned Layer Task Sender",
-		Usage:       "Send a task to verifier",
-		Description: "Service that sends proofs to verify by operator nodes.",
-		Flags:       flags,
-		Action:      taskSenderMain,
-=======
 		Name: "Aligned Layer Task Sender",
 		Commands: []*cli.Command{
 			{
@@ -92,7 +82,6 @@
 				Action:      taskSenderLoopMain,
 			},
 		},
->>>>>>> a339ae80
 	}
 
 	err := app.Run(os.Args)
@@ -133,7 +122,22 @@
 	return nil
 }
 
-<<<<<<< HEAD
+func taskSenderLoopMain(c *cli.Context) error {
+	interval := c.Int(intervalFlag.Name)
+
+	if interval < 1 {
+		return fmt.Errorf("interval must be greater than 0")
+	}
+
+	for {
+		err := taskSenderMain(c)
+		if err != nil {
+			return err
+		}
+		time.Sleep(time.Duration(interval) * time.Second)
+	}
+}
+
 func SendTask(task *types.Task) error {
 	log.Println("Sending task...")
 	avsWriter, err := chainio.NewAvsWriterFromConfig(mocks.NewDevnetConfig())
@@ -162,20 +166,5 @@
 	default:
 		var unknownValue common.ProvingSystemId
 		return unknownValue, fmt.Errorf("unsupported proof system: %s", provingSystemStr)
-=======
-func taskSenderLoopMain(c *cli.Context) error {
-	interval := c.Int(intervalFlag.Name)
-
-	if interval < 1 {
-		return fmt.Errorf("interval must be greater than 0")
-	}
-
-	for {
-		err := taskSenderMain(c)
-		if err != nil {
-			return err
-		}
-		time.Sleep(time.Duration(interval) * time.Second)
->>>>>>> a339ae80
 	}
 }