--- conflicted
+++ resolved
@@ -8,7 +8,6 @@
 
 #[no_mangle]
 pub extern "C" fn verify_sp1_proof_ffi(
-<<<<<<< HEAD
     proof_bytes: *const u8,
     proof_len: u32,
     elf_bytes: *const u8,
@@ -23,24 +22,12 @@
         assert!(!elf_bytes.is_null());
         slice::from_raw_parts(elf_bytes, elf_len as usize)
     };
-    
+
     if let Ok(proof) = bincode::deserialize(proof_bytes) {
         let (_pk, vk) = PROVER_CLIENT.setup(elf_bytes);
         return PROVER_CLIENT.verify_compressed(&proof, &vk).is_ok();
-=======
-    proof_bytes: &[u8; MAX_PROOF_SIZE],
-    proof_len: u32,
-    elf_bytes: &[u8; MAX_ELF_BUFFER_SIZE],
-    elf_len: u32,
-) -> bool {
-    let real_elf = &elf_bytes[0..(elf_len as usize)];
+    }
 
-    if let Ok(proof) = bincode::deserialize(&proof_bytes[..(proof_len as usize)]) {
-        let (_pk, vk) = PROVER_CLIENT.setup(real_elf);
-        return PROVER_CLIENT.verify(&proof, &vk).is_ok();
->>>>>>> 71d47565
-    }
-    
     false
 }
 
@@ -58,15 +45,7 @@
         let proof_bytes = PROOF.as_ptr();
         let elf_bytes = ELF.as_ptr();
 
-<<<<<<< HEAD
         let result = verify_sp1_proof_ffi(proof_bytes, PROOF.len() as u32, elf_bytes, ELF.len() as u32);
-=======
-        let mut elf_buffer = [0u8; MAX_ELF_BUFFER_SIZE];
-        let elf_size = ELF.len();
-        elf_buffer[..elf_size].clone_from_slice(ELF);
-
-        let result = verify_sp1_proof_ffi(&proof_buffer, proof_size as u32, &elf_buffer, elf_size as u32);
->>>>>>> 71d47565
         assert!(result)
     }
 
@@ -75,11 +54,7 @@
         let proof_bytes = PROOF.as_ptr();
         let elf_bytes = ELF.as_ptr();
 
-<<<<<<< HEAD
         let result = verify_sp1_proof_ffi(proof_bytes, (PROOF.len() - 1) as u32, elf_bytes, ELF.len() as u32);
-=======
-        let result = verify_sp1_proof_ffi(&proof_buffer, (proof_size - 1) as u32, &elf_buffer, elf_size as u32);
->>>>>>> 71d47565
         assert!(!result)
     }
 }