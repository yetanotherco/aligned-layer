--- conflicted
+++ resolved
@@ -9,22 +9,9 @@
 import "C"
 import "unsafe"
 
-<<<<<<< HEAD
-func VerifySp1Proof(proofBuffer []byte, proofLen uint, elfBuffer []byte, elfLen uint) bool {
+func VerifySp1Proof(proofBuffer []byte, proofLen uint32, elfBuffer []byte, elfLen uint32) bool {
 	proofPtr := (*C.uchar)(unsafe.Pointer(&proofBuffer[0]))
 	elfPtr := (*C.uchar)(unsafe.Pointer(&elfBuffer[0]))
 
-	return (bool)(C.verify_sp1_proof_ffi(proofPtr, (C.uint)(proofLen), elfPtr, (C.uint)(elfLen)))
-=======
-// MaxProofSize 2 MB
-const MaxProofSize = 2 * 1024 * 1024
-
-// MaxElfBufferSize 1 MB
-const MaxElfBufferSize = 1024 * 1024
-
-func VerifySp1Proof(proofBuffer [MaxProofSize]byte, proofLen uint32, elfBuffer [MaxElfBufferSize]byte, elfLen uint32) bool {
-	proofPtr := (*C.uchar)(unsafe.Pointer(&proofBuffer[0]))
-	elfPtr := (*C.uchar)(unsafe.Pointer(&elfBuffer[0]))
 	return (bool)(C.verify_sp1_proof_ffi(proofPtr, (C.uint32_t)(proofLen), elfPtr, (C.uint32_t)(elfLen)))
->>>>>>> 71d47565
 }