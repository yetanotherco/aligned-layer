--- conflicted
+++ resolved
@@ -3,24 +3,18 @@
 import (
 	"bytes"
 	"context"
-<<<<<<< HEAD
 	"crypto/ecdsa"
 	"encoding/hex"
-=======
->>>>>>> 8bd57c76
 	"log"
+	"time"
 
+	"github.com/Layr-Labs/eigensdk-go/crypto/bls"
 	"github.com/Layr-Labs/eigensdk-go/logging"
-<<<<<<< HEAD
 	eigentypes "github.com/Layr-Labs/eigensdk-go/types"
 	"github.com/consensys/gnark-crypto/ecc"
 	"github.com/consensys/gnark/backend/plonk"
 	"github.com/consensys/gnark/backend/witness"
 	ethcommon "github.com/ethereum/go-ethereum/common"
-=======
-	"github.com/ethereum/go-ethereum/accounts/abi"
-	"github.com/ethereum/go-ethereum/common"
->>>>>>> 8bd57c76
 	"github.com/ethereum/go-ethereum/event"
 	"github.com/yetanotherco/aligned_layer/common"
 	servicemanager "github.com/yetanotherco/aligned_layer/contracts/bindings/AlignedLayerServiceManager"
@@ -32,16 +26,12 @@
 
 type Operator struct {
 	Config             config.OperatorConfig
-<<<<<<< HEAD
 	Address            ethcommon.Address
 	Socket             string
 	Timeout            time.Duration
 	PrivKey            *ecdsa.PrivateKey
 	KeyPair            *bls.KeyPair
 	OperatorId         eigentypes.OperatorId
-=======
-	Address            common.Address
->>>>>>> 8bd57c76
 	avsSubscriber      chainio.AvsSubscriber
 	NewTaskCreatedChan chan *servicemanager.ContractAlignedLayerServiceManagerNewTaskCreated
 	Logger             logging.Logger
@@ -91,7 +81,6 @@
 			sub.Unsubscribe()
 			sub = o.SubscribeToNewTasks()
 		case newTaskCreatedLog := <-o.NewTaskCreatedChan:
-<<<<<<< HEAD
 			/* --------- OPERATOR MAIN LOGIC --------- */
 			taskResponse := o.ProcessNewTaskCreatedLog(newTaskCreatedLog)
 			// signedTaskResponse, err := o.SignTaskResponse(taskResponse)
@@ -99,13 +88,24 @@
 			// 	continue
 			// }
 			// go o.aggregatorRpcClient.SendSignedTaskResponseToAggregator(signedTaskResponse)
-=======
->>>>>>> 8bd57c76
 
 			/* --------- OPERATOR MAIN LOGIC --------- */
 			log.Printf("The received task's index is: %d\n", newTaskCreatedLog.TaskIndex)
-<<<<<<< HEAD
-			log.Println("The task response is: ", taskResponse.ProofIsCorrect)
+
+			// Here we should process a task, here we will pretend the proof is always true until adding that
+			taskResponse := servicemanager.AlignedLayerServiceManagerTaskResponse{TaskIndex: newTaskCreatedLog.TaskIndex, ProofIsCorrect: true}
+			encodedResponseBytes, _ := AbiEncodeTaskResponse(taskResponse)
+			log.Println("Task response:", taskResponse)
+			log.Println("ABI Encoded bytes:\n", encodedResponseBytes)
+
+			var taskResponseDigest [32]byte
+			hasher := sha3.NewLegacyKeccak256()
+			hasher.Write(encodedResponseBytes)
+			copy(taskResponseDigest[:], hasher.Sum(nil)[:32])
+			log.Println("Encoded response hash:", taskResponseDigest)
+			log.Println("Encoded response hash len:", len(taskResponseDigest))
+			responseSignature := *o.Config.BlsConfig.KeyPair.SignMessage(taskResponseDigest)
+			log.Println("Signed hash:", responseSignature)
 		}
 	}
 }
@@ -178,70 +178,4 @@
 	err = plonk.Verify(proof, verificationKey, pubInput)
 
 	return err == nil
-=======
-
-			// Here we should process a task, here we will pretend the proof is always true until adding that
-			taskResponse := servicemanager.AlignedLayerServiceManagerTaskResponse{TaskIndex: newTaskCreatedLog.TaskIndex, ProofIsCorrect: true}
-			encodedResponseBytes, _ := AbiEncodeTaskResponse(taskResponse)
-			log.Println("Task response:", taskResponse)
-			log.Println("ABI Encoded bytes:\n", encodedResponseBytes)
-
-			var taskResponseDigest [32]byte
-			hasher := sha3.NewLegacyKeccak256()
-			hasher.Write(encodedResponseBytes)
-			copy(taskResponseDigest[:], hasher.Sum(nil)[:32])
-			log.Println("Encoded response hash:", taskResponseDigest)
-			log.Println("Encoded response hash len:", len(taskResponseDigest))
-			responseSignature := *o.Config.BlsConfig.KeyPair.SignMessage(taskResponseDigest)
-			log.Println("Signed hash:", responseSignature)
-		}
-	}
-}
-
-func AbiEncodeTaskResponse(taskResponse servicemanager.AlignedLayerServiceManagerTaskResponse) ([]byte, error) {
-
-	// The order here has to match the field ordering of servicemanager.AlignedLayerServiceManagerTaskResponse
-
-	/* TODO: Solve this in a more generic way so it's less prone for errors. Name and types can be obtained with reflection
-	for i := 0; i < reflectedType.NumField(); i++ {
-		name := reflectedType.Field(i).Name
-		thisType := reflectedType.Field(i).Type
-	}
-	*/
-
-	/*
-
-		This matches:
-
-		struct TaskResponse {
-			uint64 taskIndex;
-			bool proofIsCorrect;
-		}
-	*/
-	taskResponseType, err := abi.NewType("tuple", "", []abi.ArgumentMarshaling{
-		{
-			Name: "taskIndex",
-			Type: "uint64",
-		},
-		{
-			Name: "proofIsCorrect",
-			Type: "bool",
-		},
-	})
-	if err != nil {
-		return nil, err
-	}
-	arguments := abi.Arguments{
-		{
-			Type: taskResponseType,
-		},
-	}
-
-	bytes, err := arguments.Pack(taskResponse)
-	if err != nil {
-		return nil, err
-	}
-
-	return bytes, nil
->>>>>>> 8bd57c76
 }