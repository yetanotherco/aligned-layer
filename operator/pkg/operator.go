--- conflicted
+++ resolved
@@ -46,10 +46,7 @@
 	KeyPair              *bls.KeyPair
 	OperatorId           eigentypes.OperatorId
 	avsSubscriber        chainio.AvsSubscriber
-<<<<<<< HEAD
 	avsReader            chainio.AvsReader
-=======
->>>>>>> 2fec1361
 	NewTaskCreatedChanV2 chan *servicemanager.ContractAlignedLayerServiceManagerNewBatchV2
 	NewTaskCreatedChanV3 chan *servicemanager.ContractAlignedLayerServiceManagerNewBatchV3
 	Logger               logging.Logger
@@ -118,10 +115,7 @@
 		Config:               configuration,
 		Logger:               logger,
 		avsSubscriber:        *avsSubscriber,
-<<<<<<< HEAD
 		avsReader:            *avsReader,
-=======
->>>>>>> 2fec1361
 		Address:              address,
 		NewTaskCreatedChanV2: newTaskCreatedChanV2,
 		NewTaskCreatedChanV3: newTaskCreatedChanV3,
