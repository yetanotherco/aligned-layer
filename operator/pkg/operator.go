package operator

import (
	"bytes"
	"context"
	"encoding/hex"
	"encoding/json"
	"fmt"
	"log"
	"math/big"
	"net/http"
	"os"
	"path/filepath"
	"sync"
	"time"

	"github.com/ethereum/go-ethereum/crypto"
	"github.com/urfave/cli/v2"
	"github.com/yetanotherco/aligned_layer/operator/risc_zero"
	"github.com/yetanotherco/aligned_layer/operator/risc_zero_old"
	"golang.org/x/crypto/sha3"

	"github.com/prometheus/client_golang/prometheus"
	"github.com/yetanotherco/aligned_layer/metrics"

	"github.com/yetanotherco/aligned_layer/operator/sp1"
	"github.com/yetanotherco/aligned_layer/operator/sp1_old"

	"github.com/Layr-Labs/eigensdk-go/crypto/bls"
	"github.com/Layr-Labs/eigensdk-go/logging"
	eigentypes "github.com/Layr-Labs/eigensdk-go/types"
	"github.com/consensys/gnark-crypto/ecc"
	"github.com/consensys/gnark/backend/groth16"
	"github.com/consensys/gnark/backend/plonk"
	"github.com/consensys/gnark/backend/witness"
	ethcommon "github.com/ethereum/go-ethereum/common"
	"github.com/yetanotherco/aligned_layer/common"
	servicemanager "github.com/yetanotherco/aligned_layer/contracts/bindings/AlignedLayerServiceManager"
	"github.com/yetanotherco/aligned_layer/core/chainio"
	"github.com/yetanotherco/aligned_layer/core/types"

	"github.com/yetanotherco/aligned_layer/core/config"
)

type Operator struct {
	Config                    config.OperatorConfig
	Address                   ethcommon.Address
	Socket                    string
	Timeout                   time.Duration
	KeyPair                   *bls.KeyPair
	OperatorId                eigentypes.OperatorId
	avsSubscriber             chainio.AvsSubscriber
	avsReader                 chainio.AvsReader
	NewTaskCreatedChanV2      chan *servicemanager.ContractAlignedLayerServiceManagerNewBatchV2
	NewTaskCreatedChanV3      chan *servicemanager.ContractAlignedLayerServiceManagerNewBatchV3
	Logger                    logging.Logger
	aggRpcClient              AggregatorRpcClient
	metricsReg                *prometheus.Registry
	metrics                   *metrics.Metrics
	lastProcessedBatch        OperatorLastProcessedBatch
	lastProcessedBatchLogFile string
	//Socket  string
	//Timeout time.Duration
}

const (
	BatchDownloadTimeout    = 1 * time.Minute
	BatchDownloadMaxRetries = 3
	BatchDownloadRetryDelay = 5 * time.Second
	UnverifiedBatchOffset   = 100
)

func NewOperatorFromConfig(configuration config.OperatorConfig) (*Operator, error) {
	logger := configuration.BaseConfig.Logger

	avsReader, err := chainio.NewAvsReaderFromConfig(configuration.BaseConfig)
	if err != nil {
		log.Fatalf("Could not create AVS reader")
	}

	registered, err := avsReader.IsOperatorRegistered(configuration.Operator.Address)
	if err != nil {
		log.Fatalf("Could not check if operator is registered")
	}
	if !registered {
		log.Fatal("Operator not registered")
	}

	avsSubscriber, err := chainio.NewAvsSubscriberFromConfig(configuration.BaseConfig)
	if err != nil {
		log.Fatalf("Could not create AVS subscriber")
	}
	newTaskCreatedChanV2 := make(chan *servicemanager.ContractAlignedLayerServiceManagerNewBatchV2)
	newTaskCreatedChanV3 := make(chan *servicemanager.ContractAlignedLayerServiceManagerNewBatchV3)

	rpcClient, err := NewAggregatorRpcClient(configuration.Operator.AggregatorServerIpPortAddress, logger)
	if err != nil {
		return nil, fmt.Errorf("could not create RPC client: %s. Is aggregator running?", err)
	}

	operatorId := eigentypes.OperatorIdFromKeyPair(configuration.BlsConfig.KeyPair)
	address := configuration.Operator.Address
	lastProcessedBatchLogFile := configuration.Operator.LastProcessedBatchFilePath

	if lastProcessedBatchLogFile == "" {
		logger.Fatalf("Config file field: `last_processed_batch_filepath` not provided.")
	}

	// Metrics
	reg := prometheus.NewRegistry()
	operatorMetrics := metrics.NewMetrics(configuration.Operator.MetricsIpPortAddress, reg, logger)

	operator := &Operator{
		Config:                    configuration,
		Logger:                    logger,
		avsSubscriber:             *avsSubscriber,
		avsReader:                 *avsReader,
		Address:                   address,
		NewTaskCreatedChanV2:      newTaskCreatedChanV2,
		NewTaskCreatedChanV3:      newTaskCreatedChanV3,
		aggRpcClient:              *rpcClient,
		OperatorId:                operatorId,
		metricsReg:                reg,
		metrics:                   operatorMetrics,
		lastProcessedBatchLogFile: lastProcessedBatchLogFile,
		lastProcessedBatch: OperatorLastProcessedBatch{
			BlockNumber:        0,
			batchProcessedChan: make(chan uint32),
		},

		// Timeout
		// Socket
	}

	err = operator.LoadLastProcessedBatch()
	if err != nil {
		logger.Fatalf("Error while loading last process batch: %v. This is probably related to the `last_processed_batch_filepath` field passed in the config file", err)
	}

	return operator, nil
}

func (o *Operator) SubscribeToNewTasksV2() (chan error, error) {
	return o.avsSubscriber.SubscribeToNewTasksV2(o.NewTaskCreatedChanV2)
}

func (o *Operator) SubscribeToNewTasksV3() (chan error, error) {
	return o.avsSubscriber.SubscribeToNewTasksV3(o.NewTaskCreatedChanV3)
}

type OperatorLastProcessedBatch struct {
	BlockNumber        uint32      `json:"block_number"`
	batchProcessedChan chan uint32 `json:"-"`
}

func (o *Operator) LoadLastProcessedBatch() error {
	// check if the directory exist
	folderPath := filepath.Dir(o.lastProcessedBatchLogFile)
	_, err := os.Stat(folderPath)

	if os.IsNotExist(err) {
		return err
	}

	file, err := os.ReadFile(o.lastProcessedBatchLogFile)

	// if the file does not exist, we don't return an err, as it will get created later
	// that is why we check of the directory exist in the first place
	if err != nil {
		return nil
	}

	err = json.Unmarshal(file, &o.lastProcessedBatch)

	if err != nil {
		return err
	}

	return nil
}

func (o *Operator) UpdateLastProcessBatch(blockNumber uint32) error {
	// we want to store the latest block number
	if blockNumber < o.lastProcessedBatch.BlockNumber {
		return nil
	}

	o.lastProcessedBatch.BlockNumber = blockNumber

	// write to a file so it can be recovered in case of operator outage
	json, err := json.Marshal(o.lastProcessedBatch)

	if err != nil {
		return fmt.Errorf("failed to marshal batch: %v", err)
	}

	err = os.WriteFile(o.lastProcessedBatchLogFile, json, os.ModePerm)
	if err != nil {
		return fmt.Errorf("failed to write to file: %v", err)
	}

	o.Logger.Infof("Updated latest block json file, new block: %v", blockNumber)

	return nil
}

func (o *Operator) Start(ctx context.Context) error {
	subV2, err := o.SubscribeToNewTasksV2()
	if err != nil {
		log.Fatal("Could not subscribe to new tasks")
	}

	subV3, err := o.SubscribeToNewTasksV3()
	if err != nil {
		log.Fatal("Could not subscribe to new tasks")
	}

	var metricsErrChan <-chan error
	if o.Config.Operator.EnableMetrics {
		metricsErrChan = o.metrics.Start(ctx, o.metricsReg)
	} else {
		metricsErrChan = make(chan error, 1)
	}

	go o.ProcessMissedBatchesWhileOffline()

	for {
		select {
		case <-context.Background().Done():
			o.Logger.Info("Operator shutting down...")
			return nil
		case err := <-metricsErrChan:
			o.Logger.Errorf("Metrics server failed", "err", err)
		case err := <-subV2:
			o.Logger.Infof("Error in websocket subscription", "err", err)
			subV2, err = o.SubscribeToNewTasksV2()
			if err != nil {
				o.Logger.Fatal("Could not subscribe to new tasks V2")
			}
		case err := <-subV3:
			o.Logger.Infof("Error in websocket subscription", "err", err)
			subV2, err = o.SubscribeToNewTasksV3()
			if err != nil {
				o.Logger.Fatal("Could not subscribe to new tasks V3")
			}
		case newBatchLogV2 := <-o.NewTaskCreatedChanV2:
			go o.handleNewBatchLogV2(newBatchLogV2)
		case newBatchLogV3 := <-o.NewTaskCreatedChanV3:
			go o.handleNewBatchLogV3(newBatchLogV3)
		case blockNumber := <-o.lastProcessedBatch.batchProcessedChan:
			err = o.UpdateLastProcessBatch(blockNumber)
			if err != nil {
				o.Logger.Errorf("Error while updating last process batch", "err", err)
			}
		}
	}
}

// Here we query all the batches that have not yet been verified starting from
// the latest verified batch by the operator. We also read from the previous
// `UnverifiedBatchOffset` blocks, because as batches are processed in parallel, there could be
// unverified batches slightly before the latest verified batch
func (o *Operator) ProcessMissedBatchesWhileOffline() {
	// this is the default value
	// and it means there was no file so no batches have been verified
	if o.lastProcessedBatch.BlockNumber == 0 {
		o.Logger.Info("Not continuing with missed batch processing, as operator hasn't verified anything yet...")
		return
	}

	o.Logger.Info("Getting missed tasks")

	// this check is necessary for overflows as go does not do saturating arithmetic
	var fromBlock uint64
	if o.lastProcessedBatch.BlockNumber < UnverifiedBatchOffset {
		fromBlock = 0
	} else {
		fromBlock = uint64(o.lastProcessedBatch.BlockNumber - UnverifiedBatchOffset)
	}

	logs, err := o.avsReader.GetNotRespondedTasksFrom(fromBlock)
	if err != nil {
		return
	}
	o.Logger.Infof(fmt.Sprintf("Missed tasks retrieved, total tasks to process: %v", len(logs)))

	if len(logs) == 0 {
		return
	}

	o.Logger.Infof("Starting to verify missed batches while offline")
	for _, logEntry := range logs {
		go o.handleNewBatchLogV3(&logEntry)
	}
	o.Logger.Info("Finished verifying all batches missed while offline")
}

// Currently, Operator can handle NewBatchV2 and NewBatchV3 events.

// The difference between these events do not affect the operator
// So if you read below, handleNewBatchLogV2 and handleNewBatchLogV3
// are identical.

// This structure may help for future upgrades. Having different logics under
// different events enables the smooth operator upgradeability

// Process of handling batches from V2 events:
func (o *Operator) handleNewBatchLogV2(newBatchLog *servicemanager.ContractAlignedLayerServiceManagerNewBatchV2) {
	var err error
	defer func() { o.afterHandlingBatchV2(newBatchLog, err == nil) }()

	o.Logger.Info("Received new batch log V2")
	err = o.ProcessNewBatchLogV2(newBatchLog)
	if err != nil {
		o.Logger.Infof("batch %x did not verify. Err: %v", newBatchLog.BatchMerkleRoot, err)
		return
	}

	batchIdentifier := append(newBatchLog.BatchMerkleRoot[:], newBatchLog.SenderAddress[:]...)
	var batchIdentifierHash = *(*[32]byte)(crypto.Keccak256(batchIdentifier))
	responseSignature := o.SignTaskResponse(batchIdentifierHash)
	o.Logger.Debugf("responseSignature about to send: %x", responseSignature)

	signedTaskResponse := types.SignedTaskResponse{
		BatchIdentifierHash: batchIdentifierHash,
		BatchMerkleRoot:     newBatchLog.BatchMerkleRoot,
		SenderAddress:       newBatchLog.SenderAddress,
		BlsSignature:        *responseSignature,
		OperatorId:          o.OperatorId,
	}
	o.Logger.Infof("Signed Task Response to send: BatchIdentifierHash=%s, BatchMerkleRoot=%s, SenderAddress=%s",
		hex.EncodeToString(signedTaskResponse.BatchIdentifierHash[:]),
		hex.EncodeToString(signedTaskResponse.BatchMerkleRoot[:]),
		hex.EncodeToString(signedTaskResponse.SenderAddress[:]),
	)

	o.aggRpcClient.SendSignedTaskResponseToAggregator(&signedTaskResponse)
}
func (o *Operator) ProcessNewBatchLogV2(newBatchLog *servicemanager.ContractAlignedLayerServiceManagerNewBatchV2) error {

	o.Logger.Info("Received new batch with proofs to verify",
		"batch merkle root", "0x"+hex.EncodeToString(newBatchLog.BatchMerkleRoot[:]),
		"sender address", "0x"+hex.EncodeToString(newBatchLog.SenderAddress[:]),
	)

	ctx, cancel := context.WithTimeout(context.Background(), BatchDownloadTimeout)
	defer cancel()

	verificationDataBatch, err := o.getBatchFromDataService(ctx, newBatchLog.BatchDataPointer, newBatchLog.BatchMerkleRoot, BatchDownloadMaxRetries, BatchDownloadRetryDelay)
	if err != nil {
		o.Logger.Errorf("Could not get proofs from S3 bucket: %v", err)
		return err
	}

	verificationDataBatchLen := len(verificationDataBatch)
	results := make(chan bool, verificationDataBatchLen)
	var wg sync.WaitGroup
	wg.Add(verificationDataBatchLen)

	disabledVerifiersBitmap, err := o.avsReader.DisabledVerifiers()
	if err != nil {
		o.Logger.Errorf("Could not check verifiers status: %s", err)
		results <- false
		return err
	}

	for _, verificationData := range verificationDataBatch {
		go func(data VerificationData) {
			defer wg.Done()
			o.verify(data, disabledVerifiersBitmap, results)
			o.metrics.IncOperatorTaskResponses()
		}(verificationData)
	}

	go func() {
		wg.Wait()
		close(results)
	}()

	for result := range results {
		if !result {
			return fmt.Errorf("invalid proof")
		}
	}

	return nil
}

// Process of handling batches from V3 events:
func (o *Operator) handleNewBatchLogV3(newBatchLog *servicemanager.ContractAlignedLayerServiceManagerNewBatchV3) {
	var err error
	defer func() { o.afterHandlingBatchV3(newBatchLog, err == nil) }()
	o.Logger.Infof("Received new batch log V3")
	err = o.ProcessNewBatchLogV3(newBatchLog)
	if err != nil {
		o.Logger.Infof("batch %x did not verify. Err: %v", newBatchLog.BatchMerkleRoot, err)
		return
	}

	batchIdentifier := append(newBatchLog.BatchMerkleRoot[:], newBatchLog.SenderAddress[:]...)
	var batchIdentifierHash = *(*[32]byte)(crypto.Keccak256(batchIdentifier))
	responseSignature := o.SignTaskResponse(batchIdentifierHash)
	o.Logger.Debugf("responseSignature about to send: %x", responseSignature)

	signedTaskResponse := types.SignedTaskResponse{
		BatchIdentifierHash: batchIdentifierHash,
		BatchMerkleRoot:     newBatchLog.BatchMerkleRoot,
		SenderAddress:       newBatchLog.SenderAddress,
		BlsSignature:        *responseSignature,
		OperatorId:          o.OperatorId,
	}
	o.Logger.Infof("Signed Task Response to send: BatchIdentifierHash=%s, BatchMerkleRoot=%s, SenderAddress=%s",
		hex.EncodeToString(signedTaskResponse.BatchIdentifierHash[:]),
		hex.EncodeToString(signedTaskResponse.BatchMerkleRoot[:]),
		hex.EncodeToString(signedTaskResponse.SenderAddress[:]),
	)

	o.aggRpcClient.SendSignedTaskResponseToAggregator(&signedTaskResponse)
}
func (o *Operator) ProcessNewBatchLogV3(newBatchLog *servicemanager.ContractAlignedLayerServiceManagerNewBatchV3) error {

	o.Logger.Info("Received new batch with proofs to verify",
		"batch merkle root", "0x"+hex.EncodeToString(newBatchLog.BatchMerkleRoot[:]),
		"sender address", "0x"+hex.EncodeToString(newBatchLog.SenderAddress[:]),
	)

	ctx, cancel := context.WithTimeout(context.Background(), BatchDownloadTimeout)
	defer cancel()

	verificationDataBatch, err := o.getBatchFromDataService(ctx, newBatchLog.BatchDataPointer, newBatchLog.BatchMerkleRoot, BatchDownloadMaxRetries, BatchDownloadRetryDelay)
	if err != nil {
		o.Logger.Errorf("Could not get proofs from S3 bucket: %v", err)
		return err
	}

	verificationDataBatchLen := len(verificationDataBatch)
	results := make(chan bool, verificationDataBatchLen)
	var wg sync.WaitGroup
	wg.Add(verificationDataBatchLen)
	disabledVerifiersBitmap, err := o.avsReader.DisabledVerifiers()
	if err != nil {
		o.Logger.Errorf("Could not check verifiers status: %s", err)
		results <- false
		return err
	}
	for _, verificationData := range verificationDataBatch {
		go func(data VerificationData) {
			defer wg.Done()
			o.verify(data, disabledVerifiersBitmap, results)
			o.metrics.IncOperatorTaskResponses()
		}(verificationData)
	}

	go func() {
		wg.Wait()
		close(results)
	}()

	for result := range results {
		if !result {
			return fmt.Errorf("invalid proof")
		}
	}

	return nil
}

func (o *Operator) afterHandlingBatchV2(log *servicemanager.ContractAlignedLayerServiceManagerNewBatchV2, succeeded bool) {
	if succeeded {
		o.lastProcessedBatch.batchProcessedChan <- uint32(log.Raw.BlockNumber)
	}
}

func (o *Operator) afterHandlingBatchV3(log *servicemanager.ContractAlignedLayerServiceManagerNewBatchV3, succeeded bool) {
	if succeeded {
		o.lastProcessedBatch.batchProcessedChan <- uint32(log.Raw.BlockNumber)
	}
}

func (o *Operator) verify(verificationData VerificationData, disabledVerifiersBitmap *big.Int, results chan bool) {
	IsVerifierDisabled := IsVerifierDisabled(disabledVerifiersBitmap, verificationData.ProvingSystemId)
	if IsVerifierDisabled {
		o.Logger.Infof("Verifier %s is disabled. Returning false", verificationData.ProvingSystemId.String())
		results <- false
		return
	}
	switch verificationData.ProvingSystemId {
	case common.GnarkPlonkBls12_381:
		verificationResult := o.verifyPlonkProofBLS12_381(verificationData.Proof, verificationData.PubInput, verificationData.VerificationKey)
		o.Logger.Infof("PLONK BLS12-381 proof verification result: %t", verificationResult)

		results <- verificationResult

	case common.GnarkPlonkBn254:
		verificationResult := o.verifyPlonkProofBN254(verificationData.Proof, verificationData.PubInput, verificationData.VerificationKey)
		o.Logger.Infof("PLONK BN254 proof verification result: %t", verificationResult)

		results <- verificationResult

	case common.Groth16Bn254:
		verificationResult := o.verifyGroth16ProofBN254(verificationData.Proof, verificationData.PubInput, verificationData.VerificationKey)
		o.Logger.Infof("GROTH16 BN254 proof verification result: %t", verificationResult)

		results <- verificationResult

	case common.SP1:
		verificationResult, err := sp1.VerifySp1Proof(verificationData.Proof, verificationData.VmProgramCode)
		if !verificationResult {
			o.Logger.Infof("SP1 proof verification failed. Trying old SP1 version...")
			verificationResult, err = sp1_old.VerifySp1ProofOld(verificationData.Proof, verificationData.VmProgramCode)
			if !verificationResult {
				o.Logger.Errorf("Old SP1 proof verification failed")
			}
		}
		o.Logger.Infof("SP1 proof verification result: %t", verificationResult)
		o.handleVerificationResult(results, verificationResult, err, "SP1 proof verification")

	case common.Risc0:
		verificationResult, err := risc_zero.VerifyRiscZeroReceipt(verificationData.Proof,
			verificationData.VmProgramCode, verificationData.PubInput)
		if !verificationResult {
			o.Logger.Infof("Risc0 proof verification failed. Trying old Risc0 version...")
			verificationResult, err = risc_zero_old.VerifyRiscZeroReceiptOld(verificationData.Proof, verificationData.VmProgramCode, verificationData.PubInput)
			if !verificationResult {
				o.Logger.Errorf("Old Risc0 proof verification failed")
			}
		}
		o.Logger.Infof("Risc0 proof verification result: %t", verificationResult)
		o.handleVerificationResult(results, verificationResult, err, "Risc0 proof verification")
	default:
		o.Logger.Error("Unrecognized proving system ID")
		results <- false
	}
}

func (o *Operator) handleVerificationResult(results chan bool, isVerified bool, err error, name string) {
	if err != nil {
		o.Logger.Errorf("%v failed %v", name, err)
		results <- false
	} else {
		o.Logger.Infof("%v result: %t", name, isVerified)
		results <- isVerified
	}
}

// VerifyPlonkProofBLS12_381 verifies a PLONK proof using BLS12-381 curve.
func (o *Operator) verifyPlonkProofBLS12_381(proofBytes []byte, pubInputBytes []byte, verificationKeyBytes []byte) bool {
	return o.verifyPlonkProof(proofBytes, pubInputBytes, verificationKeyBytes, ecc.BLS12_381)
}

// VerifyPlonkProofBN254 verifies a PLONK proof using BN254 curve.
func (o *Operator) verifyPlonkProofBN254(proofBytes []byte, pubInputBytes []byte, verificationKeyBytes []byte) bool {
	return o.verifyPlonkProof(proofBytes, pubInputBytes, verificationKeyBytes, ecc.BN254)
}

// VerifyGroth16ProofBN254 verifies a GROTH16 proof using BN254 curve.
func (o *Operator) verifyGroth16ProofBN254(proofBytes []byte, pubInputBytes []byte, verificationKeyBytes []byte) bool {
	return o.verifyGroth16Proof(proofBytes, pubInputBytes, verificationKeyBytes, ecc.BN254)
}

// verifyPlonkProof contains the common proof verification logic.
func (o *Operator) verifyPlonkProof(proofBytes []byte, pubInputBytes []byte, verificationKeyBytes []byte, curve ecc.ID) bool {
	proofReader := bytes.NewReader(proofBytes)
	proof := plonk.NewProof(curve)
	if _, err := proof.ReadFrom(proofReader); err != nil {
		o.Logger.Infof("Could not deserialize proof: %v", err)
		return false
	}

	pubInputReader := bytes.NewReader(pubInputBytes)
	pubInput, err := witness.New(curve.ScalarField())
	if err != nil {
		o.Logger.Infof("Error instantiating witness: %v", err)
		return false
	}
	if _, err = pubInput.ReadFrom(pubInputReader); err != nil {
		o.Logger.Infof("Could not read PLONK public input: %v", err)
		return false
	}

	verificationKeyReader := bytes.NewReader(verificationKeyBytes)
	verificationKey := plonk.NewVerifyingKey(curve)
	if _, err = verificationKey.ReadFrom(verificationKeyReader); err != nil {
		o.Logger.Infof("Could not read PLONK verifying key from bytes: %v", err)
		return false
	}

	err = plonk.Verify(proof, verificationKey, pubInput)
	return err == nil
}

// verifyGroth16Proof contains the common proof verification logic.
func (o *Operator) verifyGroth16Proof(proofBytes []byte, pubInputBytes []byte, verificationKeyBytes []byte, curve ecc.ID) bool {
	proofReader := bytes.NewReader(proofBytes)
	proof := groth16.NewProof(curve)
	if _, err := proof.ReadFrom(proofReader); err != nil {
		o.Logger.Infof("Could not deserialize proof: %v", err)
		return false
	}

	pubInputReader := bytes.NewReader(pubInputBytes)
	pubInput, err := witness.New(curve.ScalarField())
	if err != nil {
		o.Logger.Infof("Error instantiating witness: %v", err)
		return false
	}
	if _, err = pubInput.ReadFrom(pubInputReader); err != nil {
		o.Logger.Infof("Could not read Groth16 public input: %v", err)
		return false
	}

	verificationKeyReader := bytes.NewReader(verificationKeyBytes)
	verificationKey := groth16.NewVerifyingKey(curve)
	if _, err = verificationKey.ReadFrom(verificationKeyReader); err != nil {
		o.Logger.Infof("Could not read Groth16 verifying key from bytes: %v", err)
		return false
	}

	err = groth16.Verify(proof, verificationKey, pubInput)
	return err == nil
}

func (o *Operator) SignTaskResponse(batchIdentifierHash [32]byte) *bls.Signature {
	responseSignature := *o.Config.BlsConfig.KeyPair.SignMessage(batchIdentifierHash)
	return &responseSignature
}

func (o *Operator) SendTelemetryData(ctx *cli.Context) error {
	// hash version
	hash := sha3.NewLegacyKeccak256()
	hash.Write([]byte(ctx.App.Version))

	// get hash
	var version [32]byte // All zeroed initially
	copy(version[:], hash.Sum(nil))

	// sign version
	signature := o.Config.BlsConfig.KeyPair.SignMessage(version)
<<<<<<< HEAD

=======
	public_key_g2 := o.Config.BlsConfig.KeyPair.GetPubKeyG2()
>>>>>>> bb152dfa
	ethRpcUrl, err := BaseUrlOnly(o.Config.BaseConfig.EthRpcUrl)
	if err != nil {
		return err
	}
	ethRpcUrlFallback, err := BaseUrlOnly(o.Config.BaseConfig.EthRpcUrlFallback)
	if err != nil {
		return err
	}
	ethWsUrl, err := BaseUrlOnly(o.Config.BaseConfig.EthWsUrl)
	if err != nil {
		return err
	}
	ethWsUrlFallback, err := BaseUrlOnly(o.Config.BaseConfig.EthWsUrlFallback)
	if err != nil {
		return err
	}

	body := map[string]interface{}{
		"eth_rpc_url":          ethRpcUrl,
		"eth_rpc_url_fallback": ethRpcUrlFallback,
		"eth_ws_url":           ethWsUrl,
		"eth_ws_url_fallback":  ethWsUrlFallback,
		"address":              o.Address,
		"version":              ctx.App.Version,
		"signature":            signature.Bytes(),
		"pub_key_g2":           public_key_g2.Bytes(),
	}

	bodyBuffer := new(bytes.Buffer)

	bodyReader := json.NewEncoder(bodyBuffer)
	err = bodyReader.Encode(body)
	if err != nil {
		return err
	}

	// send version to operator tracker server
	endpoint := o.Config.Operator.OperatorTrackerIpPortAddress + "/versions"
	o.Logger.Info("Sending version to operator tracker server: ", "endpoint", endpoint)

	res, err := http.Post(endpoint, "application/json", bodyBuffer)
	if err != nil {
		// Dont prevent operator from starting if operator tracker server is down
		o.Logger.Warn("Error sending version to metrics server: ", "err", err)
	} else if res.StatusCode != http.StatusCreated && res.StatusCode != http.StatusNoContent {
		o.Logger.Warn("Error sending version to operator tracker server: ", "status_code", res.StatusCode)
	}

	return nil
}<|MERGE_RESOLUTION|>--- conflicted
+++ resolved
@@ -636,11 +636,7 @@
 
 	// sign version
 	signature := o.Config.BlsConfig.KeyPair.SignMessage(version)
-<<<<<<< HEAD
-
-=======
 	public_key_g2 := o.Config.BlsConfig.KeyPair.GetPubKeyG2()
->>>>>>> bb152dfa
 	ethRpcUrl, err := BaseUrlOnly(o.Config.BaseConfig.EthRpcUrl)
 	if err != nil {
 		return err
