--- conflicted
+++ resolved
@@ -39,7 +39,6 @@
 )
 
 type Operator struct {
-<<<<<<< HEAD
 	Config                    config.OperatorConfig
 	Address                   ethcommon.Address
 	Socket                    string
@@ -57,22 +56,6 @@
 	metrics                   *metrics.Metrics
 	lastProcessedBatch        OperatorLastProcessedBatch
 	lastProcessedBatchLogFile string
-=======
-	Config               config.OperatorConfig
-	Address              ethcommon.Address
-	Socket               string
-	Timeout              time.Duration
-	PrivKey              *ecdsa.PrivateKey
-	KeyPair              *bls.KeyPair
-	OperatorId           eigentypes.OperatorId
-	avsSubscriber        chainio.AvsSubscriber
-	NewTaskCreatedChanV2 chan *servicemanager.ContractAlignedLayerServiceManagerNewBatchV2
-	NewTaskCreatedChanV3 chan *servicemanager.ContractAlignedLayerServiceManagerNewBatchV3
-	Logger               logging.Logger
-	aggRpcClient         AggregatorRpcClient
-	metricsReg           *prometheus.Registry
-	metrics              *metrics.Metrics
->>>>>>> 2fec1361
 	//Socket  string
 	//Timeout time.Duration
 }
@@ -134,7 +117,6 @@
 	operatorMetrics := metrics.NewMetrics(configuration.Operator.MetricsIpPortAddress, reg, logger)
 
 	operator := &Operator{
-<<<<<<< HEAD
 		Config:                    configuration,
 		Logger:                    logger,
 		avsSubscriber:             *avsSubscriber,
@@ -152,18 +134,6 @@
 			batchProcessedChan: make(chan uint32),
 		},
 
-=======
-		Config:               configuration,
-		Logger:               logger,
-		avsSubscriber:        *avsSubscriber,
-		Address:              address,
-		NewTaskCreatedChanV2: newTaskCreatedChanV2,
-		NewTaskCreatedChanV3: newTaskCreatedChanV3,
-		aggRpcClient:         *rpcClient,
-		OperatorId:           operatorId,
-		metricsReg:           reg,
-		metrics:              operatorMetrics,
->>>>>>> 2fec1361
 		// Timeout
 		// Socket
 	}
