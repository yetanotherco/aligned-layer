package operator

import (
	"bytes"
	"context"
	"crypto/ecdsa"
	"encoding/hex"
	"encoding/json"
	"fmt"
	"log"
<<<<<<< HEAD
	"math/big"
=======
	"net/http"
>>>>>>> 27a9c6a4
	"os"
	"path/filepath"
	"sync"
	"time"

	"github.com/ethereum/go-ethereum/crypto"
	"github.com/urfave/cli/v2"
	"github.com/yetanotherco/aligned_layer/operator/risc_zero"
	"golang.org/x/crypto/sha3"

	"github.com/prometheus/client_golang/prometheus"
	"github.com/yetanotherco/aligned_layer/metrics"

	"github.com/yetanotherco/aligned_layer/operator/sp1"

	"github.com/Layr-Labs/eigensdk-go/crypto/bls"
	"github.com/Layr-Labs/eigensdk-go/logging"
	eigentypes "github.com/Layr-Labs/eigensdk-go/types"
	"github.com/consensys/gnark-crypto/ecc"
	"github.com/consensys/gnark/backend/groth16"
	"github.com/consensys/gnark/backend/plonk"
	"github.com/consensys/gnark/backend/witness"
	ethcommon "github.com/ethereum/go-ethereum/common"
	"github.com/yetanotherco/aligned_layer/common"
	servicemanager "github.com/yetanotherco/aligned_layer/contracts/bindings/AlignedLayerServiceManager"
	"github.com/yetanotherco/aligned_layer/core/chainio"
	"github.com/yetanotherco/aligned_layer/core/types"

	"github.com/yetanotherco/aligned_layer/core/config"
)

type Operator struct {
	Config                    config.OperatorConfig
	Address                   ethcommon.Address
	Socket                    string
	Timeout                   time.Duration
	PrivKey                   *ecdsa.PrivateKey
	KeyPair                   *bls.KeyPair
	OperatorId                eigentypes.OperatorId
	avsSubscriber             chainio.AvsSubscriber
	avsReader                 chainio.AvsReader
	NewTaskCreatedChanV2      chan *servicemanager.ContractAlignedLayerServiceManagerNewBatchV2
	NewTaskCreatedChanV3      chan *servicemanager.ContractAlignedLayerServiceManagerNewBatchV3
	Logger                    logging.Logger
	aggRpcClient              AggregatorRpcClient
	metricsReg                *prometheus.Registry
	metrics                   *metrics.Metrics
	lastProcessedBatch        OperatorLastProcessedBatch
	lastProcessedBatchLogFile string
	//Socket  string
	//Timeout time.Duration
}

const (
	BatchDownloadTimeout    = 1 * time.Minute
	BatchDownloadMaxRetries = 3
	BatchDownloadRetryDelay = 5 * time.Second
	UnverifiedBatchOffset   = 100
)

func NewOperatorFromConfig(configuration config.OperatorConfig) (*Operator, error) {
	logger := configuration.BaseConfig.Logger

	avsReader, err := chainio.NewAvsReaderFromConfig(configuration.BaseConfig, configuration.EcdsaConfig)
	if err != nil {
		log.Fatalf("Could not create AVS reader")
	}

	registered, err := avsReader.IsOperatorRegistered(configuration.Operator.Address)
	if err != nil {
		log.Fatalf("Could not check if operator is registered")
	}

	if !registered {
		log.Println("Operator is not registered with AlignedLayer AVS, registering...")
		quorumNumbers := []byte{0}

		// Generate salt and expiry
		privateKeyBytes := []byte(configuration.BlsConfig.KeyPair.PrivKey.String())
		salt := [32]byte{}

		copy(salt[:], crypto.Keccak256([]byte("churn"), []byte(time.Now().String()), quorumNumbers, privateKeyBytes))

		err = RegisterOperator(context.Background(), &configuration, salt)
		if err != nil {
			log.Fatalf("Could not register operator")
		}
	}

	avsSubscriber, err := chainio.NewAvsSubscriberFromConfig(configuration.BaseConfig)
	if err != nil {
		log.Fatalf("Could not create AVS subscriber")
	}
	newTaskCreatedChanV2 := make(chan *servicemanager.ContractAlignedLayerServiceManagerNewBatchV2)
	newTaskCreatedChanV3 := make(chan *servicemanager.ContractAlignedLayerServiceManagerNewBatchV3)

	rpcClient, err := NewAggregatorRpcClient(configuration.Operator.AggregatorServerIpPortAddress, logger)
	if err != nil {
		return nil, fmt.Errorf("could not create RPC client: %s. Is aggregator running?", err)
	}

	operatorId := eigentypes.OperatorIdFromKeyPair(configuration.BlsConfig.KeyPair)
	address := configuration.Operator.Address
	lastProcessedBatchLogFile := configuration.Operator.LastProcessedBatchFilePath

	if lastProcessedBatchLogFile == "" {
		logger.Fatalf("Config file field: `last_processed_batch_filepath` not provided.")
	}

	// Metrics
	reg := prometheus.NewRegistry()
	operatorMetrics := metrics.NewMetrics(configuration.Operator.MetricsIpPortAddress, reg, logger)

	operator := &Operator{
		Config:                    configuration,
		Logger:                    logger,
		avsSubscriber:             *avsSubscriber,
		avsReader:                 *avsReader,
		Address:                   address,
		NewTaskCreatedChanV2:      newTaskCreatedChanV2,
		NewTaskCreatedChanV3:      newTaskCreatedChanV3,
		aggRpcClient:              *rpcClient,
		OperatorId:                operatorId,
		metricsReg:                reg,
		metrics:                   operatorMetrics,
		lastProcessedBatchLogFile: lastProcessedBatchLogFile,
		lastProcessedBatch: OperatorLastProcessedBatch{
			BlockNumber:        0,
			batchProcessedChan: make(chan uint32),
		},

		// Timeout
		// Socket
	}

	err = operator.LoadLastProcessedBatch()
	if err != nil {
		logger.Fatalf("Error while loading last process batch: %v. This is probably related to the `last_processed_batch_filepath` field passed in the config file", err)
	}

	return operator, nil
}

func (o *Operator) SubscribeToNewTasksV2() (chan error, error) {
	return o.avsSubscriber.SubscribeToNewTasksV2(o.NewTaskCreatedChanV2)
}

func (o *Operator) SubscribeToNewTasksV3() (chan error, error) {
	return o.avsSubscriber.SubscribeToNewTasksV3(o.NewTaskCreatedChanV3)
}

type OperatorLastProcessedBatch struct {
	BlockNumber        uint32      `json:"block_number"`
	batchProcessedChan chan uint32 `json:"-"`
}

func (o *Operator) LoadLastProcessedBatch() error {
	// check if the directory exist
	folderPath := filepath.Dir(o.lastProcessedBatchLogFile)
	_, err := os.Stat(folderPath)

	if os.IsNotExist(err) {
		return err
	}

	file, err := os.ReadFile(o.lastProcessedBatchLogFile)

	// if the file does not exist, we don't return an err, as it will get created later
	// that is why we check of the directory exist in the first place
	if err != nil {
		return nil
	}

	err = json.Unmarshal(file, &o.lastProcessedBatch)

	if err != nil {
		return err
	}

	return nil
}

func (o *Operator) UpdateLastProcessBatch(blockNumber uint32) error {
	// we want to store the latest block number
	if blockNumber < o.lastProcessedBatch.BlockNumber {
		return nil
	}

	o.lastProcessedBatch.BlockNumber = blockNumber

	// write to a file so it can be recovered in case of operator outage
	json, err := json.Marshal(o.lastProcessedBatch)

	if err != nil {
		return fmt.Errorf("failed to marshal batch: %v", err)
	}

	err = os.WriteFile(o.lastProcessedBatchLogFile, json, os.ModePerm)
	if err != nil {
		return fmt.Errorf("failed to write to file: %v", err)
	}

	o.Logger.Infof("Updated latest block json file, new block: %v", blockNumber)

	return nil
}

func (o *Operator) Start(ctx context.Context) error {
	subV2, err := o.SubscribeToNewTasksV2()
	if err != nil {
		log.Fatal("Could not subscribe to new tasks")
	}

	subV3, err := o.SubscribeToNewTasksV3()
	if err != nil {
		log.Fatal("Could not subscribe to new tasks")
	}

	var metricsErrChan <-chan error
	if o.Config.Operator.EnableMetrics {
		metricsErrChan = o.metrics.Start(ctx, o.metricsReg)
	} else {
		metricsErrChan = make(chan error, 1)
	}

	go o.ProcessMissedBatchesWhileOffline()

	for {
		select {
		case <-context.Background().Done():
			o.Logger.Info("Operator shutting down...")
			return nil
		case err := <-metricsErrChan:
			o.Logger.Errorf("Metrics server failed", "err", err)
		case err := <-subV2:
			o.Logger.Infof("Error in websocket subscription", "err", err)
			subV2, err = o.SubscribeToNewTasksV2()
			if err != nil {
				o.Logger.Fatal("Could not subscribe to new tasks V2")
			}
		case err := <-subV3:
			o.Logger.Infof("Error in websocket subscription", "err", err)
			subV2, err = o.SubscribeToNewTasksV3()
			if err != nil {
				o.Logger.Fatal("Could not subscribe to new tasks V3")
			}
		case newBatchLogV2 := <-o.NewTaskCreatedChanV2:
			go o.handleNewBatchLogV2(newBatchLogV2)
		case newBatchLogV3 := <-o.NewTaskCreatedChanV3:
			go o.handleNewBatchLogV3(newBatchLogV3)
		case blockNumber := <-o.lastProcessedBatch.batchProcessedChan:
			err = o.UpdateLastProcessBatch(blockNumber)
			if err != nil {
				o.Logger.Errorf("Error while updating last process batch", "err", err)
			}
		}
	}
}

// Here we query all the batches that have not yet been verified starting from
// the latest verified batch by the operator. We also read from the previous
// `UnverifiedBatchOffset` blocks, because as batches are processed in parallel, there could be
// unverified batches slightly before the latest verified batch
func (o *Operator) ProcessMissedBatchesWhileOffline() {
	// this is the default value
	// and it means there was no file so no batches have been verified
	if o.lastProcessedBatch.BlockNumber == 0 {
		o.Logger.Info("Not continuing with missed batch processing, as operator hasn't verified anything yet...")
		return
	}

	o.Logger.Info("Getting missed tasks")

	// this check is necessary for overflows as go does not do saturating arithmetic
	var fromBlock uint64
	if o.lastProcessedBatch.BlockNumber < UnverifiedBatchOffset {
		fromBlock = 0
	} else {
		fromBlock = uint64(o.lastProcessedBatch.BlockNumber - UnverifiedBatchOffset)
	}

	logs, err := o.avsReader.GetNotRespondedTasksFrom(fromBlock)
	if err != nil {
		return
	}
	o.Logger.Infof(fmt.Sprintf("Missed tasks retrieved, total tasks to process: %v", len(logs)))

	if len(logs) == 0 {
		return
	}

	o.Logger.Infof("Starting to verify missed batches while offline")
	for _, logEntry := range logs {
		go o.handleNewBatchLogV3(&logEntry)
	}
	o.Logger.Info("Finished verifying all batches missed while offline")
}

// Currently, Operator can handle NewBatchV2 and NewBatchV3 events.

// The difference between these events do not affect the operator
// So if you read below, handleNewBatchLogV2 and handleNewBatchLogV3
// are identical.

// This structure may help for future upgrades. Having different logics under
// different events enables the smooth operator upgradeability

// Process of handling batches from V2 events:
func (o *Operator) handleNewBatchLogV2(newBatchLog *servicemanager.ContractAlignedLayerServiceManagerNewBatchV2) {
	var err error
	defer func() { o.afterHandlingBatchV2(newBatchLog, err == nil) }()

	o.Logger.Info("Received new batch log V2")
	err = o.ProcessNewBatchLogV2(newBatchLog)
	if err != nil {
		o.Logger.Infof("batch %x did not verify. Err: %v", newBatchLog.BatchMerkleRoot, err)
		return
	}

	batchIdentifier := append(newBatchLog.BatchMerkleRoot[:], newBatchLog.SenderAddress[:]...)
	var batchIdentifierHash = *(*[32]byte)(crypto.Keccak256(batchIdentifier))
	responseSignature := o.SignTaskResponse(batchIdentifierHash)
	o.Logger.Debugf("responseSignature about to send: %x", responseSignature)

	signedTaskResponse := types.SignedTaskResponse{
		BatchIdentifierHash: batchIdentifierHash,
		BatchMerkleRoot:     newBatchLog.BatchMerkleRoot,
		SenderAddress:       newBatchLog.SenderAddress,
		BlsSignature:        *responseSignature,
		OperatorId:          o.OperatorId,
	}
	o.Logger.Infof("Signed Task Response to send: BatchIdentifierHash=%s, BatchMerkleRoot=%s, SenderAddress=%s",
		hex.EncodeToString(signedTaskResponse.BatchIdentifierHash[:]),
		hex.EncodeToString(signedTaskResponse.BatchMerkleRoot[:]),
		hex.EncodeToString(signedTaskResponse.SenderAddress[:]),
	)

	o.aggRpcClient.SendSignedTaskResponseToAggregator(&signedTaskResponse)
}
func (o *Operator) ProcessNewBatchLogV2(newBatchLog *servicemanager.ContractAlignedLayerServiceManagerNewBatchV2) error {

	o.Logger.Info("Received new batch with proofs to verify",
		"batch merkle root", "0x"+hex.EncodeToString(newBatchLog.BatchMerkleRoot[:]),
		"sender address", "0x"+hex.EncodeToString(newBatchLog.SenderAddress[:]),
	)

	ctx, cancel := context.WithTimeout(context.Background(), BatchDownloadTimeout)
	defer cancel()

	verificationDataBatch, err := o.getBatchFromDataService(ctx, newBatchLog.BatchDataPointer, newBatchLog.BatchMerkleRoot, BatchDownloadMaxRetries, BatchDownloadRetryDelay)
	if err != nil {
		o.Logger.Errorf("Could not get proofs from S3 bucket: %v", err)
		return err
	}

	verificationDataBatchLen := len(verificationDataBatch)
	results := make(chan bool, verificationDataBatchLen)
	var wg sync.WaitGroup
	wg.Add(verificationDataBatchLen)

	disabledVerifiersBitmap, err := o.avsReader.DisabledVerifiers()
	if err != nil {
		o.Logger.Errorf("Could not check verifiers status: %s", err)
		results <- false
		return err
	}

	for _, verificationData := range verificationDataBatch {
		go func(data VerificationData) {
			defer wg.Done()
			o.verify(data, disabledVerifiersBitmap, results)
			o.metrics.IncOperatorTaskResponses()
		}(verificationData)
	}

	go func() {
		wg.Wait()
		close(results)
	}()

	for result := range results {
		if !result {
			return fmt.Errorf("invalid proof")
		}
	}

	return nil
}

// Process of handling batches from V3 events:
func (o *Operator) handleNewBatchLogV3(newBatchLog *servicemanager.ContractAlignedLayerServiceManagerNewBatchV3) {
	var err error
	defer func() { o.afterHandlingBatchV3(newBatchLog, err == nil) }()
	o.Logger.Infof("Received new batch log V3")
	err = o.ProcessNewBatchLogV3(newBatchLog)
	if err != nil {
		o.Logger.Infof("batch %x did not verify. Err: %v", newBatchLog.BatchMerkleRoot, err)
		return
	}

	batchIdentifier := append(newBatchLog.BatchMerkleRoot[:], newBatchLog.SenderAddress[:]...)
	var batchIdentifierHash = *(*[32]byte)(crypto.Keccak256(batchIdentifier))
	responseSignature := o.SignTaskResponse(batchIdentifierHash)
	o.Logger.Debugf("responseSignature about to send: %x", responseSignature)

	signedTaskResponse := types.SignedTaskResponse{
		BatchIdentifierHash: batchIdentifierHash,
		BatchMerkleRoot:     newBatchLog.BatchMerkleRoot,
		SenderAddress:       newBatchLog.SenderAddress,
		BlsSignature:        *responseSignature,
		OperatorId:          o.OperatorId,
	}
	o.Logger.Infof("Signed Task Response to send: BatchIdentifierHash=%s, BatchMerkleRoot=%s, SenderAddress=%s",
		hex.EncodeToString(signedTaskResponse.BatchIdentifierHash[:]),
		hex.EncodeToString(signedTaskResponse.BatchMerkleRoot[:]),
		hex.EncodeToString(signedTaskResponse.SenderAddress[:]),
	)

	o.aggRpcClient.SendSignedTaskResponseToAggregator(&signedTaskResponse)
}
func (o *Operator) ProcessNewBatchLogV3(newBatchLog *servicemanager.ContractAlignedLayerServiceManagerNewBatchV3) error {

	o.Logger.Info("Received new batch with proofs to verify",
		"batch merkle root", "0x"+hex.EncodeToString(newBatchLog.BatchMerkleRoot[:]),
		"sender address", "0x"+hex.EncodeToString(newBatchLog.SenderAddress[:]),
	)

	ctx, cancel := context.WithTimeout(context.Background(), BatchDownloadTimeout)
	defer cancel()

	verificationDataBatch, err := o.getBatchFromDataService(ctx, newBatchLog.BatchDataPointer, newBatchLog.BatchMerkleRoot, BatchDownloadMaxRetries, BatchDownloadRetryDelay)
	if err != nil {
		o.Logger.Errorf("Could not get proofs from S3 bucket: %v", err)
		return err
	}

	verificationDataBatchLen := len(verificationDataBatch)
	results := make(chan bool, verificationDataBatchLen)
	var wg sync.WaitGroup
	wg.Add(verificationDataBatchLen)
	disabledVerifiersBitmap, err := o.avsReader.DisabledVerifiers()
	if err != nil {
		o.Logger.Errorf("Could not check verifiers status: %s", err)
		results <- false
		return err
	}
	for _, verificationData := range verificationDataBatch {
		go func(data VerificationData) {
			defer wg.Done()
			o.verify(data, disabledVerifiersBitmap, results)
			o.metrics.IncOperatorTaskResponses()
		}(verificationData)
	}

	go func() {
		wg.Wait()
		close(results)
	}()

	for result := range results {
		if !result {
			return fmt.Errorf("invalid proof")
		}
	}

	return nil
}

func (o *Operator) afterHandlingBatchV2(log *servicemanager.ContractAlignedLayerServiceManagerNewBatchV2, succeeded bool) {
	if succeeded {
		o.lastProcessedBatch.batchProcessedChan <- uint32(log.Raw.BlockNumber)
	}
}

func (o *Operator) afterHandlingBatchV3(log *servicemanager.ContractAlignedLayerServiceManagerNewBatchV3, succeeded bool) {
	if succeeded {
		o.lastProcessedBatch.batchProcessedChan <- uint32(log.Raw.BlockNumber)
	}
}

func (o *Operator) verify(verificationData VerificationData, disabledVerifiersBitmap *big.Int, results chan bool) {
	IsVerifierDisabled := IsVerifierDisabled(disabledVerifiersBitmap, verificationData.ProvingSystemId)
	if IsVerifierDisabled {
		o.Logger.Infof("Verifier %s is disbled. Skipping verifie", verificationData.ProvingSystemId.String())
		results <- false
		return
	}
	switch verificationData.ProvingSystemId {
	case common.GnarkPlonkBls12_381:
		verificationResult := o.verifyPlonkProofBLS12_381(verificationData.Proof, verificationData.PubInput, verificationData.VerificationKey)
		o.Logger.Infof("PLONK BLS12-381 proof verification result: %t", verificationResult)

		results <- verificationResult

	case common.GnarkPlonkBn254:
		verificationResult := o.verifyPlonkProofBN254(verificationData.Proof, verificationData.PubInput, verificationData.VerificationKey)
		o.Logger.Infof("PLONK BN254 proof verification result: %t", verificationResult)

		results <- verificationResult

	case common.Groth16Bn254:
		verificationResult := o.verifyGroth16ProofBN254(verificationData.Proof, verificationData.PubInput, verificationData.VerificationKey)
		o.Logger.Infof("GROTH16 BN254 proof verification result: %t", verificationResult)

		results <- verificationResult

	case common.SP1:
		verificationResult := sp1.VerifySp1Proof(verificationData.Proof, verificationData.VmProgramCode)
		o.Logger.Infof("SP1 proof verification result: %t", verificationResult)
		results <- verificationResult

	case common.Risc0:
		verificationResult := risc_zero.VerifyRiscZeroReceipt(verificationData.Proof,
			verificationData.VmProgramCode, verificationData.PubInput)

		o.Logger.Infof("Risc0 proof verification result: %t", verificationResult)
		results <- verificationResult
	default:
		o.Logger.Error("Unrecognized proving system ID")
		results <- false
	}
}

// VerifyPlonkProofBLS12_381 verifies a PLONK proof using BLS12-381 curve.
func (o *Operator) verifyPlonkProofBLS12_381(proofBytes []byte, pubInputBytes []byte, verificationKeyBytes []byte) bool {
	return o.verifyPlonkProof(proofBytes, pubInputBytes, verificationKeyBytes, ecc.BLS12_381)
}

// VerifyPlonkProofBN254 verifies a PLONK proof using BN254 curve.
func (o *Operator) verifyPlonkProofBN254(proofBytes []byte, pubInputBytes []byte, verificationKeyBytes []byte) bool {
	return o.verifyPlonkProof(proofBytes, pubInputBytes, verificationKeyBytes, ecc.BN254)
}

// VerifyGroth16ProofBN254 verifies a GROTH16 proof using BN254 curve.
func (o *Operator) verifyGroth16ProofBN254(proofBytes []byte, pubInputBytes []byte, verificationKeyBytes []byte) bool {
	return o.verifyGroth16Proof(proofBytes, pubInputBytes, verificationKeyBytes, ecc.BN254)
}

// verifyPlonkProof contains the common proof verification logic.
func (o *Operator) verifyPlonkProof(proofBytes []byte, pubInputBytes []byte, verificationKeyBytes []byte, curve ecc.ID) bool {
	proofReader := bytes.NewReader(proofBytes)
	proof := plonk.NewProof(curve)
	if _, err := proof.ReadFrom(proofReader); err != nil {
		o.Logger.Infof("Could not deserialize proof: %v", err)
		return false
	}

	pubInputReader := bytes.NewReader(pubInputBytes)
	pubInput, err := witness.New(curve.ScalarField())
	if err != nil {
		o.Logger.Infof("Error instantiating witness: %v", err)
		return false
	}
	if _, err = pubInput.ReadFrom(pubInputReader); err != nil {
		o.Logger.Infof("Could not read PLONK public input: %v", err)
		return false
	}

	verificationKeyReader := bytes.NewReader(verificationKeyBytes)
	verificationKey := plonk.NewVerifyingKey(curve)
	if _, err = verificationKey.ReadFrom(verificationKeyReader); err != nil {
		o.Logger.Infof("Could not read PLONK verifying key from bytes: %v", err)
		return false
	}

	err = plonk.Verify(proof, verificationKey, pubInput)
	return err == nil
}

// verifyGroth16Proof contains the common proof verification logic.
func (o *Operator) verifyGroth16Proof(proofBytes []byte, pubInputBytes []byte, verificationKeyBytes []byte, curve ecc.ID) bool {
	proofReader := bytes.NewReader(proofBytes)
	proof := groth16.NewProof(curve)
	if _, err := proof.ReadFrom(proofReader); err != nil {
		o.Logger.Infof("Could not deserialize proof: %v", err)
		return false
	}

	pubInputReader := bytes.NewReader(pubInputBytes)
	pubInput, err := witness.New(curve.ScalarField())
	if err != nil {
		o.Logger.Infof("Error instantiating witness: %v", err)
		return false
	}
	if _, err = pubInput.ReadFrom(pubInputReader); err != nil {
		o.Logger.Infof("Could not read Groth16 public input: %v", err)
		return false
	}

	verificationKeyReader := bytes.NewReader(verificationKeyBytes)
	verificationKey := groth16.NewVerifyingKey(curve)
	if _, err = verificationKey.ReadFrom(verificationKeyReader); err != nil {
		o.Logger.Infof("Could not read Groth16 verifying key from bytes: %v", err)
		return false
	}

	err = groth16.Verify(proof, verificationKey, pubInput)
	return err == nil
}

func (o *Operator) SignTaskResponse(batchIdentifierHash [32]byte) *bls.Signature {
	responseSignature := *o.Config.BlsConfig.KeyPair.SignMessage(batchIdentifierHash)
	return &responseSignature
}

func (o *Operator) SendTelemetryData(ctx *cli.Context) error {
	// hash version
	hash := sha3.NewLegacyKeccak256()
	hash.Write([]byte(ctx.App.Version))

	// get hash
	version := hash.Sum(nil)

	// sign version
	signature, err := crypto.Sign(version[:], o.Config.EcdsaConfig.PrivateKey)
	if err != nil {
		return err
	}
	ethRpcUrl, err := BaseUrlOnly(o.Config.BaseConfig.EthRpcUrl)
	if err != nil {
		return err
	}
	ethRpcUrlFallback, err := BaseUrlOnly(o.Config.BaseConfig.EthRpcUrlFallback)
	if err != nil {
		return err
	}
	ethWsUrl, err := BaseUrlOnly(o.Config.BaseConfig.EthWsUrl)
	if err != nil {
		return err
	}
	ethWsUrlFallback, err := BaseUrlOnly(o.Config.BaseConfig.EthWsUrlFallback)
	if err != nil {
		return err
	}

	body := map[string]interface{}{
		"version":              ctx.App.Version,
		"signature":            signature,
		"eth_rpc_url":          ethRpcUrl,
		"eth_rpc_url_fallback": ethRpcUrlFallback,
		"eth_ws_url":           ethWsUrl,
		"eth_ws_url_fallback":  ethWsUrlFallback,
	}

	bodyBuffer := new(bytes.Buffer)

	bodyReader := json.NewEncoder(bodyBuffer)
	err = bodyReader.Encode(body)
	if err != nil {
		return err
	}

	// send version to operator tracker server
	endpoint := o.Config.Operator.OperatorTrackerIpPortAddress + "/versions"
	o.Logger.Info("Sending version to operator tracker server: ", "endpoint", endpoint)

	res, err := http.Post(endpoint, "application/json", bodyBuffer)
	if err != nil {
		// Dont prevent operator from starting if operator tracker server is down
		o.Logger.Warn("Error sending version to metrics server: ", "err", err)
	} else if res.StatusCode != http.StatusCreated && res.StatusCode != http.StatusNoContent {
		o.Logger.Warn("Error sending version to operator tracker server: ", "status_code", res.StatusCode)
	}

	return nil
}<|MERGE_RESOLUTION|>--- conflicted
+++ resolved
@@ -8,11 +8,8 @@
 	"encoding/json"
 	"fmt"
 	"log"
-<<<<<<< HEAD
 	"math/big"
-=======
 	"net/http"
->>>>>>> 27a9c6a4
 	"os"
 	"path/filepath"
 	"sync"
