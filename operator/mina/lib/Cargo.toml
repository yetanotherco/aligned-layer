--- conflicted
+++ resolved
@@ -24,11 +24,8 @@
 base64 = "0.22.1"
 bs58 = "0.5.1"
 lazy_static = "1.5.0"
-<<<<<<< HEAD
 blake2 = "0.10.6"
-=======
 once_cell = "1.19.0"
->>>>>>> 61d2790b
 
 [patch.crates-io]
 ark-ff = { git = "https://github.com/openmina/algebra", branch = "openmina" }
