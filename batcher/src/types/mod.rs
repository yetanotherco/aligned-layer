--- conflicted
+++ resolved
@@ -1,23 +1,16 @@
 use alloy_primitives::Address;
-<<<<<<< HEAD
+use anyhow::anyhow;
 use lambdaworks_crypto::merkle_tree::{proof::Proof, traits::IsMerkleTreeBackend};
 use lazy_static::lazy_static;
 use log::warn;
-=======
-use anyhow::anyhow;
-use lambdaworks_crypto::merkle_tree::{proof::Proof, traits::IsMerkleTreeBackend};
->>>>>>> b643dd66
 use serde::{Deserialize, Serialize};
 use sha3::{Digest, Keccak256};
 use sp1_sdk::ProverClient;
 
-<<<<<<< HEAD
 lazy_static! {
     static ref SP1_PROVER_CLIENT: ProverClient = ProverClient::new();
 }
 
-=======
->>>>>>> b643dd66
 #[derive(Debug, Serialize, Deserialize, Default, Clone, PartialEq, Eq)]
 pub enum ProvingSystemId {
     GnarkPlonkBls12_381,
@@ -35,7 +28,6 @@
     pub verification_key: Option<Vec<u8>>,
     pub vm_program_code: Option<Vec<u8>>,
     pub proof_generator_addr: Address,
-<<<<<<< HEAD
 }
 
 impl VerificationData {
@@ -75,20 +67,6 @@
     pub proof_generator_addr: [u8; 20],
 }
 
-=======
-}
-
-#[derive(Debug, Default)]
-pub struct VerificationDataCommitment {
-    pub proof_commitment: [u8; 32],
-    pub pub_input_commitment: [u8; 32],
-    // This could be either the VM code (ELF, bytecode) or the verification key
-    // depending on the proving system.
-    pub proving_system_aux_data_commitment: [u8; 32],
-    pub proof_generator_addr: [u8; 20],
-}
-
->>>>>>> b643dd66
 impl From<&VerificationData> for VerificationDataCommitment {
     fn from(verification_data: &VerificationData) -> Self {
         let mut hasher = Keccak256::new();
@@ -103,7 +81,6 @@
             hasher.update(pub_input);
             pub_input_commitment = hasher.finalize_reset().into();
         }
-<<<<<<< HEAD
 
         // compute proving system auxiliary data commitment
         let mut proving_system_aux_data_commitment = [0u8; 32];
@@ -131,49 +108,12 @@
     }
 }
 
-=======
-
-        // compute proving system auxiliary data commitment
-        let mut proving_system_aux_data_commitment = [0u8; 32];
-        // FIXME(marian): This should probably be reworked, for the moment when the proving
-        // system is SP1, `proving_system_aux_data` stands for the compiled ELF, while in the case
-        // of Groth16 and PLONK, stands for the verification key.
-        if let Some(vm_program_code) = &verification_data.vm_program_code {
-            debug_assert_eq!(verification_data.proving_system, ProvingSystemId::SP1);
-            hasher.update(vm_program_code);
-            proving_system_aux_data_commitment = hasher.finalize_reset().into();
-        } else if let Some(verification_key) = &verification_data.verification_key {
-            hasher.update(verification_key);
-            proving_system_aux_data_commitment = hasher.finalize_reset().into();
-        }
-
-        // serialize proof generator address to bytes
-        let proof_generator_addr = verification_data.proof_generator_addr.into();
-
-        VerificationDataCommitment {
-            proof_commitment,
-            pub_input_commitment,
-            proving_system_aux_data_commitment,
-            proof_generator_addr,
-        }
-    }
-}
-
->>>>>>> b643dd66
 #[derive(Default)]
 pub struct VerificationCommitmentBatch(pub Vec<VerificationDataCommitment>);
 impl From<&Vec<VerificationData>> for VerificationCommitmentBatch {
     fn from(verification_data_batch: &Vec<VerificationData>) -> Self {
         VerificationCommitmentBatch(verification_data_batch.iter().map(|vd| vd.into()).collect())
     }
-}
-
-/// BatchInclusionData is the information that is retrieved to the clients once
-/// the verification data sent by them has been processed by Aligned.
-pub struct BatchInclusionData {
-    pub verification_data_commitment: VerificationDataCommitment,
-    pub batch_merkle_root: [u8; 32],
-    pub batch_inclusion_proof: Proof<[u8; 32]>,
 }
 
 impl IsMerkleTreeBackend for VerificationCommitmentBatch {
@@ -199,6 +139,24 @@
     }
 }
 
+/// BatchInclusionData is the information that is retrieved to the clients once
+/// the verification data sent by them has been processed by Aligned.
+pub struct BatchInclusionData {
+    pub verification_data_commitment: VerificationDataCommitment,
+    pub batch_merkle_root: [u8; 32],
+    pub batch_inclusion_proof: Proof<[u8; 32]>,
+}
+
+pub fn parse_proving_system(proving_system: &str) -> anyhow::Result<ProvingSystemId> {
+    match proving_system {
+        "GnarkPlonkBls12_381" => Ok(ProvingSystemId::GnarkPlonkBls12_381),
+        "GnarkPlonkBn254" => Ok(ProvingSystemId::GnarkPlonkBn254),
+        "Groth16Bn254" => Ok(ProvingSystemId::Groth16Bn254),
+        "SP1" => Ok(ProvingSystemId::SP1),
+        _ => Err(anyhow!("Invalid proving system: {}, Available proving systems are: [GnarkPlonkBls12_381, GnarkPlonkBn254, Groth16Bn254, SP1]", proving_system))
+    }
+}
+
 #[cfg(test)]
 mod test {
     use super::*;
@@ -219,18 +177,4 @@
 
         assert_eq!(hex::encode(parent), expected_parent)
     }
-}
-
-<<<<<<< HEAD
-pub fn parse_proving_system(proving_system: &str) -> ProvingSystemId {
-=======
-pub fn get_proving_system_from_str(proving_system: &str) -> anyhow::Result<ProvingSystemId> {
->>>>>>> b643dd66
-    match proving_system {
-        "GnarkPlonkBls12_381" => Ok(ProvingSystemId::GnarkPlonkBls12_381),
-        "GnarkPlonkBn254" => Ok(ProvingSystemId::GnarkPlonkBn254),
-        "Groth16Bn254" => Ok(ProvingSystemId::Groth16Bn254),
-        "SP1" => Ok(ProvingSystemId::SP1),
-        _ => Err(anyhow!("Invalid proving system: {}, Available proving systems are: [GnarkPlonkBls12_381, GnarkPlonkBn254, Groth16Bn254, SP1]", proving_system))
-    }
 }