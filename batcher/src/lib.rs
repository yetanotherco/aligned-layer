extern crate core;

use std::net::SocketAddr;
use std::sync::Arc;

use aws_sdk_s3::client::Client as S3Client;
use bytes::Bytes;
<<<<<<< HEAD
use ethers::prelude::{Middleware, Provider};
use ethers::prelude::rand::random;
use ethers::providers::Http;
=======
>>>>>>> f3e455e8
use futures_channel::mpsc::{unbounded, UnboundedSender};
use futures_util::{future, pin_mut, StreamExt, TryStreamExt};
use lambdaworks_crypto::merkle_tree::merkle::MerkleTree;
use log::{debug, error, info};
use sha3::{Digest, Sha3_256};
use sp1_sdk::ProverClient;
use tokio::net::{TcpListener, TcpStream};
use tokio::sync::Mutex;
use tokio_tungstenite::tungstenite::Message;

use crate::config::{ConfigFromYaml, ContractDeploymentOutput};
use crate::eth::AlignedLayerServiceManager;
use crate::types::{VerificationBatch, VerificationData};

mod config;
mod eth;
pub mod s3;
pub mod types;

<<<<<<< HEAD
=======
const S3_BUCKET_NAME: &str = "storage.alignedlayer.com";

pub trait Listener {
    fn listen(&self, address: &str) -> impl Future;
}

>>>>>>> f3e455e8
pub struct App {
    s3_client: S3Client,
    eth_rpc_provider: Provider<Http>,
    service_manager: AlignedLayerServiceManager,
    sp1_prover_client: ProverClient,
    eth_ws_url: String,
    current_batch: Mutex<Vec<VerificationData>>,
    block_interval: u64,
    batch_size_interval: usize,
    last_uploaded_batch_block: Mutex<u64>,
}

<<<<<<< HEAD
const S3_BUCKET_NAME: &str = "storage.alignedlayer.com";

// Implement the AppTrait for Arc<App> so that we can use it in the main function
// AppTrait is needed to implement for Arc<App> instead of just app
=======
// Implement the Listener trait for the App struct
impl Listener for Arc<App> {
    fn listen(&self, address: &str) -> impl Future {
        async move {
            // Create the event loop and TCP listener we'll accept connections on.
            let listener = TcpListener::bind(address).await.expect("Failed to build");
            info!("Listening on: {}", address);

            // Let's spawn the handling of each connection in a separate task.
            while let Ok((stream, addr)) = listener.accept().await {
                let c = self.clone();

                tokio::spawn(async move {
                    c.handle_connection(stream, addr).await;
                });
            }
        }
    }
}

>>>>>>> f3e455e8
impl App {
    pub async fn new(config_file: String) -> Self {
        let s3_client = s3::create_client().await;

        let config = ConfigFromYaml::new(config_file);
        let deployment_output =
            ContractDeploymentOutput::new(config.aligned_layer_deployment_config_file_path);

        info!("Initializing prover client");
        let sp1_prover_client: ProverClient = ProverClient::new();
        info!("Prover client initialized");

        let eth_rpc_provider =
            eth::get_provider(config.eth_rpc_url.clone()).expect("Failed to get provider");

        let service_manager = eth::get_contract(
            eth_rpc_provider.clone(),
            config.ecdsa,
            deployment_output.addresses.aligned_layer_service_manager,
        )
        .await
        .expect("Failed to get contract");

        Self {
            s3_client,
            eth_rpc_provider,
            service_manager,
            sp1_prover_client,
            eth_ws_url: config.eth_ws_url,
            current_batch: Mutex::new(Vec::new()),
            block_interval: config.batcher.block_interval,
            batch_size_interval: config.batcher.batch_size_interval,
            last_uploaded_batch_block: Mutex::new(0),
        }
    }

    pub async fn listen(self: &Arc<Self>, address: &str) {
        // Create the event loop and TCP listener we'll accept connections on.
        let listener = TcpListener::bind(address).await.expect("Failed to build");
        info!("Listening on: {}", address);

        // Let's spawn the handling of each connection in a separate task.
        while let Ok((stream, addr)) = listener.accept().await {
            let c = self.clone();

            tokio::spawn(async move {
                c.handle_connection(stream, addr).await;
            });
        }
    }

    pub async fn poll_new_blocks(&self) {
        eth::poll_new_blocks(self.eth_ws_url.clone(), |block_number| async move {
            self.handle_new_block(block_number).await
        })
        .await
        .expect("Failed to poll new blocks");
    }

    async fn handle_connection(self: &Arc<Self>, raw_stream: TcpStream, addr: SocketAddr) {
        info!("Incoming TCP connection from: {}", addr);

        let ws_stream = tokio_tungstenite::accept_async(raw_stream)
            .await
            .expect("Error during the websocket handshake occurred");
        debug!("WebSocket connection established: {}", addr);

        let (tx, rx) = unbounded();
        let (outgoing, incoming) = ws_stream.split();

        let get_incoming = incoming
            .try_filter(|msg| future::ready(msg.is_text()))
            .try_for_each(|msg| {
                let tx = tx.clone();

                async move { self.handle_message(tx, msg).await }
            });

        let receive_from_others = rx.map(Ok).forward(outgoing);
        pin_mut!(get_incoming, receive_from_others);
        future::select(get_incoming, receive_from_others).await;

        info!("{} disconnected", &addr);
    }

    async fn handle_message(
        self: &Arc<Self>,
        tx: UnboundedSender<Message>,
        message: Message,
    ) -> Result<(), tokio_tungstenite::tungstenite::Error> {
        // TODO: Handle errors

        // Deserialize task from message
        let verification_data: VerificationData =
            serde_json::from_str(message.to_text().expect("Message is not text"))
                .expect("Failed to deserialize task");

        let proof = verification_data.proof.as_slice();
        let vm_program_code = verification_data.vm_program_code.as_ref();

        // switch on proving system
        let response = match verification_data.proving_system {
            types::ProvingSystemId::SP1 => {
                let elf = vm_program_code.expect("VM program code is required");

                let elf = elf.as_slice();

                self.verify_sp1_proof(proof, elf)
            }
            _ => {
                error!("Unsupported proving system");
                Err(anyhow::anyhow!("Unsupported proving system"))
            }
        };

        let response = match response {
            Ok(_) => {
                let task_bytes = bincode::serialize(&verification_data)
                    .expect("Failed to bincode serialize task");

                self.add_task(verification_data).await;

                let task_bytes = Bytes::from(task_bytes);
                let mut hasher = Sha3_256::new();
                hasher.update(&task_bytes);
                let hash = hasher.finalize().to_vec();

                Ok(hash)
            }
            Err(e) => Err(e.to_string()),
        };

        let response = serde_json::to_string(&response).expect("Failed to serialize response");

        tx.unbounded_send(Message::Text(response))
            .expect("Failed to send message");

        // Close connection
        tx.close_channel();

        Ok(())
    }

<<<<<<< HEAD
    async fn add_task(self: &Arc<Self>, verification_data: VerificationData) {
        debug!("Adding task to batch");
=======
    pub async fn verify_sp1_proof(&self, proof: &[u8], elf: &[u8]) -> Result<(), anyhow::Error> {
        let (_pk, vk) = self.sp1_prover_client.setup(elf);
        let proof = bincode::deserialize(proof).map_err(|_| anyhow::anyhow!("Invalid proof"))?;

        self.sp1_prover_client
            .verify(&proof, &vk)
            .map_err(|_| anyhow::anyhow!("Failed to verify proof"))?;

        Ok(())
    }

    pub async fn add_task(&self, verification_data: VerificationData) {
        info!("Adding verification data to batch...");
>>>>>>> f3e455e8

        let mut current_batch = self.current_batch.lock().await;
        current_batch.push(verification_data);

        debug!("Batch size: {}", current_batch.len());

        if current_batch.len() >= self.batch_size_interval {
            let c = self.clone();
            tokio::spawn(async move {
                let block_number = c
                    .eth_rpc_provider
                    .get_block_number()
                    .await
                    .expect("Failed to get block number");
                let block_number =
                    u64::try_from(block_number).expect("Failed to convert block number");
                c.handle_new_block(block_number).await;
            });
        }
    }

    async fn handle_new_block(&self, block_number: u64) {
        let batch_bytes = {
            let mut last_uploaded_batch_block = self.last_uploaded_batch_block.lock().await;
            let mut current_batch = self.current_batch.lock().await;
            if current_batch.is_empty() {
                info!("No tasks in batch");
                return;
            }

            // check if neither interval is reached
            if current_batch.len() < self.batch_size_interval
                && block_number < *last_uploaded_batch_block + self.block_interval
            {
                info!(
                    "Block interval not reached, current block: {}, last uploaded block: {}",
                    block_number, *last_uploaded_batch_block
                );
                return;
            }

<<<<<<< HEAD
            let batch_bytes =
                serde_json::to_vec(current_batch.as_slice()).expect("Failed to serialize batch");
=======
        let batch_merkle_tree: MerkleTree<VerificationBatch> = MerkleTree::build(&current_batch);
        let batch_merkle_root_hex = hex::encode(batch_merkle_tree.root);
        info!("Batch merkle root: {}", batch_merkle_root_hex);

        let file_name = batch_merkle_root_hex + ".json";

        let batch_bytes =
            serde_json::to_vec(current_batch.as_slice()).expect("Failed to serialize batch");
>>>>>>> f3e455e8

            current_batch.clear();
            *last_uploaded_batch_block = block_number;

            batch_bytes
        }; // lock is released here so new tasks can be added

        let s3_client = self.s3_client.clone();
        let service_manager = self.service_manager.clone();
        tokio::spawn(async move {
            info!("Uploading batch to S3...");

            s3::upload_object(&s3_client, S3_BUCKET_NAME, batch_bytes, &file_name)
                .await
                .expect("Failed to upload object to S3");

            info!("Batch sent to S3 with name: {}", file_name);
            info!("Uploading batch to contract");

            let batch_data_pointer = "https://".to_owned() + S3_BUCKET_NAME + "/" + &file_name;

            match eth::create_new_task(service_manager, batch_merkle_tree.root, batch_data_pointer)
                .await
            {
                Ok(_) => info!("Batch verification task created on Aligned contract"),
                Err(e) => error!("Failed to create batch verification task: {}", e),
            }
        });
    }

    fn verify_sp1_proof(&self, proof: &[u8], elf: &[u8]) -> Result<(), anyhow::Error> {
        let (_pk, vk) = self.sp1_prover_client.setup(elf);
        let proof = bincode::deserialize(proof).map_err(|_| anyhow::anyhow!("Invalid proof"))?;

        self.sp1_prover_client
            .verify(&proof, &vk)
            .map_err(|_| anyhow::anyhow!("Failed to verify proof"))?;

        Ok(())
    }
}<|MERGE_RESOLUTION|>--- conflicted
+++ resolved
@@ -5,12 +5,8 @@
 
 use aws_sdk_s3::client::Client as S3Client;
 use bytes::Bytes;
-<<<<<<< HEAD
 use ethers::prelude::{Middleware, Provider};
-use ethers::prelude::rand::random;
 use ethers::providers::Http;
-=======
->>>>>>> f3e455e8
 use futures_channel::mpsc::{unbounded, UnboundedSender};
 use futures_util::{future, pin_mut, StreamExt, TryStreamExt};
 use lambdaworks_crypto::merkle_tree::merkle::MerkleTree;
@@ -30,15 +26,8 @@
 pub mod s3;
 pub mod types;
 
-<<<<<<< HEAD
-=======
 const S3_BUCKET_NAME: &str = "storage.alignedlayer.com";
 
-pub trait Listener {
-    fn listen(&self, address: &str) -> impl Future;
-}
-
->>>>>>> f3e455e8
 pub struct App {
     s3_client: S3Client,
     eth_rpc_provider: Provider<Http>,
@@ -51,33 +40,6 @@
     last_uploaded_batch_block: Mutex<u64>,
 }
 
-<<<<<<< HEAD
-const S3_BUCKET_NAME: &str = "storage.alignedlayer.com";
-
-// Implement the AppTrait for Arc<App> so that we can use it in the main function
-// AppTrait is needed to implement for Arc<App> instead of just app
-=======
-// Implement the Listener trait for the App struct
-impl Listener for Arc<App> {
-    fn listen(&self, address: &str) -> impl Future {
-        async move {
-            // Create the event loop and TCP listener we'll accept connections on.
-            let listener = TcpListener::bind(address).await.expect("Failed to build");
-            info!("Listening on: {}", address);
-
-            // Let's spawn the handling of each connection in a separate task.
-            while let Ok((stream, addr)) = listener.accept().await {
-                let c = self.clone();
-
-                tokio::spawn(async move {
-                    c.handle_connection(stream, addr).await;
-                });
-            }
-        }
-    }
-}
-
->>>>>>> f3e455e8
 impl App {
     pub async fn new(config_file: String) -> Self {
         let s3_client = s3::create_client().await;
@@ -221,31 +183,19 @@
         Ok(())
     }
 
-<<<<<<< HEAD
     async fn add_task(self: &Arc<Self>, verification_data: VerificationData) {
-        debug!("Adding task to batch");
-=======
-    pub async fn verify_sp1_proof(&self, proof: &[u8], elf: &[u8]) -> Result<(), anyhow::Error> {
-        let (_pk, vk) = self.sp1_prover_client.setup(elf);
-        let proof = bincode::deserialize(proof).map_err(|_| anyhow::anyhow!("Invalid proof"))?;
-
-        self.sp1_prover_client
-            .verify(&proof, &vk)
-            .map_err(|_| anyhow::anyhow!("Failed to verify proof"))?;
-
-        Ok(())
-    }
-
-    pub async fn add_task(&self, verification_data: VerificationData) {
         info!("Adding verification data to batch...");
->>>>>>> f3e455e8
-
-        let mut current_batch = self.current_batch.lock().await;
-        current_batch.push(verification_data);
-
-        debug!("Batch size: {}", current_batch.len());
-
-        if current_batch.len() >= self.batch_size_interval {
+
+        let len = {
+            let mut current_batch = self.current_batch.lock().await;
+            current_batch.push(verification_data);
+
+            debug!("Batch size: {}", current_batch.len());
+
+            current_batch.len()
+        };
+
+        if len >= self.batch_size_interval {
             let c = self.clone();
             tokio::spawn(async move {
                 let block_number = c
@@ -261,11 +211,13 @@
     }
 
     async fn handle_new_block(&self, block_number: u64) {
-        let batch_bytes = {
+        let (batch_bytes, batch_merkle_root) = {
             let mut last_uploaded_batch_block = self.last_uploaded_batch_block.lock().await;
             let mut current_batch = self.current_batch.lock().await;
-            if current_batch.is_empty() {
-                info!("No tasks in batch");
+            let current_batch_len = current_batch.len();
+            if current_batch_len <= 1 {
+                // Needed because merkle tree freezes on only one leaf
+                info!("New Block reached but current batch is empty or has only one task");
                 return;
             }
 
@@ -280,29 +232,26 @@
                 return;
             }
 
-<<<<<<< HEAD
+            let batch_merkle_tree: MerkleTree<VerificationBatch> =
+                MerkleTree::build(&current_batch);
+
             let batch_bytes =
                 serde_json::to_vec(current_batch.as_slice()).expect("Failed to serialize batch");
-=======
-        let batch_merkle_tree: MerkleTree<VerificationBatch> = MerkleTree::build(&current_batch);
-        let batch_merkle_root_hex = hex::encode(batch_merkle_tree.root);
-        info!("Batch merkle root: {}", batch_merkle_root_hex);
-
-        let file_name = batch_merkle_root_hex + ".json";
-
-        let batch_bytes =
-            serde_json::to_vec(current_batch.as_slice()).expect("Failed to serialize batch");
->>>>>>> f3e455e8
 
             current_batch.clear();
             *last_uploaded_batch_block = block_number;
 
-            batch_bytes
+            (batch_bytes, batch_merkle_tree.root)
         }; // lock is released here so new tasks can be added
 
         let s3_client = self.s3_client.clone();
         let service_manager = self.service_manager.clone();
         tokio::spawn(async move {
+            let batch_merkle_root_hex = hex::encode(batch_merkle_root);
+            info!("Batch merkle root: {}", batch_merkle_root_hex);
+
+            let file_name = batch_merkle_root_hex + ".json";
+
             info!("Uploading batch to S3...");
 
             s3::upload_object(&s3_client, S3_BUCKET_NAME, batch_bytes, &file_name)
@@ -314,8 +263,7 @@
 
             let batch_data_pointer = "https://".to_owned() + S3_BUCKET_NAME + "/" + &file_name;
 
-            match eth::create_new_task(service_manager, batch_merkle_tree.root, batch_data_pointer)
-                .await
+            match eth::create_new_task(service_manager, batch_merkle_root, batch_data_pointer).await
             {
                 Ok(_) => info!("Batch verification task created on Aligned contract"),
                 Err(e) => error!("Failed to create batch verification task: {}", e),
