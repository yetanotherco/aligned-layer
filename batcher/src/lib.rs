--- conflicted
+++ resolved
@@ -9,8 +9,9 @@
 use ethers::providers::Http;
 use futures_channel::mpsc::{unbounded, UnboundedSender};
 use futures_util::{future, pin_mut, StreamExt, TryStreamExt};
+use gnark::verify_gnark;
 use lambdaworks_crypto::merkle_tree::merkle::MerkleTree;
-use log::{debug, error, info, warn};
+use log::{debug, error, info};
 use sha3::{Digest, Sha3_256};
 use sp1_sdk::ProverClient;
 use tokio::net::{TcpListener, TcpStream};
@@ -20,12 +21,7 @@
 
 use crate::config::{ConfigFromYaml, ContractDeploymentOutput};
 use crate::eth::AlignedLayerServiceManager;
-<<<<<<< HEAD
 use crate::types::VerificationData;
-=======
-use crate::gnark::verify_gnark;
-use crate::types::{VerificationBatch, VerificationData};
->>>>>>> e6d2c388
 
 mod config;
 mod eth;
@@ -164,12 +160,13 @@
                     .expect("Verification key is required");
 
                 let public_inputs = verification_data
-                    .public_input
+                    .pub_input
                     .as_ref()
                     .expect("Public input is required");
 
                 let is_valid =
                     verify_gnark(&verification_data.proving_system, proof, public_inputs, vk);
+
                 debug!("Proof is valid: {}", is_valid);
 
                 if is_valid {
