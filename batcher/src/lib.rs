extern crate core;

use std::net::SocketAddr;
use std::sync::Arc;

use aws_sdk_s3::client::Client as S3Client;
use connection::ConnectionState;
use ethers::prelude::{Middleware, Provider};
use ethers::providers::Ws;
use futures_util::{future, pin_mut, StreamExt};
use lambdaworks_crypto::merkle_tree::merkle::MerkleTree;
use log::{debug, error, info, warn};
use tokio::net::{TcpListener, TcpStream};
use tokio::sync::broadcast::{self, Sender};
use tokio::sync::{Mutex, MutexGuard};
use tokio_tungstenite::tungstenite::error::ProtocolError;
use tokio_tungstenite::tungstenite::Message;
use types::VerificationCommitmentBatch;

use crate::config::{ConfigFromYaml, ContractDeploymentOutput};
use crate::eth::AlignedLayerServiceManager;
use crate::types::VerificationData;

mod config;
mod connection;
mod eth;
pub mod gnark;
pub mod halo2;
pub mod s3;
pub mod types;

const S3_BUCKET_NAME: &str = "storage.alignedlayer.com";

pub struct Batcher {
    s3_client: S3Client,
    eth_ws_provider: Provider<Ws>,
    service_manager: AlignedLayerServiceManager,
    current_batch: Mutex<Vec<VerificationData>>,
    max_block_interval: u64,
    min_batch_size: usize,
    max_proof_size: usize,
    max_batch_size: usize,
    last_uploaded_batch_block: Mutex<u64>,
    broadcast_tx: Mutex<Sender<Message>>,
}

impl Batcher {
    pub async fn new(config_file: String) -> Self {
        let s3_client = s3::create_client().await;

        let config = ConfigFromYaml::new(config_file);
        let deployment_output =
            ContractDeploymentOutput::new(config.aligned_layer_deployment_config_file_path);

        let eth_ws_provider = Provider::connect(&config.eth_ws_url)
            .await
            .expect("Failed to get ethereum websocket provider");

        let eth_rpc_provider =
            eth::get_provider(config.eth_rpc_url.clone()).expect("Failed to get provider");

        // FIXME(marian): We are getting just the last block number right now, but we should really
        // have the last submitted batch block registered and query it when the batcher is initialized.
        let last_uploaded_batch_block = eth_rpc_provider
            .get_block_number()
            .await
            .expect("Failed to get block number")
            .try_into()
            .unwrap();

        let service_manager = eth::get_contract(
            eth_rpc_provider,
            config.ecdsa,
            deployment_output.addresses.aligned_layer_service_manager,
        )
        .await
        .expect("Failed to get Aligned service manager contract");

        // A broadcast channel transmitter is created so that when the block listener checks that a batch
        // is ready to be submitted, the merkle root of the batch is transmitted to
        // the the websocket connections to respond to clients.
        let (broadcast_tx, _) = broadcast::channel::<Message>(10);
        let broadcast_tx = Mutex::new(broadcast_tx);

        Self {
            s3_client,
            eth_ws_provider,
            service_manager,
            current_batch: Mutex::new(Vec::new()),
            max_block_interval: config.batcher.block_interval,
            min_batch_size: config.batcher.batch_size_interval,
            max_proof_size: config.batcher.max_proof_size,
            max_batch_size: config.batcher.max_batch_size,
            last_uploaded_batch_block: Mutex::new(last_uploaded_batch_block),
            broadcast_tx,
        }
    }

    pub async fn listen_connections(self: Arc<Self>, address: &str) {
        // Create the event loop and TCP listener we'll accept connections on.
        let listener = TcpListener::bind(address).await.expect("Failed to build");
        info!("Listening on: {}", address);

        // Let's spawn the handling of each connection in a separate task.
        while let Ok((stream, addr)) = listener.accept().await {
            let batcher = self.clone();
            tokio::spawn(batcher.handle_connection(stream, addr));
        }
    }

    pub async fn listen_new_blocks(self: Arc<Self>) -> Result<(), anyhow::Error> {
        let mut stream = self.eth_ws_provider.subscribe_blocks().await?;
        while let Some(block) = stream.next().await {
            info!("Received new block");
            let batcher = self.clone();
            let block_number = block.number.unwrap();
            let block_number = u64::try_from(block_number).unwrap();
            tokio::spawn(async move {
                batcher.handle_new_block(block_number).await;
            });
        }

        Ok(())
    }

    async fn handle_connection(self: Arc<Self>, raw_stream: TcpStream, addr: SocketAddr) {
        info!("Incoming TCP connection from: {}", addr);
        let ws_stream = tokio_tungstenite::accept_async(raw_stream)
            .await
            .expect("Error during the websocket handshake occurred");

        debug!("WebSocket connection established: {}", addr);
        let (mut outgoing, incoming) = ws_stream.split();

        let conn_state = Arc::new(ConnectionState::new());

        let get_incoming = conn_state.process_new_messages(self.clone(), incoming);
        let send_outgoing = conn_state.send_response(&mut outgoing);

        pin_mut!(get_incoming, send_outgoing);
        future::select(get_incoming, send_outgoing).await;

        info!("{} disconnected", &addr);
    }

    /// Handle an individual message from the client.
    async fn handle_message(
        self: Arc<Self>,
        message: Message,
        conn_state: &ConnectionState,
    ) -> Result<(), tokio_tungstenite::tungstenite::Error> {
        conn_state.update_received_msg_count().await;

        // Deserialize task from message
        let verification_data: VerificationData =
            serde_json::from_str(message.to_text().expect("Message is not text"))
                .expect("Failed to deserialize task");

<<<<<<< HEAD
        if verification_data.verify() {
            self.add_to_batch(verification_data, conn_state).await;
=======
        if verification_data.proof.len() <= self.max_proof_size && verification_data.verify() {
            self.add_to_batch(verification_data).await;
>>>>>>> b8a3710e
        } else {
            // FIXME(marian): Handle this error correctly
            return Err(tokio_tungstenite::tungstenite::Error::Protocol(
                ProtocolError::HandshakeIncomplete,
            ));
        };

        info!("Verification data message handled");

        Ok(())
    }

    /// Adds verification data to the current batch.
    async fn add_to_batch(
        self: Arc<Self>,
        verification_data: VerificationData,
        conn_state: &ConnectionState,
    ) {
        info!("Adding verification data to batch...");
        let mut current_batch = self.current_batch.lock().await;
        current_batch.push(verification_data);

        // The data has been added to the batch, so the responded messages counter is updated
        conn_state.update_responded_msg_count().await;
        // The connection subscribes to the processed batch channel if if was not already subscribed
        conn_state.maybe_subscribe(self.clone()).await;
        info!("Current batch size: {}", current_batch.len());
    }

    /// Given a new block number listened from the blockchain, checks if the current batch is ready to be posted.
    /// There are essentially two conditions to be checked:
    ///     * Has the current batch reached the minimum size to be posted?
    ///     * Has the received block number surpassed the maximum interval with respect to the last posted batch block?
    /// An extra sanity check is made to check if the batch size is 0, since it does not make sense to post
    /// an empty batch, even if the block interval has been reached.
    /// If the batch is ready to be submitted, a MutexGuard of it is returned so it can be processed in a thread-safe
    /// manner.
    async fn batch_ready(&self, block_number: u64) -> Option<MutexGuard<Vec<VerificationData>>> {
        let current_batch_lock = self.current_batch.lock().await;
        let current_batch_size = current_batch_lock.len();
        info!("Batch size in batch_ready function: {}", current_batch_size);

        let last_uploaded_batch_block_lock = self.last_uploaded_batch_block.lock().await;

        // FIXME(marian): This condition should be changed to current_batch_size == 0
        // once the bug in Lambdaworks merkle tree is fixed.
        if current_batch_size < 2 {
            info!("Current batch is empty or size 1. Waiting for more proofs...");
            return None;
        }

        if current_batch_size < self.min_batch_size
            && block_number < *last_uploaded_batch_block_lock + self.max_block_interval
        {
            info!(
                "Current batch not ready to be posted. Current block: {} - Last uploaded block: {}. Current batch size: {} - Minimum batch size: {}",
                block_number, *last_uploaded_batch_block_lock, current_batch_size, self.min_batch_size
            );
            return None;
        }

        Some(current_batch_lock)
    }

<<<<<<< HEAD
    async fn process_batch_and_update_state<'a>(
        &'a self,
        block_number: u64,
        current_batch: MutexGuard<'a, Vec<VerificationData>>,
    ) {
        let mut current_batch = current_batch;
        let mut broadcast_tx = self.broadcast_tx.lock().await;
        let mut last_uploaded_batch_block = self.last_uploaded_batch_block.lock().await;

        info!("Finalizing batch. Size: {}", current_batch.len());

        let batch_commitment = VerificationCommitmentBatch::from(&(*current_batch));
=======
    async fn process_batch_and_update_state(&self, block_number: u64) -> (Vec<u8>, [u8; 32]) {
        let mut current_batch = self.current_batch.lock().await;


        let mut batch_bytes =
            serde_json::to_vec(current_batch.as_slice()).expect("Failed to serialize batch");

        let batch_to_send;
        if batch_bytes.len() > self.max_batch_size {
            let mut current_batch_end = 0; // not inclusive
            let mut current_batch_size = 0;
            for (i, verification_data) in current_batch.iter().enumerate() {
                let verification_data_bytes = serde_json::to_vec(verification_data)
                    .expect("Failed to serialize verification data");

                current_batch_size += verification_data_bytes.len();
                if current_batch_size > self.max_batch_size {
                    current_batch_end = i;
                    break;
                }
            }

            debug!("Batch size exceeds max batch size, splitting batch at index: {}", current_batch_end);
            batch_to_send = current_batch.drain(..current_batch_end)
                .collect::<Vec<_>>();

            info!("# of Elements remaining for next batch: {}", current_batch.len());
            batch_bytes = serde_json::to_vec(&batch_to_send)
                .expect("Failed to serialize batch");
        } else {
            batch_to_send = current_batch.clone();
            current_batch.clear();
        }

        let batch_commitment = VerificationCommitmentBatch::from(&batch_to_send);
>>>>>>> b8a3710e
        let batch_merkle_tree: MerkleTree<VerificationCommitmentBatch> =
            MerkleTree::build(&batch_commitment.0);

<<<<<<< HEAD
        self.submit_batch(&batch_bytes, &batch_merkle_tree.root)
            .await;

        // The only possible way this can fail is when there are no subscribed receivers left,
        // so we just log a warning and continue
        if broadcast_tx
            .send(Message::Binary(batch_merkle_tree.root.to_vec()))
            .is_err()
        {
            warn!("No connections awaiting for anwsers. Reseting batch state and continuing...");
        }

        // update batcher state (clear current batch and update last uploaded batch block)
        current_batch.clear();
        *last_uploaded_batch_block = block_number;
        let (new_broadcast_tx, _) = broadcast::channel(10);
        *broadcast_tx = new_broadcast_tx;
=======
        // update batcher state (update last uploaded batch block)
        *self.last_uploaded_batch_block.lock().await = block_number;

        (batch_bytes, batch_merkle_tree.root)
>>>>>>> b8a3710e
    }

    /// Receives new block numbers, checks if conditions are met for submission and
    /// processes the batch.
    async fn handle_new_block(&self, block_number: u64) {
        if let Some(current_batch) = self.batch_ready(block_number).await {
            self.process_batch_and_update_state(block_number, current_batch)
                .await;
        }
    }

    /// Post to batch to s3 and submit new task to Ethereum
    async fn submit_batch(&self, batch_bytes: &[u8], batch_merkle_root: &[u8; 32]) {
        let s3_client = self.s3_client.clone();
        let batch_merkle_root_hex = hex::encode(batch_merkle_root);
        info!("Batch merkle root: {}", batch_merkle_root_hex);
        let file_name = batch_merkle_root_hex.clone() + ".json";

        info!("Uploading batch to S3...");
        s3::upload_object(&s3_client, S3_BUCKET_NAME, batch_bytes.to_vec(), &file_name)
            .await
            .expect("Failed to upload object to S3");

        info!("Batch sent to S3 with name: {}", file_name);
        info!("Uploading batch to contract");

        let service_manager = &self.service_manager;
        let batch_data_pointer = "https://".to_owned() + S3_BUCKET_NAME + "/" + &file_name;
        match eth::create_new_task(service_manager, *batch_merkle_root, batch_data_pointer).await {
            Ok(_) => info!("Batch verification task created on Aligned contract"),
            Err(e) => error!("Failed to create batch verification task: {}", e),
        }
    }
}<|MERGE_RESOLUTION|>--- conflicted
+++ resolved
@@ -156,13 +156,8 @@
             serde_json::from_str(message.to_text().expect("Message is not text"))
                 .expect("Failed to deserialize task");
 
-<<<<<<< HEAD
-        if verification_data.verify() {
+        if verification_data.proof.len() <= self.max_proof_size && verification_data.verify() {
             self.add_to_batch(verification_data, conn_state).await;
-=======
-        if verification_data.proof.len() <= self.max_proof_size && verification_data.verify() {
-            self.add_to_batch(verification_data).await;
->>>>>>> b8a3710e
         } else {
             // FIXME(marian): Handle this error correctly
             return Err(tokio_tungstenite::tungstenite::Error::Protocol(
@@ -227,7 +222,6 @@
         Some(current_batch_lock)
     }
 
-<<<<<<< HEAD
     async fn process_batch_and_update_state<'a>(
         &'a self,
         block_number: u64,
@@ -237,17 +231,11 @@
         let mut broadcast_tx = self.broadcast_tx.lock().await;
         let mut last_uploaded_batch_block = self.last_uploaded_batch_block.lock().await;
 
-        info!("Finalizing batch. Size: {}", current_batch.len());
-
-        let batch_commitment = VerificationCommitmentBatch::from(&(*current_batch));
-=======
-    async fn process_batch_and_update_state(&self, block_number: u64) -> (Vec<u8>, [u8; 32]) {
-        let mut current_batch = self.current_batch.lock().await;
-
-
+        // info!("Finalizing batch. Size: {}", current_batch.len());
         let mut batch_bytes =
             serde_json::to_vec(current_batch.as_slice()).expect("Failed to serialize batch");
 
+        // -----------
         let batch_to_send;
         if batch_bytes.len() > self.max_batch_size {
             let mut current_batch_end = 0; // not inclusive
@@ -262,25 +250,27 @@
                     break;
                 }
             }
-
-            debug!("Batch size exceeds max batch size, splitting batch at index: {}", current_batch_end);
-            batch_to_send = current_batch.drain(..current_batch_end)
-                .collect::<Vec<_>>();
-
-            info!("# of Elements remaining for next batch: {}", current_batch.len());
-            batch_bytes = serde_json::to_vec(&batch_to_send)
-                .expect("Failed to serialize batch");
+            debug!(
+                "Batch size exceeds max batch size, splitting batch at index: {}",
+                current_batch_end
+            );
+            batch_to_send = current_batch.drain(..current_batch_end).collect::<Vec<_>>();
+
+            info!(
+                "# of Elements remaining for next batch: {}",
+                current_batch.len()
+            );
+            batch_bytes = serde_json::to_vec(&batch_to_send).expect("Failed to serialize batch");
         } else {
             batch_to_send = current_batch.clone();
             current_batch.clear();
         }
+        // -----------
 
         let batch_commitment = VerificationCommitmentBatch::from(&batch_to_send);
->>>>>>> b8a3710e
         let batch_merkle_tree: MerkleTree<VerificationCommitmentBatch> =
             MerkleTree::build(&batch_commitment.0);
 
-<<<<<<< HEAD
         self.submit_batch(&batch_bytes, &batch_merkle_tree.root)
             .await;
 
@@ -298,12 +288,6 @@
         *last_uploaded_batch_block = block_number;
         let (new_broadcast_tx, _) = broadcast::channel(10);
         *broadcast_tx = new_broadcast_tx;
-=======
-        // update batcher state (update last uploaded batch block)
-        *self.last_uploaded_batch_block.lock().await = block_number;
-
-        (batch_bytes, batch_merkle_tree.root)
->>>>>>> b8a3710e
     }
 
     /// Receives new block numbers, checks if conditions are met for submission and
