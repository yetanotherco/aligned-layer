--- conflicted
+++ resolved
@@ -29,19 +29,12 @@
 sp1-sdk = { git = "https://github.com/succinctlabs/sp1.git", rev = "v1.0.1" }
 risc0-zkvm = { git = "https://github.com/risc0/risc0", tag = "v1.0.1" }
 halo2curves = { version = "0.6.0", default-features = false }
-<<<<<<< HEAD
-halo2_backend = { git = "https://github.com/yetanotherco/yet-another-halo2-fork.git", rev = "a3a56819d9183ac0b11c8d0543c7673c4a4c71a6" }
-halo2_proofs = { git = "https://github.com/yetanotherco/yet-another-halo2-fork.git", rev = "a3a56819d9183ac0b11c8d0543c7673c4a4c71a6" }
-lazy_static = "1.4.0"
-bincode = "1.3.3"
-aligned-sdk = { path = "../aligned-sdk" }
-base64 = "0.22.1"
-bs58 = "0.5.1"
-=======
 halo2_backend = { git = "https://github.com/yetanotherco/yet-another-halo2-fork.git", rev = "22b5d224f3cbeba917e48ba10c618a165e43cd23" }
 halo2_proofs = { git = "https://github.com/yetanotherco/yet-another-halo2-fork.git", rev = "22b5d224f3cbeba917e48ba10c618a165e43cd23" }
 bincode = "1.3.3"
 aligned-sdk = { path = "../aligned-sdk" }
 ciborium = "=0.2.2"
 priority-queue = "2.1.0"
->>>>>>> 7c32f618
+lazy_static = "1.4.0"
+base64 = "0.22.1"
+bs58 = "0.5.1"