[package]
name = "aligned-batcher"
version = "0.1.0"
edition = "2021"

[dependencies]
tokio-tungstenite = "0.21.0"
mina_bridge_core = { git = "https://github.com/lambdaclass/mina_bridge.git", branch = "openmina_lc_forks" }
futures-util = "0.3.30"
tokio = { version = "1.37.0", features = ["rt", "rt-multi-thread", "macros"] }
log = "0.4.21"
env_logger = "0.11.3"
serde_json = "1.0.117"
serde = { version = "1.0.201", features = ["derive"] }
clap = { version = "4.5.4", features = ["derive"] }
sha3 = "0.10.8"
aws-config = "1.4.0"
aws-sdk-s3 = "1.29.0"
bytes = "1.7.1"
hex = "0.4.3"
dotenvy = "0.15.0"
anyhow = "1.0.83"
ethers = { tag = "v2.0.15-fix-reconnections", features = [
    "ws",
    "rustls",
], git = "https://github.com/yetanotherco/ethers-rs.git" }
lambdaworks-crypto = { git = "https://github.com/lambdaclass/lambdaworks.git", rev = "efd46f0b0aea3aa95d94bba7de86cb96611b40d3", features = ["serde"] }
serde_yaml = "0.9.34"
sp1-sdk = { git = "https://github.com/succinctlabs/sp1.git", rev = "v1.0.1" }
risc0-zkvm = { git = "https://github.com/risc0/risc0", tag = "v1.0.1" }
lazy_static = "1.4.0"
bincode = "1.3.3"
aligned-sdk = { path = "../aligned-sdk" }
ciborium = "=0.2.2"
<<<<<<< HEAD
base64 = "0.22.1"
bs58 = "0.5.1"
priority-queue = "2.1.0"
mina-state-verifier-ffi = { path = "../../operator/mina/lib" }
mina-account-verifier-ffi = { path = "../../operator/mina_account/lib" }
=======
priority-queue = "2.1.0"

once_cell = "1.20.2"
warp = "0.3.7"
prometheus = { version = "0.13.4", features = ["process"] }
>>>>>>> 403b363d
<|MERGE_RESOLUTION|>--- conflicted
+++ resolved
@@ -32,16 +32,12 @@
 bincode = "1.3.3"
 aligned-sdk = { path = "../aligned-sdk" }
 ciborium = "=0.2.2"
-<<<<<<< HEAD
 base64 = "0.22.1"
 bs58 = "0.5.1"
 priority-queue = "2.1.0"
 mina-state-verifier-ffi = { path = "../../operator/mina/lib" }
 mina-account-verifier-ffi = { path = "../../operator/mina_account/lib" }
-=======
-priority-queue = "2.1.0"
 
 once_cell = "1.20.2"
 warp = "0.3.7"
-prometheus = { version = "0.13.4", features = ["process"] }
->>>>>>> 403b363d
+prometheus = { version = "0.13.4", features = ["process"] }