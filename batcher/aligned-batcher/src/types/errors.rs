use std::fmt;

use ethers::types::{Address, SignatureError};
use tokio_tungstenite::tungstenite;

pub enum BatcherError {
    TcpListenerError(String),
    ConnectionError(tungstenite::Error),
    BatchVerifiedEventStreamError(String),
    EthereumSubscriptionError(String),
    SignatureError(SignatureError),
    BatchUploadError(String),
    TaskCreationError(String),
    ReceiptNotFoundError,
    TransactionSendError(String),
    MaxRetriesReachedError,
    SerializationError(String),
    GasPriceError,
    DisabledVerifiersError(String),
    BatchCostTooHigh,
    WsSinkEmpty,
    AddressNotFoundInUserStates(Address),
}

impl From<tungstenite::Error> for BatcherError {
    fn from(e: tungstenite::Error) -> Self {
        BatcherError::ConnectionError(e)
    }
}

impl From<SignatureError> for BatcherError {
    fn from(e: SignatureError) -> Self {
        BatcherError::SignatureError(e)
    }
}

impl fmt::Debug for BatcherError {
    fn fmt(&self, f: &mut fmt::Formatter) -> fmt::Result {
        match self {
            BatcherError::TcpListenerError(e) => {
                write!(f, "TCP Listener error: {}", e)
            }
            BatcherError::ConnectionError(e) => {
                write!(f, "Web Socket Connection error: {}", e)
            }
            BatcherError::BatchVerifiedEventStreamError(e) => {
                write!(f, "`BatchVerified` event stream error: {}", e)
            }
            BatcherError::EthereumSubscriptionError(e) => {
                write!(f, "Ethereum subscription was not successful: {}", e)
            }
            BatcherError::SignatureError(e) => {
                write!(f, "Message signature verification error: {}", e)
            }
            BatcherError::BatchUploadError(e) => {
                write!(f, "Uploading Batch was not successful: {}", e)
            }
            BatcherError::TaskCreationError(e) => {
                write!(f, "Task creation error: {}", e)
            }
            BatcherError::ReceiptNotFoundError => {
                write!(f, "Receipt not found")
            }
            BatcherError::TransactionSendError(e) => {
                write!(f, "Error sending tx: {}", e)
            }
            BatcherError::MaxRetriesReachedError => {
                write!(
                    f,
                    "Maximum tries reached. Could not send createNewTask call"
                )
            }
            BatcherError::SerializationError(e) => {
                write!(f, "Serialization error: {}", e)
            }
            BatcherError::GasPriceError => {
                write!(f, "Gas price error")
            }
            BatcherError::BatchCostTooHigh => {
                write!(f, "No user in batch willing to pay the fee per proof. Checking again when another block arrives")
            }
            BatcherError::WsSinkEmpty => {
                write!(
                    f,
                    "Websocket sink was found empty. This should only happen in tests"
                )
            }
            BatcherError::AddressNotFoundInUserStates(addr) => {
                write!(
                    f,
                    "User with address {addr:?} was not found in Batcher user states cache"
                )
            }
            BatcherError::DisabledVerifiersError(reason) => {
                write!(
                    f,
                    "Error while trying to get disabled verifiers: {}",
                    reason
                )
            }
        }
    }
<<<<<<< HEAD
}

#[derive(Debug)]
pub enum BatcherSendError {
    TransactionReverted(String),
    ReceiptNotFound,
    UnknownError(String),
}

impl From<BatcherSendError> for BatcherError {
    fn from(value: BatcherSendError) -> Self {
        match value {
            BatcherSendError::TransactionReverted(err) => BatcherError::TransactionSendError(err),
            BatcherSendError::ReceiptNotFound => BatcherError::ReceiptNotFoundError,
            BatcherSendError::UnknownError(err) => BatcherError::TaskCreationError(err),
        }
    }
=======
>>>>>>> d589ea5c
}<|MERGE_RESOLUTION|>--- conflicted
+++ resolved
@@ -100,24 +100,4 @@
             }
         }
     }
-<<<<<<< HEAD
-}
-
-#[derive(Debug)]
-pub enum BatcherSendError {
-    TransactionReverted(String),
-    ReceiptNotFound,
-    UnknownError(String),
-}
-
-impl From<BatcherSendError> for BatcherError {
-    fn from(value: BatcherSendError) -> Self {
-        match value {
-            BatcherSendError::TransactionReverted(err) => BatcherError::TransactionSendError(err),
-            BatcherSendError::ReceiptNotFound => BatcherError::ReceiptNotFoundError,
-            BatcherSendError::UnknownError(err) => BatcherError::TaskCreationError(err),
-        }
-    }
-=======
->>>>>>> d589ea5c
 }