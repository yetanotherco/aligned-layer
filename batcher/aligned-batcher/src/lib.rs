--- conflicted
+++ resolved
@@ -1222,41 +1222,9 @@
         proof_submitters: Vec<Address>,
         fee_params: CreateNewTaskFeeParams,
     ) -> Result<TransactionReceipt, BatcherError> {
-<<<<<<< HEAD
         let result = retry_function(
             || {
                 create_new_task_retryable(
-=======
-        info!("Creating task for: 0x{}", hex::encode(batch_merkle_root));
-
-        match try_create_new_task(
-            batch_merkle_root,
-            batch_data_pointer.clone(),
-            proof_submitters.clone(),
-            fee_params.clone(),
-            &self.payment_service,
-        )
-        .await
-        {
-            Ok(receipt) => {
-                if let Err(e) = self
-                    .telemetry
-                    .task_sent(&hex::encode(batch_merkle_root), receipt.transaction_hash)
-                    .await
-                {
-                    error!("Failed to send task status to telemetry: {:?}", e);
-                }
-                Ok(receipt)
-            }
-            Err(BatcherSendError::TransactionReverted(err)) => {
-                // Since transaction was reverted, we don't want to retry with fallback.
-                warn!("Transaction reverted {:?}", err);
-
-                Err(BatcherError::TransactionSendError)
-            }
-            Err(_) => {
-                let receipt = try_create_new_task(
->>>>>>> 2ebf0a06
                     batch_merkle_root,
                     batch_data_pointer.clone(),
                     proof_submitters.clone(),
@@ -1272,7 +1240,16 @@
         )
         .await;
         match result {
-            Ok(receipt) => Ok(receipt),
+            Ok(receipt) => {
+                if let Err(e) = self
+                    .telemetry
+                    .task_sent(&hex::encode(batch_merkle_root), receipt.transaction_hash)
+                    .await
+                {
+                    error!("Failed to send task status to telemetry: {:?}", e);
+                }
+                Ok(receipt)
+            }
             Err(RetryError::Permanent(BatcherError::ReceiptNotFoundError)) => {
                 self.metrics.canceled_batches.inc();
                 self.cancel_create_new_task_tx(fee_params.gas_price).await;
