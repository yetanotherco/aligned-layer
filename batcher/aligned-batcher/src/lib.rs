--- conflicted
+++ resolved
@@ -56,10 +56,7 @@
 const CONSTANT_GAS_COST: u128 = AGGREGATOR_GAS_COST + BATCHER_SUBMISSION_BASE_GAS_COST;
 const DEFAULT_MAX_FEE_PER_PROOF: u128 = ADDITIONAL_SUBMISSION_GAS_COST_PER_PROOF * 100_000_000_000; // gas_price = 100 Gwei = 0.0000001 ether (high gas price)
 const MIN_FEE_PER_PROOF: u128 = ADDITIONAL_SUBMISSION_GAS_COST_PER_PROOF * 100_000_000; // gas_price = 0.1 Gwei = 0.0000000001 ether (low gas price)
-<<<<<<< HEAD
 const MAX_FEE_FOR_AGGREGATOR_MULTIPLIER : u128 = 2;
-=======
->>>>>>> c6d84591
 
 struct BatchState {
     batch_queue: BatchQueue,
@@ -1090,14 +1087,8 @@
 
         let fee_per_proof = U256::from(gas_per_proof) * gas_price;
         let fee_for_aggregator = U256::from(AGGREGATOR_GAS_COST) * gas_price;
-<<<<<<< HEAD
         let max_fee_allowed_to_respond = fee_for_aggregator * U256::from(MAX_FEE_FOR_AGGREGATOR_MULTIPLIER);
-
         let fee_params = CreateNewTaskFeeParams::new(fee_for_aggregator, fee_per_proof, gas_price, max_fee_allowed_to_respond);
-=======
-
-        let fee_params = CreateNewTaskFeeParams::new(fee_for_aggregator, fee_per_proof, gas_price);
->>>>>>> c6d84591
 
         let signatures = signatures
             .iter()
