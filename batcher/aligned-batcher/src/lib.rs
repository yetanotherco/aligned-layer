use aligned_sdk::communication::serialization::{cbor_deserialize, cbor_serialize};
use config::NonPayingConfig;
use connection::{send_message, WsMessageSink};
use dotenvy::dotenv;
use eth::service_manager::ServiceManager;
use eth::utils::{calculate_bumped_gas_price, get_batcher_signer, get_gas_price};
use ethers::contract::ContractError;
use ethers::signers::Signer;
use retry::batcher_retryables::{
    cancel_create_new_task_retryable, create_new_task_retryable, get_user_balance_retryable,
    get_user_nonce_from_ethereum_retryable, user_balance_is_unlocked_retryable,
};
use retry::{retry_function, RetryError};
use types::batch_state::BatchState;
use types::user_state::UserState;

use std::collections::HashMap;
use std::env;
use std::net::SocketAddr;
use std::sync::Arc;

use aligned_sdk::core::constants::{
    ADDITIONAL_SUBMISSION_GAS_COST_PER_PROOF, AGGREGATOR_GAS_COST, CANCEL_TRANSACTION_MAX_RETRIES,
    CONSTANT_GAS_COST, DEFAULT_AGGREGATOR_FEE_PERCENTAGE_MULTIPLIER, DEFAULT_BACKOFF_FACTOR,
    DEFAULT_MAX_FEE_PER_PROOF, DEFAULT_MAX_RETRIES, DEFAULT_MIN_RETRY_DELAY,
    GAS_PRICE_PERCENTAGE_MULTIPLIER, MIN_FEE_PER_PROOF, PERCENTAGE_DIVIDER,
    RESPOND_TO_TASK_FEE_LIMIT_PERCENTAGE_MULTIPLIER,
};
use aligned_sdk::core::types::{
<<<<<<< HEAD
    ClientMessage, GetNonceResponseMessage, NoncedVerificationData, ProofInvalidReason,
    ProvingSystemId, SubmitProofMessage, SubmitProofResponseMessage, ValidityResponseMessage,
=======
    ClientMessage, NoncedVerificationData, ProofInvalidReason, ProvingSystemId, ResponseMessage,
>>>>>>> 295e8a8b
    VerificationCommitmentBatch, VerificationData, VerificationDataCommitment,
};

use aws_sdk_s3::client::Client as S3Client;
use eth::payment_service::{BatcherPaymentService, CreateNewTaskFeeParams, SignerMiddlewareT};
use ethers::prelude::{Middleware, Provider};
use ethers::types::{Address, Signature, TransactionReceipt, U256};
use futures_util::{future, SinkExt, StreamExt, TryStreamExt};
use lambdaworks_crypto::merkle_tree::merkle::MerkleTree;
use lambdaworks_crypto::merkle_tree::traits::IsMerkleTreeBackend;
use log::{debug, error, info, warn};
use tokio::net::{TcpListener, TcpStream};
use tokio::sync::{Mutex, MutexGuard, RwLock};
use tokio_tungstenite::tungstenite::{Error, Message};
use types::batch_queue::{self, BatchQueueEntry, BatchQueueEntryPriority};
use types::errors::BatcherError;

use crate::config::{ConfigFromYaml, ContractDeploymentOutput};
use crate::telemetry::sender::TelemetrySender;

mod config;
mod connection;
mod eth;
pub mod gnark;
pub mod metrics;
pub mod retry;
pub mod risc_zero;
pub mod s3;
pub mod sp1;
pub mod telemetry;
pub mod types;
mod zk_utils;

pub const LISTEN_NEW_BLOCKS_MAX_TIMES: usize = usize::MAX;

pub struct Batcher {
    s3_client: S3Client,
    s3_bucket_name: String,
    download_endpoint: String,
    eth_ws_url: String,
    eth_ws_url_fallback: String,
    batcher_signer: Arc<SignerMiddlewareT>,
    batcher_signer_fallback: Arc<SignerMiddlewareT>,
    chain_id: U256,
    payment_service: BatcherPaymentService,
    payment_service_fallback: BatcherPaymentService,
    service_manager: ServiceManager,
    service_manager_fallback: ServiceManager,
    batch_state: Mutex<BatchState>,
    max_block_interval: u64,
    transaction_wait_timeout: u64,
    max_proof_size: usize,
    max_batch_size: usize,
    last_uploaded_batch_block: Mutex<u64>,
    pre_verification_is_enabled: bool,
    non_paying_config: Option<NonPayingConfig>,
    posting_batch: Mutex<bool>,
    disabled_verifiers: Mutex<U256>,
    pub metrics: metrics::BatcherMetrics,
    pub telemetry: TelemetrySender,
}

impl Batcher {
    pub async fn new(config_file: String) -> Self {
        dotenv().ok();

        // https://docs.aws.amazon.com/sdk-for-rust/latest/dg/localstack.html
        let upload_endpoint = env::var("UPLOAD_ENDPOINT").ok();

        let s3_bucket_name =
            env::var("AWS_BUCKET_NAME").expect("AWS_BUCKET_NAME not found in environment");

        let download_endpoint =
            env::var("DOWNLOAD_ENDPOINT").expect("DOWNLOAD_ENDPOINT not found in environment");

        let s3_client = s3::create_client(upload_endpoint).await;

        let config = ConfigFromYaml::new(config_file);
        let deployment_output =
            ContractDeploymentOutput::new(config.aligned_layer_deployment_config_file_path);

        log::info!(
            "Starting metrics server on port {}",
            config.batcher.metrics_port
        );
        let metrics = metrics::BatcherMetrics::start(config.batcher.metrics_port)
            .expect("Failed to start metrics server");

        let eth_http_provider =
            eth::get_provider(config.eth_rpc_url.clone()).expect("Failed to get provider");

        let eth_http_provider_fallback = eth::get_provider(config.eth_rpc_url_fallback.clone())
            .expect("Failed to get fallback provider");

        // FIXME(marian): We are getting just the last block number right now, but we should really
        // have the last submitted batch block registered and query it when the batcher is initialized.
        let last_uploaded_batch_block = match eth_http_provider.get_block_number().await {
            Ok(block_num) => block_num,
            Err(e) => {
                warn!(
                    "Failed to get block number with main rpc, trying with fallback rpc. Err: {:?}",
                    e
                );
                eth_http_provider_fallback
                    .get_block_number()
                    .await
                    .expect("Failed to get block number with fallback rpc")
            }
        };

        let last_uploaded_batch_block = last_uploaded_batch_block.as_u64();

        let chain_id = match eth_http_provider.get_chainid().await {
            Ok(chain_id) => chain_id,
            Err(e) => {
                warn!("Failed to get chain id with main rpc: {}", e);
                eth_http_provider_fallback
                    .get_chainid()
                    .await
                    .expect("Failed to get chain id with fallback rpc")
            }
        };

        let batcher_signer = get_batcher_signer(eth_http_provider.clone(), config.ecdsa.clone())
            .await
            .expect("Failed to get Batcher signer");

        let batcher_signer_fallback =
            get_batcher_signer(eth_http_provider_fallback.clone(), config.ecdsa.clone())
                .await
                .expect("Failed to get Batcher signer fallback");

        let payment_service = eth::payment_service::get_batcher_payment_service(
            batcher_signer.clone(),
            deployment_output.addresses.batcher_payment_service.clone(),
        )
        .await
        .expect("Failed to get Batcher Payment Service contract");

        let payment_service_fallback = eth::payment_service::get_batcher_payment_service(
            batcher_signer_fallback.clone(),
            deployment_output.addresses.batcher_payment_service,
        )
        .await
        .expect("Failed to get fallback Batcher Payment Service contract");

        let service_manager = eth::service_manager::get_service_manager(
            eth_http_provider.clone(),
            config.ecdsa.clone(),
            deployment_output.addresses.service_manager.clone(),
        )
        .await
        .expect("Failed to get Service Manager contract");

        let service_manager_fallback = eth::service_manager::get_service_manager(
            eth_http_provider_fallback.clone(),
            config.ecdsa,
            deployment_output.addresses.service_manager,
        )
        .await
        .expect("Failed to get fallback Service Manager contract");

        let mut user_states = HashMap::new();
        let mut batch_state = BatchState::new();
        let non_paying_config = if let Some(non_paying_config) = config.batcher.non_paying {
            warn!("Non-paying address configuration detected. Will replace non-paying address {} with configured address.",
                non_paying_config.address);

            let non_paying_config = NonPayingConfig::from_yaml_config(non_paying_config).await;
            let nonpaying_nonce = payment_service
                .user_nonces(non_paying_config.replacement.address())
                .call()
                .await
                .expect("Could not get non-paying nonce from Ethereum");

            let non_paying_user_state = UserState::new(nonpaying_nonce);
            user_states.insert(
                non_paying_config.replacement.address(),
                non_paying_user_state,
            );

            batch_state = BatchState::new_with_user_states(user_states);
            Some(non_paying_config)
        } else {
            None
        };

        let disabled_verifiers = match service_manager.disabled_verifiers().call().await {
            Ok(disabled_verifiers) => Ok(disabled_verifiers),
            Err(_) => service_manager_fallback.disabled_verifiers().call().await,
        }
        .expect("Failed to get disabled verifiers");

        let telemetry = TelemetrySender::new(format!(
            "http://{}",
            config.batcher.telemetry_ip_port_address
        ));

        Self {
            s3_client,
            s3_bucket_name,
            download_endpoint,
            eth_ws_url: config.eth_ws_url,
            eth_ws_url_fallback: config.eth_ws_url_fallback,
            batcher_signer,
            batcher_signer_fallback,
            chain_id,
            payment_service,
            payment_service_fallback,
            service_manager,
            service_manager_fallback,
            max_block_interval: config.batcher.block_interval,
            transaction_wait_timeout: config.batcher.transaction_wait_timeout,
            max_proof_size: config.batcher.max_proof_size,
            max_batch_size: config.batcher.max_batch_size,
            last_uploaded_batch_block: Mutex::new(last_uploaded_batch_block),
            pre_verification_is_enabled: config.batcher.pre_verification_is_enabled,
            non_paying_config,
            posting_batch: Mutex::new(false),
            batch_state: Mutex::new(batch_state),
            disabled_verifiers: Mutex::new(disabled_verifiers),
            metrics,
            telemetry,
        }
    }

    pub async fn listen_connections(self: Arc<Self>, address: &str) -> Result<(), BatcherError> {
        // Create the event loop and TCP listener we'll accept connections on.
        let listener = TcpListener::bind(address)
            .await
            .map_err(|e| BatcherError::TcpListenerError(e.to_string()))?;
        info!("Listening on: {}", address);

        // Let's spawn the handling of each connection in a separate task.
        while let Ok((stream, addr)) = listener.accept().await {
            self.metrics.open_connections.inc();
            let batcher = self.clone();
            tokio::spawn(batcher.handle_connection(stream, addr));
        }
        Ok(())
    }

    pub async fn listen_new_blocks(self: Arc<Self>) -> Result<(), BatcherError> {
        retry_function(
            || {
                let app = self.clone();
                async move { app.listen_new_blocks_retryable().await }
            },
            DEFAULT_MIN_RETRY_DELAY,
            DEFAULT_BACKOFF_FACTOR,
            LISTEN_NEW_BLOCKS_MAX_TIMES,
        )
        .await
        .map_err(|e| e.inner())
    }

    pub async fn listen_new_blocks_retryable(
        self: Arc<Self>,
    ) -> Result<(), RetryError<BatcherError>> {
        let eth_ws_provider = Provider::connect(&self.eth_ws_url).await.map_err(|e| {
            warn!("Failed to instantiate Ethereum websocket provider");
            RetryError::Transient(BatcherError::EthereumSubscriptionError(e.to_string()))
        })?;

        let eth_ws_provider_fallback =
            Provider::connect(&self.eth_ws_url_fallback)
                .await
                .map_err(|e| {
                    warn!("Failed to instantiate fallback Ethereum websocket provider");
                    RetryError::Transient(BatcherError::EthereumSubscriptionError(e.to_string()))
                })?;

        let mut stream = eth_ws_provider.subscribe_blocks().await.map_err(|e| {
            warn!("Error subscribing to blocks.");
            RetryError::Transient(BatcherError::EthereumSubscriptionError(e.to_string()))
        })?;

        let mut stream_fallback =
            eth_ws_provider_fallback
                .subscribe_blocks()
                .await
                .map_err(|e| {
                    warn!("Error subscribing to blocks.");
                    RetryError::Transient(BatcherError::EthereumSubscriptionError(e.to_string()))
                })?;

        let last_seen_block = Mutex::<u64>::new(0);

        while let Some(block) = tokio::select! {
            block = stream.next() => block,
            block = stream_fallback.next() => block,
        } {
            let batcher = self.clone();
            let block_number = block.number.unwrap_or_default();
            let block_number = u64::try_from(block_number).unwrap_or_default();

            {
                let mut last_seen_block = last_seen_block.lock().await;
                if block_number <= *last_seen_block {
                    continue;
                }
                *last_seen_block = block_number;
            }

            info!("Received new block: {}", block_number);
            tokio::spawn(async move {
                if let Err(e) = batcher.handle_new_block(block_number).await {
                    error!("Error when handling new block: {:?}", e);
                };
            });
        }
        error!("Failed to fetch blocks");

        Err(RetryError::Transient(
            BatcherError::EthereumSubscriptionError("Could not get new blocks".to_string()),
        ))
    }

    async fn handle_connection(
        self: Arc<Self>,
        raw_stream: TcpStream,
        addr: SocketAddr,
    ) -> Result<(), BatcherError> {
        info!("Incoming TCP connection from: {}", addr);
        let ws_stream = tokio_tungstenite::accept_async(raw_stream).await?;

        debug!("WebSocket connection established: {}", addr);
        let (outgoing, incoming) = ws_stream.split();
        let outgoing = Arc::new(RwLock::new(outgoing));

        let protocol_version_msg = SubmitProofResponseMessage::ProtocolVersion(
            aligned_sdk::communication::protocol::EXPECTED_PROTOCOL_VERSION,
        );

        let serialized_protocol_version_msg = cbor_serialize(&protocol_version_msg)
            .map_err(|e| BatcherError::SerializationError(e.to_string()))?;

        outgoing
            .write()
            .await
            .send(Message::binary(serialized_protocol_version_msg))
            .await?;

        match incoming
            .try_filter(|msg| future::ready(msg.is_binary()))
            .try_for_each(|msg| self.clone().handle_message(msg, outgoing.clone()))
            .await
        {
            Err(e) => {
                self.metrics.broken_ws_connections.inc();
                error!("Unexpected error: {}", e)
            }
            Ok(_) => info!("{} disconnected", &addr),
        }

        self.metrics.open_connections.dec();
        Ok(())
    }

    /// Handle an individual message from the client.
    async fn handle_message(
        self: Arc<Self>,
        message: Message,
        ws_conn_sink: WsMessageSink,
    ) -> Result<(), Error> {
        // Deserialize verification data from message
        let client_msg: ClientMessage = match cbor_deserialize(message.into_data().as_slice()) {
            Ok(msg) => msg,
            Err(e) => {
                warn!("Failed to deserialize message: {}", e);
                self.metrics.user_error(&["deserialize_error", ""]);
                return Ok(());
            }
        };
        info!("Received new client message of type: {}", client_msg);
        match client_msg {
            ClientMessage::GetNonceForAddress(address) => {
                self.clone()
                    .handle_get_nonce_for_address_msg(address, ws_conn_sink)
                    .await
            }
            ClientMessage::SubmitProof(msg) => {
                self.clone()
                    .handle_submit_proof_msg(msg, ws_conn_sink)
                    .await
            }
        }
    }

    async fn handle_get_nonce_for_address_msg(
        self: Arc<Self>,
        address: Address,
        ws_conn_sink: WsMessageSink,
    ) -> Result<(), Error> {
        let cached_user_nonce = {
            let batch_state_lock = self.batch_state.lock().await;
            batch_state_lock.get_user_nonce(&address).await
        };

        let user_nonce = if let Some(user_nonce) = cached_user_nonce {
            user_nonce
        } else {
            match self.get_user_nonce_from_ethereum(address).await {
                Ok(ethereum_user_nonce) => ethereum_user_nonce,
                Err(e) => {
                    error!(
                        "Failed to get user nonce from Ethereum for address {address:?}. Error: {e:?}"
                    );
                    send_message(
                        ws_conn_sink.clone(),
                        GetNonceResponseMessage::EthRpcError("Eth RPC error".to_string()),
                    )
                    .await;
                    return Ok(());
                }
            }
        };

        send_message(
            ws_conn_sink.clone(),
            GetNonceResponseMessage::Nonce(user_nonce),
        )
        .await;

        Ok(())
    }

    async fn handle_submit_proof_msg(
        self: Arc<Self>,
        client_msg: Box<SubmitProofMessage>,
        ws_conn_sink: WsMessageSink,
    ) -> Result<(), Error> {
        let msg_nonce = client_msg.verification_data.nonce;
        debug!("Received message with nonce: {msg_nonce:?}");
        self.metrics.received_proofs.inc();

        // * ---------------------------------------------------*
        // *        Perform validations over the message        *
        // * ---------------------------------------------------*

        // This check does not save against "Holesky" and "HoleskyStage", since both are chain_id 17000
        let msg_chain_id = client_msg.verification_data.chain_id;
        if msg_chain_id != self.chain_id {
            warn!("Received message with incorrect chain id: {msg_chain_id}");
            send_message(ws_conn_sink.clone(), ResponseMessage::InvalidChainId).await;
            self.metrics.user_error(&["invalid_chain_id", ""]);
            return Ok(());
        }

        // This checks saves against "Holesky" and "HoleskyStage", since each one has a different payment service address
        let msg_payment_service_addr = client_msg.verification_data.payment_service_addr;
        if msg_payment_service_addr != self.payment_service.address() {
            warn!("Received message with incorrect payment service address: {msg_payment_service_addr}");
            send_message(
                ws_conn_sink.clone(),
                ResponseMessage::InvalidPaymentServiceAddress(
                    msg_payment_service_addr,
                    self.payment_service.address(),
                ),
            )
            .await;
            self.metrics
                .user_error(&["invalid_paument_service_address", ""]);
            return Ok(());
        }

        info!("Verifying message signature...");
        let Ok(addr) = client_msg.verify_signature() else {
            error!("Signature verification error");
            send_message(ws_conn_sink.clone(), ResponseMessage::InvalidSignature).await;
            self.metrics.user_error(&["invalid_signature", ""]);
            return Ok(());
        };
        info!("Message signature verified");

        let proof_size = client_msg.verification_data.verification_data.proof.len();
        if proof_size > self.max_proof_size {
            error!("Proof size exceeds the maximum allowed size.");
            send_message(ws_conn_sink.clone(), ResponseMessage::ProofTooLarge).await;
            self.metrics.user_error(&["proof_too_large", ""]);
            return Ok(());
        }

        let nonced_verification_data = client_msg.verification_data.clone();

        // When pre-verification is enabled, batcher will verify proofs for faster feedback with clients
        if self.pre_verification_is_enabled {
            let verification_data = &nonced_verification_data.verification_data;
            if self
                .is_verifier_disabled(verification_data.proving_system)
                .await
            {
                warn!(
                    "Verifier for proving system {} is disabled, skipping verification",
                    verification_data.proving_system
                );
                send_message(
                    ws_conn_sink.clone(),
                    ResponseMessage::InvalidProof(ProofInvalidReason::DisabledVerifier(
                        verification_data.proving_system,
                    )),
                )
                .await;
                self.metrics.user_error(&[
                    "disabled_verifier",
                    &format!("{}", verification_data.proving_system),
                ]);
                return Ok(());
            }

            if !zk_utils::verify(verification_data).await {
                error!("Invalid proof detected. Verification failed");
                send_message(
                    ws_conn_sink.clone(),
                    ResponseMessage::InvalidProof(ProofInvalidReason::RejectedProof),
                )
                .await;
                self.metrics.user_error(&[
                    "rejected_proof",
                    &format!("{}", verification_data.proving_system),
                ]);
                return Ok(());
            }
        }

        if self.is_nonpaying(&addr) {
            return self
                .handle_nonpaying_msg(ws_conn_sink.clone(), &client_msg)
                .await;
        }

        info!("Handling paying message");

        // We don't need a batch state lock here, since if the user locks its funds
        // after the check, some blocks should pass until he can withdraw.
        // It is safe to do just do this here.
        if self.user_balance_is_unlocked(&addr).await {
            send_message(
                ws_conn_sink.clone(),
                ResponseMessage::InsufficientBalance(addr),
            )
            .await;
            self.metrics.user_error(&["insufficient_balance", ""]);
            return Ok(());
        }

        // We aquire the lock first only to query if the user is already present and the lock is dropped.
        // If it was not present, then the user nonce is queried to the Aligned contract.
        // Lastly, we get a lock of the batch state again and insert the user state if it was still missing.

        let is_user_in_state: bool;
        {
            let batch_state_lock = self.batch_state.lock().await;
            is_user_in_state = batch_state_lock.user_states.contains_key(&addr);
        }

        if !is_user_in_state {
            let ethereum_user_nonce = match self.get_user_nonce_from_ethereum(addr).await {
                Ok(ethereum_user_nonce) => ethereum_user_nonce,
                Err(e) => {
                    error!(
                        "Failed to get user nonce from Ethereum for address {addr:?}. Error: {e:?}"
                    );
                    send_message(ws_conn_sink.clone(), ResponseMessage::InvalidNonce).await;
                    self.metrics.user_error(&["invalid_nonce", ""]);
                    return Ok(());
                }
            };
            let user_state = UserState::new(ethereum_user_nonce);
            let mut batch_state_lock = self.batch_state.lock().await;
            batch_state_lock
                .user_states
                .entry(addr)
                .or_insert(user_state);
        }

        // * ---------------------------------------------------*
        // *        Perform validations over user state         *
        // * ---------------------------------------------------*

        let Some(user_balance) = self.get_user_balance(&addr).await else {
            error!("Could not get balance for address {addr:?}");
            send_message(ws_conn_sink.clone(), ResponseMessage::EthRpcError).await;
            self.metrics.user_error(&["eth_rpc_error", ""]);
            return Ok(());
        };

        // For now on until the message is fully processed, the batch state is locked
        // This is needed because we need to query the user state to make validations and
        // finally add the proof to the batch queue.

        let batch_state_lock = self.batch_state.lock().await;
        let Some(proofs_in_batch) = batch_state_lock.get_user_proof_count(&addr).await else {
            error!("Failed to get user proof count: User not found in user states, but it should have been already inserted");
            std::mem::drop(batch_state_lock);
            send_message(ws_conn_sink.clone(), ResponseMessage::InvalidNonce).await;
            self.metrics.user_error(&["invalid_nonce", ""]);
            return Ok(());
        };

        if !self.check_min_balance(proofs_in_batch + 1, user_balance) {
            std::mem::drop(batch_state_lock);
            send_message(
                ws_conn_sink.clone(),
                ResponseMessage::InsufficientBalance(addr),
            )
            .await;
            self.metrics.user_error(&["insufficient_balance", ""]);
            return Ok(());
        }

        let cached_user_nonce = batch_state_lock.get_user_nonce(&addr).await;
        let Some(expected_nonce) = cached_user_nonce else {
            error!("Failed to get cached user nonce: User not found in user states, but it should have been already inserted");
            std::mem::drop(batch_state_lock);
            send_message(ws_conn_sink.clone(), ResponseMessage::InvalidNonce).await;
            self.metrics.user_error(&["invalid_nonce", ""]);
            return Ok(());
        };

        if expected_nonce < msg_nonce {
            std::mem::drop(batch_state_lock);
            warn!("Invalid nonce for address {addr}, expected nonce: {expected_nonce:?}, received nonce: {msg_nonce:?}");
            send_message(ws_conn_sink.clone(), ResponseMessage::InvalidNonce).await;
            self.metrics.user_error(&["invalid_nonce", ""]);
            return Ok(());
        }

        // In this case, the message might be a replacement one. If it is valid,
        // we replace the old entry with the new from the replacement message.
        if expected_nonce > msg_nonce {
            info!("Possible replacement message received: Expected nonce {expected_nonce:?} - message nonce: {msg_nonce:?}");
            self.handle_replacement_message(
                batch_state_lock,
                nonced_verification_data,
                ws_conn_sink.clone(),
                client_msg.signature,
                addr,
            )
            .await;

            return Ok(());
        }

        let msg_max_fee = nonced_verification_data.max_fee;
        let Some(user_min_fee) = batch_state_lock.get_user_min_fee(&addr).await else {
            std::mem::drop(batch_state_lock);
            send_message(ws_conn_sink.clone(), ResponseMessage::InvalidNonce).await;
            self.metrics.user_error(&["invalid_nonce", ""]);
            return Ok(());
        };

        if msg_max_fee > user_min_fee {
            std::mem::drop(batch_state_lock);
            warn!("Invalid max fee for address {addr}, had fee {user_min_fee:?} < {msg_max_fee:?}");
            send_message(ws_conn_sink.clone(), ResponseMessage::InvalidMaxFee).await;
            self.metrics.user_error(&["invalid_max_fee", ""]);
            return Ok(());
        }

        // * ---------------------------------------------------------------------*
        // *        Add message data into the queue and update user state         *
        // * ---------------------------------------------------------------------*

        if let Err(e) = self
            .add_to_batch(
                batch_state_lock,
                nonced_verification_data,
                ws_conn_sink.clone(),
                client_msg.signature,
                addr,
            )
            .await
        {
            error!("Error while adding entry to batch: {e:?}");
            send_message(ws_conn_sink, ResponseMessage::AddToBatchError).await;
            self.metrics.user_error(&["add_to_batch_error", ""]);
            return Ok(());
        };

        info!("Verification data message handled");
        Ok(())
    }

    async fn is_verifier_disabled(&self, verifier: ProvingSystemId) -> bool {
        let disabled_verifiers = self.disabled_verifiers.lock().await;
        zk_utils::is_verifier_disabled(*disabled_verifiers, verifier)
    }

    // Checks user has sufficient balance for paying all its the proofs in the current batch.
    fn check_min_balance(&self, user_proofs_in_batch: usize, user_balance: U256) -> bool {
        let min_balance = U256::from(user_proofs_in_batch) * U256::from(MIN_FEE_PER_PROOF);
        user_balance >= min_balance
    }

    /// Handles a replacement message
    /// First checks if the message is already in the batch
    /// If the message is in the batch, checks if the max fee is higher
    /// If the max fee is higher, replaces the message in the batch
    /// If the max fee is lower, sends an error message to the client
    /// If the message is not in the batch, sends an error message to the client
    /// Returns true if the message was replaced in the batch, false otherwise
    async fn handle_replacement_message(
        &self,
        mut batch_state_lock: MutexGuard<'_, BatchState>,
        nonced_verification_data: NoncedVerificationData,
        ws_conn_sink: WsMessageSink,
        signature: Signature,
        addr: Address,
    ) {
        let replacement_max_fee = nonced_verification_data.max_fee;
        let nonce = nonced_verification_data.nonce;
        let Some(entry) = batch_state_lock.get_entry(addr, nonce) else {
            std::mem::drop(batch_state_lock);
            warn!("Invalid nonce for address {addr}. Queue entry with nonce {nonce} not found");
            send_message(ws_conn_sink.clone(), ResponseMessage::InvalidNonce).await;
            self.metrics.user_error(&["invalid_nonce", ""]);
            return;
        };

        let original_max_fee = entry.nonced_verification_data.max_fee;
        if original_max_fee > replacement_max_fee {
            std::mem::drop(batch_state_lock);
            warn!("Invalid replacement message for address {addr}, had fee {original_max_fee:?} < {replacement_max_fee:?}");
            send_message(
                ws_conn_sink.clone(),
                ResponseMessage::InvalidReplacementMessage,
            )
            .await;
            self.metrics
                .user_error(&["invalid_replacement_message", ""]);
            return;
        }

        info!("Replacing message for address {addr} with nonce {nonce} and max fee {replacement_max_fee}");

        // The replacement entry is built from the old entry and validated for then to be replaced
        let mut replacement_entry = entry.clone();
        replacement_entry.signature = signature;
        replacement_entry.verification_data_commitment =
            nonced_verification_data.verification_data.clone().into();
        replacement_entry.nonced_verification_data = nonced_verification_data;

        // Close old sink in old entry and replace it with the new one
        {
            if let Some(messaging_sink) = replacement_entry.messaging_sink {
                let mut old_sink = messaging_sink.write().await;
                if let Err(e) = old_sink.close().await {
                    // we dont want to exit here, just log the error
                    warn!("Error closing sink: {e:?}");
                } else {
                    info!("Old websocket sink closed");
                }
            } else {
                warn!(
                    "Old websocket sink was empty. This should only happen in testing environments"
                )
            };
        }

        replacement_entry.messaging_sink = Some(ws_conn_sink.clone());
        if !batch_state_lock.replacement_entry_is_valid(&replacement_entry) {
            std::mem::drop(batch_state_lock);
            warn!("Invalid replacement message");
            send_message(
                ws_conn_sink.clone(),
                ResponseMessage::InvalidReplacementMessage,
            )
            .await;
            self.metrics
                .user_error(&["invalid_replacement_message", ""]);
            return;
        }

        info!(
            "Replacement entry is valid, incrementing fee for sender: {:?}, nonce: {:?}, max_fee: {:?}",
            replacement_entry.sender, replacement_entry.nonced_verification_data.nonce, replacement_max_fee
        );

        // remove the old entry and insert the new one
        // note that the entries are considered equal for the priority queue
        // if they have the same nonce and sender, so we can remove the old entry
        // by calling remove with the new entry
        batch_state_lock.batch_queue.remove(&replacement_entry);
        batch_state_lock.batch_queue.push(
            replacement_entry.clone(),
            BatchQueueEntryPriority::new(replacement_max_fee, nonce),
        );

        let updated_min_fee_in_batch = batch_state_lock.get_user_min_fee_in_batch(&addr);
        if batch_state_lock
            .update_user_min_fee(&addr, updated_min_fee_in_batch)
            .is_none()
        {
            std::mem::drop(batch_state_lock);
            warn!("User state for address {addr:?} was not present in batcher user states, but it should be");
        };
    }

    async fn disabled_verifiers(&self) -> Result<U256, ContractError<SignerMiddlewareT>> {
        match self.service_manager.disabled_verifiers().call().await {
            Ok(disabled_verifiers) => Ok(disabled_verifiers),
            Err(_) => {
                self.service_manager_fallback
                    .disabled_verifiers()
                    .call()
                    .await
            }
        }
    }

    /// Gets the user nonce from Ethereum using exponential backoff.
    async fn get_user_nonce_from_ethereum(
        &self,
        addr: Address,
    ) -> Result<U256, RetryError<String>> {
        retry_function(
            || {
                get_user_nonce_from_ethereum_retryable(
                    &self.payment_service,
                    &self.payment_service_fallback,
                    addr,
                )
            },
            DEFAULT_MIN_RETRY_DELAY,
            DEFAULT_BACKOFF_FACTOR,
            DEFAULT_MAX_RETRIES,
        )
        .await
    }

    /// Adds verification data to the current batch queue.
    async fn add_to_batch(
        &self,
        mut batch_state_lock: MutexGuard<'_, BatchState>,
        verification_data: NoncedVerificationData,
        ws_conn_sink: WsMessageSink,
        proof_submitter_sig: Signature,
        proof_submitter_addr: Address,
    ) -> Result<(), BatcherError> {
        info!("Calculating verification data commitments...");
        let verification_data_comm = verification_data.clone().into();
        info!("Adding verification data to batch...");

        let max_fee = verification_data.max_fee;
        let nonce = verification_data.nonce;
        batch_state_lock.batch_queue.push(
            BatchQueueEntry::new(
                verification_data,
                verification_data_comm,
                ws_conn_sink,
                proof_submitter_sig,
                proof_submitter_addr,
            ),
            BatchQueueEntryPriority::new(max_fee, nonce),
        );

        info!(
            "Current batch queue length: {}",
            batch_state_lock.batch_queue.len()
        );

        let mut proof_submitter_addr = proof_submitter_addr;

        // If the proof submitter is the nonpaying one, we should update the state
        // of the replacement address.
        proof_submitter_addr = if self.is_nonpaying(&proof_submitter_addr) {
            self.get_nonpaying_replacement_addr()
                .unwrap_or(proof_submitter_addr)
        } else {
            proof_submitter_addr
        };

        let Some(user_proof_count) = batch_state_lock
            .get_user_proof_count(&proof_submitter_addr)
            .await
        else {
            error!("User state of address {proof_submitter_addr} was not found when trying to update user state. This user state should have been present");
            std::mem::drop(batch_state_lock);
            return Err(BatcherError::AddressNotFoundInUserStates(
                proof_submitter_addr,
            ));
        };

        // User state is updated
        if batch_state_lock
            .update_user_state(
                &proof_submitter_addr,
                nonce + U256::one(),
                max_fee,
                user_proof_count + 1,
            )
            .is_none()
        {
            error!("User state of address {proof_submitter_addr} was not found when trying to update user state. This user state should have been present");
            std::mem::drop(batch_state_lock);
            return Err(BatcherError::AddressNotFoundInUserStates(
                proof_submitter_addr,
            ));
        };

        Ok(())
    }

    /// Given a new block number listened from the blockchain, checks if the current batch is ready to be posted.
    /// There are essentially two conditions to be checked:
    ///   * Has the current batch reached the minimum size to be posted?
    ///   * Has the received block number surpassed the maximum interval with respect to the last posted batch block?
    ///
    /// Then the batch will be made as big as possible given this two conditions:
    ///   * The serialized batch size needs to be smaller than the maximum batch size
    ///   * The batch submission fee is less than the lowest `max fee` included the batch,
    ///   * And the batch submission fee is more than the highest `max fee` not included the batch.
    ///
    /// An extra sanity check is made to check if the batch size is 0, since it does not make sense to post
    /// an empty batch, even if the block interval has been reached.
    /// Once the batch meets the conditions for submission, the finalized batch is then passed to the
    /// `finalize_batch` function.
    async fn is_batch_ready(
        &self,
        block_number: u64,
        gas_price: U256,
    ) -> Option<Vec<BatchQueueEntry>> {
        let mut batch_state_lock = self.batch_state.lock().await;
        let current_batch_len = batch_state_lock.batch_queue.len();
        let last_uploaded_batch_block_lock = self.last_uploaded_batch_block.lock().await;

        if current_batch_len < 2 {
            info!(
                "Current batch has {} proof. Waiting for more proofs...",
                current_batch_len
            );
            return None;
        }

        if block_number < *last_uploaded_batch_block_lock + self.max_block_interval {
            info!(
                "Current batch not ready to be posted. Minimium amount of {} blocks have not passed. Block passed: {}", self.max_block_interval,
                block_number - *last_uploaded_batch_block_lock,
            );
            return None;
        }

        // Check if a batch is currently being posted
        let mut batch_posting = self.posting_batch.lock().await;
        if *batch_posting {
            info!(
                "Batch is currently being posted. Waiting for the current batch to be finalized..."
            );
            return None;
        }

        // Set the batch posting flag to true
        *batch_posting = true;
        let batch_queue_copy = batch_state_lock.batch_queue.clone();
        let (resulting_batch_queue, finalized_batch) =
            batch_queue::try_build_batch(batch_queue_copy, gas_price, self.max_batch_size)
                .inspect_err(|e| {
                    *batch_posting = false;
                    match e {
                        // We can't post a batch since users are not willing to pay the needed fee, wait for more proofs
                        BatcherError::BatchCostTooHigh => {
                            info!("No working batch found. Waiting for more proofs")
                        }
                        // FIXME: We should refactor this code and instead of returning None, return an error.
                        // See issue https://github.com/yetanotherco/aligned_layer/issues/1046.
                        e => error!("Unexpected error: {:?}", e),
                    }
                })
                .ok()?;

        batch_state_lock.batch_queue = resulting_batch_queue;
        let updated_user_proof_count_and_min_fee =
            batch_state_lock.get_user_proofs_in_batch_and_min_fee();

        let user_addresses: Vec<Address> = batch_state_lock.user_states.keys().cloned().collect();
        for addr in user_addresses.iter() {
            let (proof_count, min_fee) = updated_user_proof_count_and_min_fee
                .get(addr)
                .unwrap_or(&(0, U256::MAX));

            // FIXME: The case where a the update functions return `None` can only happen when the user was not found
            // in the `user_states` map should not really happen here, but doing this check so that we don't unwrap.
            // Once https://github.com/yetanotherco/aligned_layer/issues/1046 is done we could return a more
            // informative error.

            // Now we update the user states related to the batch (proof count in batch and min fee in batch)
            batch_state_lock.update_user_proof_count(addr, *proof_count)?;
            batch_state_lock.update_user_min_fee(addr, *min_fee)?;
        }

        Some(finalized_batch)
    }

    /// Takes the finalized batch as input and builds the merkle tree, posts verification data batch
    /// to s3, creates new task in Aligned contract and sends responses to all clients that added proofs
    /// to the batch. The last uploaded batch block is updated once the task is created in Aligned.
    async fn finalize_batch(
        &self,
        block_number: u64,
        finalized_batch: Vec<BatchQueueEntry>,
        gas_price: U256,
    ) -> Result<(), BatcherError> {
        let nonced_batch_verifcation_data: Vec<NoncedVerificationData> = finalized_batch
            .clone()
            .into_iter()
            .map(|entry| entry.nonced_verification_data)
            .collect();

        let batch_verification_data: Vec<VerificationData> = nonced_batch_verifcation_data
            .iter()
            .map(|vd| vd.verification_data.clone())
            .collect();

        let batch_bytes = cbor_serialize(&batch_verification_data)
            .map_err(|e| BatcherError::TaskCreationError(e.to_string()))?;

        info!("Finalizing batch. Length: {}", finalized_batch.len());
        let batch_data_comm: Vec<VerificationDataCommitment> = finalized_batch
            .clone()
            .into_iter()
            .map(|entry| entry.verification_data_commitment)
            .collect();

        let batch_merkle_tree: MerkleTree<VerificationCommitmentBatch> =
            MerkleTree::build(&batch_data_comm).ok_or_else(|| {
                BatcherError::TaskCreationError(
                    "Failed to Build Merkle Tree: Empty Batch".to_string(),
                )
            })?;

        {
            let mut last_uploaded_batch_block = self.last_uploaded_batch_block.lock().await;
            // update last uploaded batch block
            *last_uploaded_batch_block = block_number;
            info!(
                "Batch Finalizer: Last uploaded batch block updated to: {}. Lock unlocked",
                block_number
            );
        }

        let leaves: Vec<[u8; 32]> = batch_data_comm
            .iter()
            .map(VerificationCommitmentBatch::hash_data)
            .collect();

        if let Err(e) = self
            .telemetry
            .init_task_trace(&hex::encode(batch_merkle_tree.root))
            .await
        {
            error!("Failed to initialize task trace on telemetry: {:?}", e);
        }

        if let Err(e) = self
            .submit_batch(
                &batch_bytes,
                &batch_merkle_tree.root,
                leaves,
                &finalized_batch,
                gas_price,
            )
            .await
        {
            let reason = format!("{:?}", e);
            if let Err(e) = self
                .telemetry
                .task_creation_failed(&hex::encode(batch_merkle_tree.root), &reason)
                .await
            {
                error!("Failed to send task status to telemetry: {:?}", e);
            }
            for entry in finalized_batch.into_iter() {
                if let Some(ws_sink) = entry.messaging_sink {
                    let merkle_root = hex::encode(batch_merkle_tree.root);
                    send_message(
                        ws_sink.clone(),
<<<<<<< HEAD
                        SubmitProofResponseMessage::CreateNewTaskError(merkle_root),
=======
                        ResponseMessage::CreateNewTaskError(merkle_root, format!("{:?}", e)),
>>>>>>> 295e8a8b
                    )
                    .await
                } else {
                    warn!("Websocket sink was found empty. This should only happen in tests");
                }
            }

            self.flush_queue_and_clear_nonce_cache().await;

            return Err(e);
        };

        connection::send_batch_inclusion_data_responses(finalized_batch, &batch_merkle_tree).await
    }

    async fn flush_queue_and_clear_nonce_cache(&self) {
        warn!("Resetting state... Flushing queue and nonces");
        let mut batch_state_lock = self.batch_state.lock().await;
        for (entry, _) in batch_state_lock.batch_queue.iter() {
            if let Some(ws_sink) = entry.messaging_sink.as_ref() {
                send_message(ws_sink.clone(), SubmitProofResponseMessage::BatchReset).await;
            } else {
                warn!("Websocket sink was found empty. This should only happen in tests");
            }
        }

        let Some(nonpaying_replacement_addr) = self.get_nonpaying_replacement_addr() else {
            batch_state_lock.batch_queue.clear();
            batch_state_lock.user_states.clear();
            return;
        };

        // If there is a nonpaying address configured, then fetch the correct nonce from Ethereum
        // so that it is already loaded

        let Ok(nonpaying_replacement_addr_nonce) = self
            .get_user_nonce_from_ethereum(nonpaying_replacement_addr)
            .await
        else {
            batch_state_lock.batch_queue.clear();
            batch_state_lock.user_states.clear();
            return;
        };
        batch_state_lock.batch_queue.clear();
        batch_state_lock.user_states.clear();
        let nonpaying_user_state = UserState::new(nonpaying_replacement_addr_nonce);
        batch_state_lock
            .user_states
            .insert(nonpaying_replacement_addr, nonpaying_user_state);
    }

    /// Receives new block numbers, checks if conditions are met for submission and
    /// finalizes the batch.
    async fn handle_new_block(&self, block_number: u64) -> Result<(), BatcherError> {
        let gas_price_future = get_gas_price(
            self.batcher_signer.provider(),
            self.batcher_signer_fallback.provider(),
        );
        let disabled_verifiers_future = self.disabled_verifiers();

        let (gas_price, disable_verifiers) =
            tokio::join!(gas_price_future, disabled_verifiers_future);
        let gas_price = gas_price.map_err(|_| BatcherError::GasPriceError)?;

        {
            let new_disable_verifiers = disable_verifiers
                .map_err(|e| BatcherError::DisabledVerifiersError(e.to_string()))?;
            let mut disabled_verifiers_lock = self.disabled_verifiers.lock().await;
            if new_disable_verifiers != *disabled_verifiers_lock {
                *disabled_verifiers_lock = new_disable_verifiers;
                self.flush_queue_and_clear_nonce_cache().await;
            }
        }

        let modified_gas_price = gas_price * U256::from(GAS_PRICE_PERCENTAGE_MULTIPLIER)
            / U256::from(PERCENTAGE_DIVIDER);

        if let Some(finalized_batch) = self.is_batch_ready(block_number, modified_gas_price).await {
            let batch_finalization_result = self
                .finalize_batch(block_number, finalized_batch, modified_gas_price)
                .await;

            // Resetting this here to avoid doing it on every return path of `finalize_batch` function
            let mut batch_posting = self.posting_batch.lock().await;
            *batch_posting = false;

            batch_finalization_result?;
        }

        Ok(())
    }

    /// Post batch to s3 and submit new task to Ethereum
    async fn submit_batch(
        &self,
        batch_bytes: &[u8],
        batch_merkle_root: &[u8; 32],
        leaves: Vec<[u8; 32]>,
        finalized_batch: &[BatchQueueEntry],
        gas_price: U256,
    ) -> Result<(), BatcherError> {
        let batch_merkle_root_hex = hex::encode(batch_merkle_root);
        info!("Batch merkle root: 0x{}", batch_merkle_root_hex);
        let file_name = batch_merkle_root_hex.clone() + ".json";

        info!("Uploading batch to S3...");
        self.upload_batch_to_s3(batch_bytes, &file_name).await?;

        if let Err(e) = self
            .telemetry
            .task_uploaded_to_s3(&batch_merkle_root_hex)
            .await
        {
            error!("Failed to send task status to telemetry: {:?}", e);
        };
        info!("Batch sent to S3 with name: {}", file_name);

        info!("Uploading batch to contract");
        let batch_data_pointer: String = "".to_owned() + &self.download_endpoint + "/" + &file_name;

        let num_proofs_in_batch = leaves.len();

        let gas_per_proof = (CONSTANT_GAS_COST
            + ADDITIONAL_SUBMISSION_GAS_COST_PER_PROOF * num_proofs_in_batch as u128)
            / num_proofs_in_batch as u128;

        let fee_per_proof = U256::from(gas_per_proof) * gas_price;
        let fee_for_aggregator = (U256::from(AGGREGATOR_GAS_COST)
            * gas_price
            * U256::from(DEFAULT_AGGREGATOR_FEE_PERCENTAGE_MULTIPLIER))
            / U256::from(PERCENTAGE_DIVIDER);
        let respond_to_task_fee_limit = (fee_for_aggregator
            * U256::from(RESPOND_TO_TASK_FEE_LIMIT_PERCENTAGE_MULTIPLIER))
            / U256::from(PERCENTAGE_DIVIDER);
        let fee_params = CreateNewTaskFeeParams::new(
            fee_for_aggregator,
            fee_per_proof,
            gas_price,
            respond_to_task_fee_limit,
        );

        let proof_submitters = finalized_batch.iter().map(|entry| entry.sender).collect();

        self.metrics
            .gas_price_used_on_latest_batch
            .set(gas_price.as_u64() as i64);

        if let Err(e) = self
            .telemetry
            .task_created(
                &hex::encode(batch_merkle_root),
                ethers::utils::format_ether(fee_per_proof),
                num_proofs_in_batch,
            )
            .await
        {
            error!("Failed to send task status to telemetry: {:?}", e);
        };

        match self
            .create_new_task(
                *batch_merkle_root,
                batch_data_pointer,
                proof_submitters,
                fee_params,
            )
            .await
        {
            Ok(_) => {
                info!("Batch verification task created on Aligned contract");
                self.metrics.sent_batches.inc();
                Ok(())
            }
            Err(e) => {
                error!(
                    "Failed to send batch to contract, batch will be lost: {:?}",
                    e
                );

                self.metrics.reverted_batches.inc();
                Err(e)
            }
        }
    }

    async fn create_new_task(
        &self,
        batch_merkle_root: [u8; 32],
        batch_data_pointer: String,
        proof_submitters: Vec<Address>,
        fee_params: CreateNewTaskFeeParams,
    ) -> Result<TransactionReceipt, BatcherError> {
        let result = retry_function(
            || {
                create_new_task_retryable(
                    batch_merkle_root,
                    batch_data_pointer.clone(),
                    proof_submitters.clone(),
                    fee_params.clone(),
                    self.transaction_wait_timeout,
                    &self.payment_service,
                    &self.payment_service_fallback,
                )
            },
            DEFAULT_MIN_RETRY_DELAY,
            DEFAULT_BACKOFF_FACTOR,
            DEFAULT_MAX_RETRIES,
        )
        .await;
        match result {
            Ok(receipt) => {
                if let Err(e) = self
                    .telemetry
                    .task_sent(&hex::encode(batch_merkle_root), receipt.transaction_hash)
                    .await
                {
                    error!("Failed to send task status to telemetry: {:?}", e);
                }
                Ok(receipt)
            }
            Err(RetryError::Permanent(BatcherError::ReceiptNotFoundError)) => {
                self.metrics.canceled_batches.inc();
                self.cancel_create_new_task_tx(fee_params.gas_price).await;
                Err(BatcherError::ReceiptNotFoundError)
            }
            Err(RetryError::Permanent(e)) | Err(RetryError::Transient(e)) => Err(e),
        }
    }

    /// Sends a transaction to Ethereum with the same nonce as the previous one to override it.
    /// In case of a recoverable error, it will retry with an exponential backoff up to CANCEL_TRANSACTION_MAX_RETRIES times.
    /// A tx not included in 3 blocks will be considered an error, and will trigger a bump of the fee, with the rules on ```calculate_bumped_gas_price```
    /// This will do 5 bumps every 3 blocks, and then the exponential backoff will dominate, doing bumps at 8,13,24,45,89 and so on.
    /// Errors on ```get_gas_price``` calls inside this function are considered transient,
    /// so they won't stop the retries.
    pub async fn cancel_create_new_task_tx(&self, old_tx_gas_price: U256) {
        info!("Cancelling createNewTask transaction...");
        let iteration = Arc::new(Mutex::new(0));
        let previous_gas_price = Arc::new(Mutex::new(old_tx_gas_price));

        if let Err(e) = retry_function(
            || async {
                let mut iteration = iteration.lock().await;
                let mut previous_gas_price = previous_gas_price.lock().await;

                let current_gas_price = match get_gas_price(
                    self.batcher_signer.provider(),
                    self.batcher_signer_fallback.provider(),
                )
                .await
                {
                    Ok(gas_price) => gas_price,
                    Err(e) => return Err(RetryError::Transient(e)),
                };

                let bumped_gas_price =
                    calculate_bumped_gas_price(*previous_gas_price, current_gas_price, *iteration);

                *iteration += 1;
                *previous_gas_price = bumped_gas_price;

                cancel_create_new_task_retryable(
                    &self.batcher_signer,
                    &self.batcher_signer_fallback,
                    bumped_gas_price,
                    self.transaction_wait_timeout,
                )
                .await
            },
            DEFAULT_MIN_RETRY_DELAY,
            DEFAULT_BACKOFF_FACTOR,
            CANCEL_TRANSACTION_MAX_RETRIES,
        )
        .await
        {
            error!("Could not cancel createNewTask transaction: {e}");
            return;
        };

        info!("createNewTask transaction successfully canceled");
    }

    /// Only relevant for testing and for users to easily use Aligned
    fn is_nonpaying(&self, addr: &Address) -> bool {
        self.non_paying_config
            .as_ref()
            .is_some_and(|non_paying_config| non_paying_config.address == *addr)
    }

    fn get_nonpaying_replacement_addr(&self) -> Option<Address> {
        let non_paying_conf = self.non_paying_config.as_ref()?;
        Some(non_paying_conf.replacement.address())
    }

    /// Only relevant for testing and for users to easily use Aligned in testnet.
    async fn handle_nonpaying_msg(
        &self,
        ws_sink: WsMessageSink,
        client_msg: &SubmitProofMessage,
    ) -> Result<(), Error> {
        info!("Handling nonpaying message");
        let Some(non_paying_config) = self.non_paying_config.as_ref() else {
            warn!("There isn't a non-paying configuration loaded. This message will be ignored");
            send_message(ws_sink.clone(), ResponseMessage::InvalidNonce).await;
            return Ok(());
        };

        let replacement_addr = non_paying_config.replacement.address();
        let Some(replacement_user_balance) = self.get_user_balance(&replacement_addr).await else {
            error!("Could not get balance for non-paying address {replacement_addr:?}");
            send_message(
                ws_sink.clone(),
                ResponseMessage::InsufficientBalance(replacement_addr),
            )
            .await;
            return Ok(());
        };

        if replacement_user_balance == U256::from(0) {
            error!("Insufficient funds for non-paying address {replacement_addr:?}");
            send_message(
                ws_sink.clone(),
                ResponseMessage::InsufficientBalance(replacement_addr),
            )
            .await;
            return Ok(());
        }

        let batch_state_lock = self.batch_state.lock().await;

        let nonced_verification_data = NoncedVerificationData::new(
            client_msg.verification_data.verification_data.clone(),
            client_msg.verification_data.nonce,
            DEFAULT_MAX_FEE_PER_PROOF.into(), // 13_000 gas per proof * 100 gwei gas price (upper bound)
            self.chain_id,
            self.payment_service.address(),
        );

        let client_msg = SubmitProofMessage::new(
            nonced_verification_data.clone(),
            non_paying_config.replacement.clone(),
        )
        .await;

        let signature = client_msg.signature;
        if let Err(e) = self
            .add_to_batch(
                batch_state_lock,
                nonced_verification_data,
                ws_sink.clone(),
                signature,
                replacement_addr,
            )
            .await
        {
            info!("Error while adding nonpaying address entry to batch: {e:?}");
            send_message(ws_sink, ResponseMessage::AddToBatchError).await;
            return Ok(());
        };

        info!("Non-paying verification data message handled");
        Ok(())
    }

    /// Gets the balance of user with address `addr` from Ethereum using exponential backoff.
    /// Returns `None` if the balance couldn't be returned
    /// FIXME: This should return a `Result` instead.
    async fn get_user_balance(&self, addr: &Address) -> Option<U256> {
        retry_function(
            || {
                get_user_balance_retryable(
                    &self.payment_service,
                    &self.payment_service_fallback,
                    addr,
                )
            },
            DEFAULT_MIN_RETRY_DELAY,
            DEFAULT_BACKOFF_FACTOR,
            DEFAULT_MAX_RETRIES,
        )
        .await
        .ok()
    }

    /// Checks if the user's balance is unlocked for a given address using exponential backoff.
    /// Returns `false` if an error occurs during the retries.
    async fn user_balance_is_unlocked(&self, addr: &Address) -> bool {
        let Ok(unlocked) = retry_function(
            || {
                user_balance_is_unlocked_retryable(
                    &self.payment_service,
                    &self.payment_service_fallback,
                    addr,
                )
            },
            DEFAULT_MIN_RETRY_DELAY,
            DEFAULT_BACKOFF_FACTOR,
            DEFAULT_MAX_RETRIES,
        )
        .await
        else {
            warn!("Could not get user locking state.");
            return false;
        };
        unlocked
    }

    /// Uploads the batch to s3 using exponential backoff.
    async fn upload_batch_to_s3(
        &self,
        batch_bytes: &[u8],
        file_name: &str,
    ) -> Result<(), BatcherError> {
        retry_function(
            || {
                Self::upload_batch_to_s3_retryable(
                    batch_bytes,
                    file_name,
                    self.s3_client.clone(),
                    &self.s3_bucket_name,
                )
            },
            DEFAULT_MIN_RETRY_DELAY,
            DEFAULT_BACKOFF_FACTOR,
            DEFAULT_MAX_RETRIES,
        )
        .await
        .map_err(|e| BatcherError::BatchUploadError(e.to_string()))
    }

    async fn upload_batch_to_s3_retryable(
        batch_bytes: &[u8],
        file_name: &str,
        s3_client: S3Client,
        s3_bucket_name: &str,
    ) -> Result<(), RetryError<String>> {
        s3::upload_object(&s3_client, s3_bucket_name, batch_bytes.to_vec(), file_name)
            .await
            .map_err(|e| {
                warn!("Error uploading batch to s3 {e}");
                RetryError::Transient(e.to_string())
            })?;
        Ok(())
    }
}<|MERGE_RESOLUTION|>--- conflicted
+++ resolved
@@ -27,12 +27,8 @@
     RESPOND_TO_TASK_FEE_LIMIT_PERCENTAGE_MULTIPLIER,
 };
 use aligned_sdk::core::types::{
-<<<<<<< HEAD
     ClientMessage, GetNonceResponseMessage, NoncedVerificationData, ProofInvalidReason,
     ProvingSystemId, SubmitProofMessage, SubmitProofResponseMessage, ValidityResponseMessage,
-=======
-    ClientMessage, NoncedVerificationData, ProofInvalidReason, ProvingSystemId, ResponseMessage,
->>>>>>> 295e8a8b
     VerificationCommitmentBatch, VerificationData, VerificationDataCommitment,
 };
 
@@ -1110,11 +1106,10 @@
                     let merkle_root = hex::encode(batch_merkle_tree.root);
                     send_message(
                         ws_sink.clone(),
-<<<<<<< HEAD
-                        SubmitProofResponseMessage::CreateNewTaskError(merkle_root),
-=======
-                        ResponseMessage::CreateNewTaskError(merkle_root, format!("{:?}", e)),
->>>>>>> 295e8a8b
+                        SubmitProofResponseMessage::CreateNewTaskError(
+                            merkle_root,
+                            format!("{:?}", e),
+                        ),
                     )
                     .await
                 } else {
