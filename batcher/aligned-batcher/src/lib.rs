extern crate core;

use std::borrow::Cow;
use std::net::SocketAddr;
use std::sync::Arc;
use std::time::Duration;

use crate::eth::BatchVerifiedEventStream;
use aligned_sdk::types::{
    BatchInclusionData, ClientMessage, VerificationCommitmentBatch, VerificationData,
    VerificationDataCommitment,
};
use aws_sdk_s3::client::Client as S3Client;
use eth::{BatchVerifiedFilter, BatcherPaymentService};
use ethers::prelude::{Middleware, Provider};
use ethers::providers::Ws;
use ethers::types::{Address, U256};
use futures_util::stream::{self, SplitSink};
use futures_util::{future, SinkExt, StreamExt, TryStreamExt};
use lambdaworks_crypto::merkle_tree::merkle::MerkleTree;
use log::{debug, error, info};
use tokio::net::{TcpListener, TcpStream};
use tokio::sync::{Mutex, RwLock};
use tokio::time::timeout;
use tokio_tungstenite::tungstenite::error::ProtocolError;
use tokio_tungstenite::tungstenite::protocol::{frame::coding::CloseCode, CloseFrame};
use tokio_tungstenite::tungstenite::{Error, Message};
use tokio_tungstenite::WebSocketStream;
use types::batch_queue::BatchQueue;
use types::errors::BatcherError;

use crate::config::{ConfigFromYaml, ContractDeploymentOutput};
use crate::eth::AlignedLayerServiceManager;

mod config;
mod eth;
pub mod gnark;
pub mod halo2;
pub mod risc_zero;
pub mod s3;
pub mod sp1;
pub mod types;
mod zk_utils;

const S3_BUCKET_NAME: &str = "storage.alignedlayer.com";

pub struct Batcher {
    s3_client: S3Client,
    eth_ws_provider: Provider<Ws>,
    service_manager: AlignedLayerServiceManager,
    payment_service: BatcherPaymentService,
    batch_queue: Mutex<BatchQueue>,
    max_block_interval: u64,
    min_batch_len: usize,
    max_proof_size: usize,
    max_batch_size: usize,
    last_uploaded_batch_block: Mutex<u64>,
    pre_verification_is_enabled: bool,
}

impl Batcher {
    pub async fn new(config_file: String) -> Self {
        let s3_client = s3::create_client().await;

        let config = ConfigFromYaml::new(config_file);
        let deployment_output =
            ContractDeploymentOutput::new(config.aligned_layer_deployment_config_file_path);

        let eth_ws_provider =
            Provider::connect_with_reconnects(&config.eth_ws_url, config.batcher.eth_ws_reconnects)
                .await
                .expect("Failed to get ethereum websocket provider");

        let eth_rpc_provider =
            eth::get_provider(config.eth_rpc_url.clone()).expect("Failed to get provider");

        // FIXME(marian): We are getting just the last block number right now, but we should really
        // have the last submitted batch block registered and query it when the batcher is initialized.
        let last_uploaded_batch_block = eth_rpc_provider
            .get_block_number()
            .await
            .expect("Failed to get block number")
            .try_into()
            .unwrap();

        let service_manager = eth::get_service_manager(
            eth_rpc_provider.clone(),
            config.ecdsa.clone(),
            deployment_output.addresses.aligned_layer_service_manager,
        )
        .await
        .expect("Failed to get Aligned service manager contract");

        let payment_service = eth::get_batcher_payment_service(
            eth_rpc_provider,
            config.ecdsa,
            deployment_output.addresses.batcher_payment_service,
        )
        .await
        .expect("Failed to get Batcher Payment Service contract");

        Self {
            s3_client,
            eth_ws_provider,
            service_manager,
            payment_service,
            batch_queue: Mutex::new(BatchQueue::new()),
            max_block_interval: config.batcher.block_interval,
            min_batch_len: config.batcher.batch_size_interval,
            max_proof_size: config.batcher.max_proof_size,
            max_batch_size: config.batcher.max_batch_size,
            last_uploaded_batch_block: Mutex::new(last_uploaded_batch_block),
            pre_verification_is_enabled: config.batcher.pre_verification_is_enabled,
        }
    }

    pub async fn listen_connections(self: Arc<Self>, address: &str) -> Result<(), BatcherError> {
        // Create the event loop and TCP listener we'll accept connections on.
        let listener = TcpListener::bind(address).await.expect("Failed to build");
        info!("Listening on: {}", address);

        // Let's spawn the handling of each connection in a separate task.
        while let Ok((stream, addr)) = listener.accept().await {
            let batcher = self.clone();
            tokio::spawn(batcher.handle_connection(stream, addr));
        }
        Ok(())
    }

    pub async fn listen_new_blocks(self: Arc<Self>) -> Result<(), BatcherError> {
        let mut stream = self
            .eth_ws_provider
            .subscribe_blocks()
            .await
            .map_err(|e| BatcherError::EthereumSubscriptionError(e.to_string()))?;

        while let Some(block) = stream.next().await {
            let batcher = self.clone();
            let block_number = block.number.unwrap();
            let block_number = u64::try_from(block_number).unwrap();
            info!("Received new block: {}", block_number);
            tokio::spawn(async move {
                if let Err(e) = batcher.handle_new_block(block_number).await {
                    error!("Error when handling new block: {:?}", e);
                };
            });
        }

        Ok(())
    }

    async fn handle_connection(self: Arc<Self>, raw_stream: TcpStream, addr: SocketAddr) {
        info!("Incoming TCP connection from: {}", addr);
        let ws_stream = tokio_tungstenite::accept_async(raw_stream)
            .await
            .expect("Error during the websocket handshake occurred");

        debug!("WebSocket connection established: {}", addr);
        let (outgoing, incoming) = ws_stream.split();
        let outgoing = Arc::new(RwLock::new(outgoing));

        // Send the protocol version to the client
        let protocol_version_msg = Message::binary(
            aligned_sdk::sdk::CURRENT_PROTOCOL_VERSION
                .to_be_bytes()
                .to_vec(),
        );

        outgoing
            .write()
            .await
            .send(protocol_version_msg)
            .await
            .expect("Failed to send protocol version");

        match incoming
            .try_filter(|msg| future::ready(msg.is_text()))
            .try_for_each(|msg| self.clone().handle_message(msg, outgoing.clone()))
            .await
        {
            Err(Error::Protocol(ProtocolError::ResetWithoutClosingHandshake)) => {
                info!("Client {} reset connection", &addr)
            }
            Err(e) => error!("Unexpected error: {}", e),
            Ok(_) => info!("{} disconnected", &addr),
        }
    }

    /// Handle an individual message from the client.
    async fn handle_message(
        self: Arc<Self>,
        message: Message,
        ws_conn_sink: Arc<RwLock<SplitSink<WebSocketStream<TcpStream>, Message>>>,
    ) -> Result<(), tokio_tungstenite::tungstenite::Error> {
        // Deserialize verification data from message
        let client_msg: ClientMessage =
            serde_json::from_str(message.to_text().expect("Message is not text"))
                .expect("Failed to deserialize task");

        // FIXME: We are not doing anything for the moment with the address from the
        // sender, this logic should be added for the payment system.
        info!("Verifying message signature...");
        let submitter_addr = if let Ok(addr) = client_msg.verify_signature() {
            info!("Message signature verified");
            let user_balance = self
                .payment_service
                .user_balances(addr)
                .call()
                .await
                .unwrap_or_default();

            if user_balance == U256::from(0) {
                error!("Insufficient funds for address {:?}", addr);
                return Err(tokio_tungstenite::tungstenite::Error::Protocol(
                    ProtocolError::HandshakeIncomplete,
                ));
            }
            addr
        } else {
            error!("Signature verification error");
            return Err(tokio_tungstenite::tungstenite::Error::Protocol(
                ProtocolError::HandshakeIncomplete,
            ));
        };

        let verification_data = client_msg.verification_data;
        if verification_data.proof.len() <= self.max_proof_size {
            // When pre-verification is enabled, batcher will verify proofs for faster feedback with clients
            if self.pre_verification_is_enabled && !zk_utils::verify(&verification_data) {
                return Err(tokio_tungstenite::tungstenite::Error::Protocol(
                    ProtocolError::HandshakeIncomplete,
                ));
            }
            self.add_to_batch(verification_data, ws_conn_sink.clone(), submitter_addr)
                .await;
        } else {
            // FIXME(marian): Handle this error correctly
            return Err(tokio_tungstenite::tungstenite::Error::Protocol(
                ProtocolError::HandshakeIncomplete,
            ));
        };

        info!("Verification data message handled");

        Ok(())
    }

    /// Adds verification data to the current batch queue.
    async fn add_to_batch(
        self: Arc<Self>,
        verification_data: VerificationData,
        ws_conn_sink: Arc<RwLock<SplitSink<WebSocketStream<TcpStream>, Message>>>,
        proof_submitter_addr: Address,
    ) {
        let mut batch_queue_lock = self.batch_queue.lock().await;
        info!("Calculating verification data commitments...");
        let verification_data_comm = verification_data.clone().into();
        info!("Adding verification data to batch...");
        batch_queue_lock.push((
            verification_data,
            verification_data_comm,
            ws_conn_sink,
            proof_submitter_addr,
        ));
        info!("Current batch queue length: {}", batch_queue_lock.len());
    }

    /// Given a new block number listened from the blockchain, checks if the current batch is ready to be posted.
    /// There are essentially two conditions to be checked:
    ///     * Has the current batch reached the minimum size to be posted?
    ///     * Has the received block number surpassed the maximum interval with respect to the last posted batch block?
    /// An extra sanity check is made to check if the batch size is 0, since it does not make sense to post
    /// an empty batch, even if the block interval has been reached.
    /// Once the batch meets the conditions for submission, it check if it needs to be splitted into smaller batches,
    /// depending on the configured maximum batch size. The batch is splitted at the index where the max size is surpassed,
    /// and all the elements up to that index are copied and cleared from the batch queue. The copy is then passed to the
    /// `finalize_batch` function.
    async fn is_batch_ready(&self, block_number: u64) -> Option<BatchQueue> {
        let mut batch_queue_lock = self.batch_queue.lock().await;
        let current_batch_len = batch_queue_lock.len();

        let last_uploaded_batch_block_lock = self.last_uploaded_batch_block.lock().await;

        // FIXME(marian): This condition should be changed to current_batch_size == 0
        // once the bug in Lambdaworks merkle tree is fixed.
        if current_batch_len < 2 {
            info!("Current batch is empty or length 1. Waiting for more proofs...");
            return None;
        }

        if current_batch_len < self.min_batch_len
            && block_number < *last_uploaded_batch_block_lock + self.max_block_interval
        {
            info!(
                "Current batch not ready to be posted. Current block: {} - Last uploaded block: {}. Current batch length: {} - Minimum batch length: {}",
                block_number, *last_uploaded_batch_block_lock, current_batch_len, self.min_batch_len
            );
            return None;
        }

        let batch_verification_data: Vec<VerificationData> = batch_queue_lock
            .iter()
            .map(|(vd, _, _, _)| vd.clone())
            .collect();

        let current_batch_size = serde_json::to_vec(&batch_verification_data).unwrap().len();

        // check if the current batch needs to be splitted into smaller batches
        if current_batch_size > self.max_batch_size {
            info!("Batch max size exceded. Splitting current batch...");
            let mut acc_batch_size = 0;
            let mut finalized_batch_idx = 0;
            for (idx, (verification_data, _, _, _)) in batch_queue_lock.iter().enumerate() {
                acc_batch_size += serde_json::to_vec(verification_data).unwrap().len();
                if acc_batch_size > self.max_batch_size {
                    finalized_batch_idx = idx;
                    break;
                }
            }
            let finalized_batch = batch_queue_lock.drain(..finalized_batch_idx).collect();
            return Some(finalized_batch);
        }

        // A copy of the batch is made to be returned and the current batch is cleared
        let finalized_batch = batch_queue_lock.clone();
        batch_queue_lock.clear();

        Some(finalized_batch)
    }

    /// Takes the finalized batch as input and builds the merkle tree, posts verification data batch
    /// to s3, creates new task in Aligned contract and sends responses to all clients that added proofs
    /// to the batch. The last uploaded batch block is updated once the task is created in Aligned.
    async fn finalize_batch(
        &self,
        block_number: u64,
        finalized_batch: BatchQueue,
        wait_for_verification: bool,
    ) -> Result<(), BatcherError> {
        let batch_verification_data: Vec<VerificationData> = finalized_batch
            .clone()
            .into_iter()
            .map(|(data, _, _, _)| data)
            .collect();

        let batch_bytes = serde_json::to_vec(batch_verification_data.as_slice())
            .expect("Failed to serialize batch");

        info!("Finalizing batch. Length: {}", finalized_batch.len());
        let batch_data_comm: Vec<VerificationDataCommitment> = finalized_batch
            .clone()
            .into_iter()
            .map(|(_, data_comm, _, _)| data_comm)
            .collect();

        let batch_merkle_tree: MerkleTree<VerificationCommitmentBatch> =
            MerkleTree::build(&batch_data_comm);

        let submitter_addresses: Vec<Address> = finalized_batch
            .clone()
            .into_iter()
            .map(|(_, _, _, addr)| addr)
            .collect();

        let events = self.service_manager.event::<BatchVerifiedFilter>();
        let mut stream = events
            .stream()
            .await
            .map_err(|e| BatcherError::BatchVerifiedEventStreamError(e.to_string()))?;

        {
            let mut last_uploaded_batch_block = self.last_uploaded_batch_block.lock().await;
            self.submit_batch(&batch_bytes, &batch_merkle_tree.root, submitter_addresses)
                .await;
            // update last uploaded batch block
            *last_uploaded_batch_block = block_number;
        }

        if !wait_for_verification {
            send_batch_inclusion_data_responses(finalized_batch, &batch_merkle_tree).await;
            return Ok(());
        }

        // This future is created to be passed to the timeout function, so that if it is not resolved
        // within the timeout interval an error is raised. If the event is received, responses are sent to
        // connected clients
        let await_batch_verified_fut =
            await_batch_verified_event(&mut stream, &batch_merkle_tree.root);
        if (timeout(Duration::from_secs(60), await_batch_verified_fut).await).is_err() {
            send_timeout_close(finalized_batch).await?;
        } else {
            send_batch_inclusion_data_responses(finalized_batch, &batch_merkle_tree).await;
        }

        Ok(())
    }

    /// Receives new block numbers, checks if conditions are met for submission and
    /// finalizes the batch.
    async fn handle_new_block(&self, block_number: u64) -> Result<(), BatcherError> {
        while let Some(finalized_batch) = self.is_batch_ready(block_number).await {
            self.finalize_batch(block_number, finalized_batch, false)
                .await?;
        }
        Ok(())
    }

    /// Post batch to s3 and submit new task to Ethereum
    async fn submit_batch(
        &self,
        batch_bytes: &[u8],
        batch_merkle_root: &[u8; 32],
        submitter_addresses: Vec<Address>,
    ) {
        let s3_client = self.s3_client.clone();
        let batch_merkle_root_hex = hex::encode(batch_merkle_root);
        info!("Batch merkle root: {}", batch_merkle_root_hex);
        let file_name = batch_merkle_root_hex.clone() + ".json";

        info!("Uploading batch to S3...");
        s3::upload_object(&s3_client, S3_BUCKET_NAME, batch_bytes.to_vec(), &file_name)
            .await
            .expect("Failed to upload object to S3");

        info!("Batch sent to S3 with name: {}", file_name);

        info!("Uploading batch to contract");
<<<<<<< HEAD
        // let service_manager = &self.service_manager;
=======
>>>>>>> faa299bf
        let payment_service = &self.payment_service;
        let batch_data_pointer = "https://".to_owned() + S3_BUCKET_NAME + "/" + &file_name;

        match eth::create_new_task(
            payment_service,
            *batch_merkle_root,
            batch_data_pointer,
            submitter_addresses,
            U256::from(400000000000000u64),
        )
        .await
        {
            Ok(_) => info!("Batch verification task created on Aligned contract"),
            Err(e) => error!("Failed to create batch verification task: {}", e),
        }
    }
}
/// Await for the `BatchVerified` event emitted by the Aligned contract and then send responses.
async fn await_batch_verified_event<'s>(
    events_stream: &mut BatchVerifiedEventStream<'s>,
    batch_merkle_root: &[u8; 32],
) -> Result<(), BatcherError> {
    while let Some(event_result) = events_stream.next().await {
        if let Ok(event) = event_result {
            if &event.batch_merkle_root == batch_merkle_root {
                info!("Batch operator signatures verified on Ethereum. Sending response to clients...");
                break;
            }
        } else {
            error!("Error awaiting for batch signature verification event");
            return Err(BatcherError::BatchVerifiedEventStreamError(
                event_result.unwrap_err().to_string(),
            ));
        }
    }
    Ok(())
}

async fn send_batch_inclusion_data_responses(
    finalized_batch: BatchQueue,
    batch_merkle_tree: &MerkleTree<VerificationCommitmentBatch>,
) {
    stream::iter(finalized_batch.iter())
        .enumerate()
        .for_each(|(vd_batch_idx, (_, _, ws_sink, _))| async move {
            let response = BatchInclusionData::new(vd_batch_idx, batch_merkle_tree);
            let serialized_response =
                serde_json::to_vec(&response).expect("Could not serialize response");

            let sending_result = ws_sink
                .write()
                .await
                .send(Message::binary(serialized_response))
                .await;

            match sending_result {
                Err(Error::AlreadyClosed) => (),
                Err(e) => error!("Error while sending batch inclusion data response: {}", e),
                Ok(_) => (),
            }

            info!("Response sent");
        })
        .await;
}

/// Send a close response to all clients that included data in the batch indicated that a
/// timeout was exceeded awaiting for the batch verification events
async fn send_timeout_close(finalized_batch: BatchQueue) -> Result<(), BatcherError> {
    let timeout_msg = Message::Close(Some(CloseFrame {
        code: CloseCode::Protocol,
        reason: Cow::from("Timeout: BatchVerified event not received"),
    }));

    for (_, _, ws_sink, _) in finalized_batch.iter() {
        let send_result = ws_sink.write().await.send(timeout_msg.clone()).await;
        match send_result {
            // When two or more proofs from the same client are included into a batch,
            // there will be more than one `ws_sink` corresponding to that client. When one is
            // closed, the other ones will raise this error. We can just ignore it.
            Err(Error::Protocol(ProtocolError::SendAfterClosing)) => (),
            Err(e) => {
                error!("Error sending timeout response to clients: {}", e);
                return Err(e.into());
            }
            Ok(_) => (),
        }

        info!("Timeout close response sent");
    }
    Ok(())
}<|MERGE_RESOLUTION|>--- conflicted
+++ resolved
@@ -425,10 +425,6 @@
         info!("Batch sent to S3 with name: {}", file_name);
 
         info!("Uploading batch to contract");
-<<<<<<< HEAD
-        // let service_manager = &self.service_manager;
-=======
->>>>>>> faa299bf
         let payment_service = &self.payment_service;
         let batch_data_pointer = "https://".to_owned() + S3_BUCKET_NAME + "/" + &file_name;
 
