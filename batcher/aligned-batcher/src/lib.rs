--- conflicted
+++ resolved
@@ -750,26 +750,21 @@
         block_number: u64,
         gas_price: U256,
     ) -> Option<Vec<BatchQueueEntry>> {
-<<<<<<< HEAD
-        let mut batch_state = self.batch_state.lock().await;
-
-=======
         let mut batch_state_lock = self.batch_state.lock().await;
         let current_batch_len = batch_state_lock.batch_queue.len();
->>>>>>> 0023a7bd
         let last_uploaded_batch_block_lock = self.last_uploaded_batch_block.lock().await;
 
-        if batch_state.batch_queue.is_empty() {
+        if current_batch_len == 0 {
             info!("Current batch is empty. Waiting for more proofs...");
             return None;
         }
 
-        if batch_state.batch_queue.len() < self.min_batch_len
+        if batch_state_lock.batch_queue.len() < self.min_batch_len
             && block_number < *last_uploaded_batch_block_lock + self.max_block_interval
         {
             info!(
                 "Current batch not ready to be posted. Current block: {} - Last uploaded block: {}. Current batch length: {} - Minimum batch length: {}",
-                block_number, *last_uploaded_batch_block_lock, batch_state.batch_queue.len(), self.min_batch_len
+                block_number, *last_uploaded_batch_block_lock, batch_state_lock.batch_queue.len(), self.min_batch_len
             );
             return None;
         }
