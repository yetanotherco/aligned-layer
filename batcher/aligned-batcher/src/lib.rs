--- conflicted
+++ resolved
@@ -20,18 +20,11 @@
 use std::sync::Arc;
 
 use aligned_sdk::core::constants::{
-<<<<<<< HEAD
     ADDITIONAL_SUBMISSION_GAS_COST_PER_PROOF, AGGREGATOR_GAS_COST, BUMP_BACKOFF_FACTOR,
     BUMP_MAX_RETRIES, BUMP_MAX_RETRY_DELAY, BUMP_MIN_RETRY_DELAY, CONSTANT_GAS_COST,
     DEFAULT_AGGREGATOR_FEE_PERCENTAGE_MULTIPLIER, DEFAULT_MAX_FEE_PER_PROOF,
     ETHEREUM_CALL_BACKOFF_FACTOR, ETHEREUM_CALL_MAX_RETRIES, ETHEREUM_CALL_MAX_RETRY_DELAY,
     ETHEREUM_CALL_MIN_RETRY_DELAY, GAS_PRICE_PERCENTAGE_MULTIPLIER, MIN_FEE_PER_PROOF,
-=======
-    ADDITIONAL_SUBMISSION_GAS_COST_PER_PROOF, AGGREGATOR_GAS_COST, CANCEL_TRANSACTION_MAX_RETRIES,
-    CONSTANT_GAS_COST, DEFAULT_AGGREGATOR_FEE_PERCENTAGE_MULTIPLIER, DEFAULT_BACKOFF_FACTOR,
-    DEFAULT_MAX_FEE_PER_PROOF, DEFAULT_MAX_RETRIES, DEFAULT_MAX_RETRY_DELAY,
-    DEFAULT_MIN_RETRY_DELAY, GAS_PRICE_PERCENTAGE_MULTIPLIER, MIN_FEE_PER_PROOF,
->>>>>>> c99d3a38
     PERCENTAGE_DIVIDER, RESPOND_TO_TASK_FEE_LIMIT_PERCENTAGE_MULTIPLIER,
 };
 use aligned_sdk::core::types::{
@@ -291,11 +284,7 @@
             ETHEREUM_CALL_MIN_RETRY_DELAY,
             ETHEREUM_CALL_BACKOFF_FACTOR,
             LISTEN_NEW_BLOCKS_MAX_TIMES,
-<<<<<<< HEAD
             ETHEREUM_CALL_MAX_RETRY_DELAY,
-=======
-            DEFAULT_MAX_RETRY_DELAY,
->>>>>>> c99d3a38
         )
         .await
         .map_err(|e| e.inner())
@@ -920,11 +909,7 @@
     }
 
     /// Gets the user nonce from Ethereum.
-<<<<<<< HEAD
     /// Retries on recoverable errors using exponential backoff up to `ETHEREUM_CALL_MAX_RETRIES` times:
-=======
-    /// Retries on recoverable errors using exponential backoff up to `DEFAULT_MAX_RETRIES` times:
->>>>>>> c99d3a38
     /// (0,5 secs - 1 secs - 2 secs - 4 secs - 8 secs).
     async fn get_user_nonce_from_ethereum(
         &self,
@@ -938,17 +923,10 @@
                     addr,
                 )
             },
-<<<<<<< HEAD
             ETHEREUM_CALL_MIN_RETRY_DELAY,
             ETHEREUM_CALL_BACKOFF_FACTOR,
             ETHEREUM_CALL_MAX_RETRIES,
             ETHEREUM_CALL_MAX_RETRY_DELAY,
-=======
-            DEFAULT_MIN_RETRY_DELAY,
-            DEFAULT_BACKOFF_FACTOR,
-            DEFAULT_MAX_RETRIES,
-            DEFAULT_MAX_RETRY_DELAY,
->>>>>>> c99d3a38
         )
         .await
     }
@@ -1389,11 +1367,7 @@
     }
 
     /// Sends a `create_new_task` transaction to Ethereum and waits for a maximum of 3 blocks for the receipt.
-<<<<<<< HEAD
     /// Retries up to `ETHEREUM_CALL_MAX_RETRIES` times using exponential backoff on recoverable errors while trying to send the transaction:
-=======
-    /// Retries up to `DEFAULT_MAX_RETRIES` times using exponential backoff on recoverable errors while trying to send the transaction:
->>>>>>> c99d3a38
     /// (0,5 secs - 1 secs - 2 secs - 4 secs - 8 secs).
     /// `ReceiptNotFoundError` is treated as non-recoverable, and the transaction will be canceled using `cancel_create_new_task_tx` in that case.
     async fn create_new_task(
@@ -1415,17 +1389,10 @@
                     &self.payment_service_fallback,
                 )
             },
-<<<<<<< HEAD
             ETHEREUM_CALL_MIN_RETRY_DELAY,
             ETHEREUM_CALL_BACKOFF_FACTOR,
             ETHEREUM_CALL_MAX_RETRIES,
             ETHEREUM_CALL_MAX_RETRY_DELAY,
-=======
-            DEFAULT_MIN_RETRY_DELAY,
-            DEFAULT_BACKOFF_FACTOR,
-            DEFAULT_MAX_RETRIES,
-            DEFAULT_MAX_RETRY_DELAY,
->>>>>>> c99d3a38
         )
         .await;
         match result {
@@ -1453,6 +1420,10 @@
     /// Bumps the fee if not included in 3 blocks, using `calculate_bumped_gas_price`.
     /// In the first 5 attemps, bumps the fee every 3 blocks. Then exponential backoff takes over.
     /// After 2 hours (attempt 13), retries occur hourly for 1 day (33 retries).
+    /// Retries on recoverable errors with exponential backoff.
+    /// Bumps the fee if not included in 3 blocks, using `calculate_bumped_gas_price`.
+    /// In the first 5 attemps, bumps the fee every 3 blocks. Then exponential backoff takes over.
+    /// After 2 hours (attempt 13), retries occur hourly for 1 day (33 retries).
     pub async fn cancel_create_new_task_tx(&self, old_tx_gas_price: U256) {
         info!("Cancelling createNewTask transaction...");
         let iteration = Arc::new(Mutex::new(0));
@@ -1487,17 +1458,10 @@
                 )
                 .await
             },
-<<<<<<< HEAD
             BUMP_MIN_RETRY_DELAY,
             BUMP_BACKOFF_FACTOR,
             BUMP_MAX_RETRIES,
             BUMP_MAX_RETRY_DELAY,
-=======
-            DEFAULT_MIN_RETRY_DELAY,
-            DEFAULT_BACKOFF_FACTOR,
-            CANCEL_TRANSACTION_MAX_RETRIES,
-            DEFAULT_MAX_RETRY_DELAY,
->>>>>>> c99d3a38
         )
         .await
         {
@@ -1591,11 +1555,7 @@
     }
 
     /// Gets the balance of user with address `addr` from Ethereum.
-<<<<<<< HEAD
     /// Retries on recoverable errors using exponential backoff up to `ETHEREUM_CALL_MAX_RETRIES` times:
-=======
-    /// Retries on recoverable errors using exponential backoff up to `DEFAULT_MAX_RETRIES` times:
->>>>>>> c99d3a38
     /// (0,5 secs - 1 secs - 2 secs - 4 secs - 8 secs)
     /// Returns `None` if the balance couldn't be returned
     /// FIXME: This should return a `Result` instead.
@@ -1608,28 +1568,17 @@
                     addr,
                 )
             },
-<<<<<<< HEAD
             ETHEREUM_CALL_MIN_RETRY_DELAY,
             ETHEREUM_CALL_BACKOFF_FACTOR,
             ETHEREUM_CALL_MAX_RETRIES,
             ETHEREUM_CALL_MAX_RETRY_DELAY,
-=======
-            DEFAULT_MIN_RETRY_DELAY,
-            DEFAULT_BACKOFF_FACTOR,
-            DEFAULT_MAX_RETRIES,
-            DEFAULT_MAX_RETRY_DELAY,
->>>>>>> c99d3a38
         )
         .await
         .ok()
     }
 
     /// Checks if the user's balance is unlocked for a given address.
-<<<<<<< HEAD
     /// Retries on recoverable errors using exponential backoff up to `ETHEREUM_CALL_MAX_RETRIES` times:
-=======
-    /// Retries on recoverable errors using exponential backoff up to `DEFAULT_MAX_RETRIES` times:
->>>>>>> c99d3a38
     /// (0,5 secs - 1 secs - 2 secs - 4 secs - 8 secs).
     /// Returns `false` if an error occurs during the retries.
     async fn user_balance_is_unlocked(&self, addr: &Address) -> bool {
@@ -1641,17 +1590,10 @@
                     addr,
                 )
             },
-<<<<<<< HEAD
             ETHEREUM_CALL_MIN_RETRY_DELAY,
             ETHEREUM_CALL_BACKOFF_FACTOR,
             ETHEREUM_CALL_MAX_RETRIES,
             ETHEREUM_CALL_MAX_RETRY_DELAY,
-=======
-            DEFAULT_MIN_RETRY_DELAY,
-            DEFAULT_BACKOFF_FACTOR,
-            DEFAULT_MAX_RETRIES,
-            DEFAULT_MAX_RETRY_DELAY,
->>>>>>> c99d3a38
         )
         .await
         else {
@@ -1662,11 +1604,7 @@
     }
 
     /// Uploads the batch to s3.
-<<<<<<< HEAD
     /// Retries on recoverable errors using exponential backoff up to `ETHEREUM_CALL_MAX_RETRIES` times:
-=======
-    /// Retries on recoverable errors using exponential backoff up to `DEFAULT_MAX_RETRIES` times:
->>>>>>> c99d3a38
     /// (0,5 secs - 1 secs - 2 secs - 4 secs - 8 secs).
     async fn upload_batch_to_s3(
         &self,
@@ -1682,17 +1620,10 @@
                     &self.s3_bucket_name,
                 )
             },
-<<<<<<< HEAD
             ETHEREUM_CALL_MIN_RETRY_DELAY,
             ETHEREUM_CALL_BACKOFF_FACTOR,
             ETHEREUM_CALL_MAX_RETRIES,
             ETHEREUM_CALL_MAX_RETRY_DELAY,
-=======
-            DEFAULT_MIN_RETRY_DELAY,
-            DEFAULT_BACKOFF_FACTOR,
-            DEFAULT_MAX_RETRIES,
-            DEFAULT_MAX_RETRY_DELAY,
->>>>>>> c99d3a38
         )
         .await
         .map_err(|e| BatcherError::BatchUploadError(e.to_string()))
