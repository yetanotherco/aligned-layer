--- conflicted
+++ resolved
@@ -1,12 +1,9 @@
 extern crate core;
 
-<<<<<<< HEAD
-=======
 use dotenv::dotenv;
 
 use std::borrow::Cow;
 use std::env;
->>>>>>> aa0d3e64
 use std::net::SocketAddr;
 use std::sync::Arc;
 
