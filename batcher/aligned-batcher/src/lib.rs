--- conflicted
+++ resolved
@@ -48,11 +48,8 @@
 mod connection;
 mod eth;
 pub mod gnark;
-<<<<<<< HEAD
 pub mod mina;
-=======
 pub mod metrics;
->>>>>>> 403b363d
 pub mod risc_zero;
 pub mod s3;
 pub mod sp1;
