--- conflicted
+++ resolved
@@ -59,11 +59,8 @@
 mod eth;
 pub mod gnark;
 pub mod metrics;
-<<<<<<< HEAD
 pub mod mina;
-=======
 pub mod retry;
->>>>>>> eb0be8d2
 pub mod risc_zero;
 pub mod s3;
 pub mod sp1;
