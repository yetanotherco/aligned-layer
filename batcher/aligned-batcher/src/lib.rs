--- conflicted
+++ resolved
@@ -41,11 +41,7 @@
 mod connection;
 mod eth;
 pub mod gnark;
-<<<<<<< HEAD
-pub mod halo2;
 pub mod mina;
-=======
->>>>>>> 54cabeae
 pub mod risc_zero;
 pub mod s3;
 pub mod sp1;
