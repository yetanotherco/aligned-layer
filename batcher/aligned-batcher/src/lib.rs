--- conflicted
+++ resolved
@@ -170,7 +170,6 @@
         .await
         .expect("Failed to get fallback Batcher Payment Service contract");
 
-<<<<<<< HEAD
         let service_manager = eth::service_manager::get_service_manager(
             eth_rpc_provider_service_manager,
             config.ecdsa,
@@ -179,10 +178,8 @@
         .await
         .expect("Failed to get Service Manager contract");
 
-=======
         let mut user_states = HashMap::new();
         let mut batch_state = BatchState::new();
->>>>>>> dca81e03
         let non_paying_config = if let Some(non_paying_config) = config.batcher.non_paying {
             warn!("Non-paying address configuration detected. Will replace non-paying address {} with configured address.",
                 non_paying_config.address);
@@ -215,11 +212,7 @@
             chain_id,
             payment_service,
             payment_service_fallback,
-<<<<<<< HEAD
             service_manager,
-            batch_state: Mutex::new(BatchState::new()),
-=======
->>>>>>> dca81e03
             max_block_interval: config.batcher.block_interval,
             min_batch_len: config.batcher.batch_size_interval,
             max_proof_size: config.batcher.max_proof_size,
@@ -398,31 +391,23 @@
 
         let nonced_verification_data = client_msg.verification_data.clone();
 
-<<<<<<< HEAD
-                let blacklisted_verifiers = self.blacklisted_verifiers().await;
-                // When pre-verification is enabled, batcher will verify proofs for faster feedback with clients
-                if self.pre_verification_is_enabled {
-                    let result = zk_utils::verify(
-                        &nonced_verification_data.verification_data,
-                        blacklisted_verifiers,
-                    )
-                    .await;
-                    if let ValidityResponseMessage::InvalidProof(reason) = result {
-                        error!("Invalid proof detected. Verification failed.");
-                        send_message(ws_conn_sink.clone(), reason).await;
-                        return Ok(()); // Send error message to the client and return
-                    }
+        let blacklisted_verifiers = self.blacklisted_verifiers().await;
+        // When pre-verification is enabled, batcher will verify proofs for faster feedback with clients
+        if self.pre_verification_is_enabled {
+            match zk_utils::verify(
+                &nonced_verification_data.verification_data,
+                blacklisted_verifiers,
+            )
+            .await
+            {
+                ValidityResponseMessage::Valid => (),
+                response => {
+                    error!("Invalid proof detected. Verification failed.");
+                    send_message(ws_conn_sink.clone(), response).await;
+                    return Ok(());
                 }
-=======
-        // When pre-verification is enabled, batcher will verify proofs for faster feedback with clients
-        if self.pre_verification_is_enabled
-            && !zk_utils::verify(&nonced_verification_data.verification_data).await
-        {
-            error!("Invalid proof detected. Verification failed.");
-            send_message(ws_conn_sink.clone(), ValidityResponseMessage::InvalidProof).await;
-            return Ok(());
-        }
->>>>>>> dca81e03
+            }
+        }
 
         if self.is_nonpaying(&addr) {
             return self
@@ -688,7 +673,6 @@
         };
     }
 
-<<<<<<< HEAD
     async fn blacklisted_verifiers(&self) -> U256 {
         self.service_manager
             .blacklisted_verifiers()
@@ -697,10 +681,7 @@
             .unwrap_or_default()
     }
 
-    async fn get_user_nonce(
-=======
     async fn get_user_nonce_from_ethereum(
->>>>>>> dca81e03
         &self,
         addr: Address,
     ) -> Result<U256, ContractError<SignerMiddlewareT>> {
@@ -1215,58 +1196,14 @@
             return Ok(());
         }
 
-<<<<<<< HEAD
-        let blacklisted_verifiers = self.blacklisted_verifiers().await;
-        if client_msg.verification_data.verification_data.proof.len() <= self.max_proof_size {
-            // When pre-verification is enabled, batcher will verify proofs for faster feedback with clients
-            if self.pre_verification_is_enabled {
-                let result = zk_utils::verify(
-                    &client_msg.verification_data.verification_data,
-                    blacklisted_verifiers,
-                )
-                .await;
-                if let ValidityResponseMessage::InvalidProof(reason) = result {
-                    error!("Invalid proof detected. Verification failed.");
-                    send_message(ws_conn_sink.clone(), reason).await;
-                    return Ok(()); // Send error message to the client and return
-                }
-            }
-
-            let nonced_verification_data = {
-                let mut batch_state = self.batch_state.lock().await;
-
-                let nonpaying_nonce = match batch_state.user_nonces.entry(addr) {
-                    Entry::Occupied(o) => o.into_mut(),
-                    Entry::Vacant(vacant) => {
-                        let nonce = match self.payment_service.user_nonces(addr).call().await {
-                            Ok(nonce) => nonce,
-                            Err(e) => {
-                                error!("Failed to get nonce for address {:?}: {:?}", addr, e);
-                                send_message(
-                                    ws_conn_sink.clone(),
-                                    ValidityResponseMessage::InvalidNonce,
-                                )
-                                .await;
-
-                                return Ok(());
-                            }
-                        };
-
-                        vacant.insert(nonce)
-                    }
-                };
-
-                info!("non paying nonce: {:?}", nonpaying_nonce);
-=======
         let batch_state_lock = self.batch_state.lock().await;
         let Some(non_paying_nonce) = batch_state_lock.get_user_nonce(&replacement_addr).await
         else {
             std::mem::drop(batch_state_lock);
             error!("Nonce for non-paying address {replacement_addr:?} not found in cache.");
-            send_message(ws_sink.clone(), ValidityResponseMessage::InvalidProof).await;
-            return Ok(());
-        };
->>>>>>> dca81e03
+            send_message(ws_sink.clone(), ValidityResponseMessage::EthRpcError).await;
+            return Ok(());
+        };
 
         debug!("Non-paying nonce: {:?}", non_paying_nonce);
 
