extern crate core;

<<<<<<< HEAD
=======
use dotenv::dotenv;

use std::env;
>>>>>>> 4a9cfdcf
use std::net::SocketAddr;
use std::sync::Arc;

use aligned_sdk::core::types::{
    BatchInclusionData, ClientMessage, ResponseMessage, VerificationCommitmentBatch,
    VerificationData, VerificationDataCommitment,
};
use aws_sdk_s3::client::Client as S3Client;
use eth::BatcherPaymentService;
use ethers::prelude::{Middleware, Provider};
use ethers::providers::Ws;
use ethers::types::{Address, U256};
use futures_util::stream::{self, SplitSink};
use futures_util::{future, SinkExt, StreamExt, TryStreamExt};
use lambdaworks_crypto::merkle_tree::merkle::MerkleTree;
use log::{debug, error, info, warn};
use tokio::net::{TcpListener, TcpStream};
use tokio::sync::{Mutex, RwLock};
<<<<<<< HEAD
=======
use tokio_tungstenite::tungstenite::error::ProtocolError;
>>>>>>> 4a9cfdcf
use tokio_tungstenite::tungstenite::{Error, Message};
use tokio_tungstenite::WebSocketStream;
use types::batch_queue::BatchQueue;
use types::errors::BatcherError;

use crate::config::{ConfigFromYaml, ContractDeploymentOutput, NonPayingConfig};

mod config;
mod eth;
pub mod gnark;
pub mod halo2;
pub mod risc_zero;
pub mod s3;
pub mod sp1;
pub mod types;
mod zk_utils;

pub struct Batcher {
    s3_client: S3Client,
    s3_bucket_name: String,
    eth_ws_provider: Provider<Ws>,
    payment_service: BatcherPaymentService,
    batch_queue: Mutex<BatchQueue>,
    max_block_interval: u64,
    min_batch_len: usize,
    max_proof_size: usize,
    max_batch_size: usize,
    last_uploaded_batch_block: Mutex<u64>,
    pre_verification_is_enabled: bool,
    non_paying_config: Option<NonPayingConfig>,
}

impl Batcher {
    pub async fn new(config_file: String) -> Self {
        dotenv().ok();
        let s3_bucket_name =
            env::var("AWS_BUCKET_NAME").expect("AWS_BUCKET_NAME not found in environment");

        let s3_client = s3::create_client().await;

        let config = ConfigFromYaml::new(config_file);
        let deployment_output =
            ContractDeploymentOutput::new(config.aligned_layer_deployment_config_file_path);

        let eth_ws_provider =
            Provider::connect_with_reconnects(&config.eth_ws_url, config.batcher.eth_ws_reconnects)
                .await
                .expect("Failed to get ethereum websocket provider");

        let eth_rpc_provider =
            eth::get_provider(config.eth_rpc_url.clone()).expect("Failed to get provider");

        // FIXME(marian): We are getting just the last block number right now, but we should really
        // have the last submitted batch block registered and query it when the batcher is initialized.
        let last_uploaded_batch_block = eth_rpc_provider
            .get_block_number()
            .await
            .expect("Failed to get block number")
            .try_into()
            .unwrap();

        let payment_service = eth::get_batcher_payment_service(
            eth_rpc_provider,
            config.ecdsa,
            deployment_output.addresses.batcher_payment_service,
        )
        .await
        .expect("Failed to get Batcher Payment Service contract");

        if let Some(non_paying_config) = &config.batcher.non_paying {
            warn!("Non-paying address configuration detected. Will replace non-paying address {} with configured address {}.",
                non_paying_config.address, non_paying_config.replacement);
        }

        Self {
            s3_client,
            s3_bucket_name,
            eth_ws_provider,
            payment_service,
            batch_queue: Mutex::new(BatchQueue::new()),
            max_block_interval: config.batcher.block_interval,
            min_batch_len: config.batcher.batch_size_interval,
            max_proof_size: config.batcher.max_proof_size,
            max_batch_size: config.batcher.max_batch_size,
            last_uploaded_batch_block: Mutex::new(last_uploaded_batch_block),
            pre_verification_is_enabled: config.batcher.pre_verification_is_enabled,
            non_paying_config: config.batcher.non_paying,
        }
    }

    pub async fn listen_connections(self: Arc<Self>, address: &str) -> Result<(), BatcherError> {
        // Create the event loop and TCP listener we'll accept connections on.
        let listener = TcpListener::bind(address).await.expect("Failed to build");
        info!("Listening on: {}", address);

        // Let's spawn the handling of each connection in a separate task.
        while let Ok((stream, addr)) = listener.accept().await {
            let batcher = self.clone();
            tokio::spawn(batcher.handle_connection(stream, addr));
        }
        Ok(())
    }

    pub async fn listen_new_blocks(self: Arc<Self>) -> Result<(), BatcherError> {
        let mut stream = self
            .eth_ws_provider
            .subscribe_blocks()
            .await
            .map_err(|e| BatcherError::EthereumSubscriptionError(e.to_string()))?;

        while let Some(block) = stream.next().await {
            let batcher = self.clone();
            let block_number = block.number.unwrap();
            let block_number = u64::try_from(block_number).unwrap();
            info!("Received new block: {}", block_number);
            tokio::spawn(async move {
                if let Err(e) = batcher.handle_new_block(block_number).await {
                    error!("Error when handling new block: {:?}", e);
                };
            });
        }

        Ok(())
    }

    async fn handle_connection(self: Arc<Self>, raw_stream: TcpStream, addr: SocketAddr) {
        info!("Incoming TCP connection from: {}", addr);
        let ws_stream = tokio_tungstenite::accept_async(raw_stream)
            .await
            .expect("Error during the websocket handshake occurred");

        debug!("WebSocket connection established: {}", addr);
        let (outgoing, incoming) = ws_stream.split();
        let outgoing = Arc::new(RwLock::new(outgoing));

        let protocol_version_msg = ResponseMessage::ProtocolVersion(
            aligned_sdk::communication::protocol::EXPECTED_PROTOCOL_VERSION,
        );

        let serialized_protocol_version_msg = serde_json::to_vec(&protocol_version_msg)
            .expect("Could not serialize protocol version message");

        outgoing
            .write()
            .await
            .send(Message::binary(serialized_protocol_version_msg))
            .await
            .expect("Could not send protocol version message");

        match incoming
            .try_filter(|msg| future::ready(msg.is_text()))
            .try_for_each(|msg| self.clone().handle_message(msg, outgoing.clone()))
            .await
        {
            Err(e) => error!("Unexpected error: {}", e),
            Ok(_) => info!("{} disconnected", &addr),
        }
    }

    /// Handle an individual message from the client.
    async fn handle_message(
        self: Arc<Self>,
        message: Message,
        ws_conn_sink: Arc<RwLock<SplitSink<WebSocketStream<TcpStream>, Message>>>,
    ) -> Result<(), Error> {
        // Deserialize verification data from message
        let client_msg: ClientMessage =
            serde_json::from_str(message.to_text().expect("Message is not text"))
                .expect("Failed to deserialize task");

        info!("Verifying message signature...");
        let submitter_addr = if let Ok(addr) = client_msg.verify_signature() {
            info!("Message signature verified");

            let mut addr = addr;
            if let Some(non_paying_config) = &self.non_paying_config {
                if addr == non_paying_config.address {
                    info!("Non-paying address detected. Replacing with configured address");
                    addr = non_paying_config.replacement;
                }
            }

            let user_balance = self
                .payment_service
                .user_balances(addr)
                .call()
                .await
                .unwrap_or_default();

            if user_balance == U256::from(0) {
                error!("Insufficient funds for address {:?}", addr);
                send_error_message(ws_conn_sink.clone(), ResponseMessage::InsufficientBalanceError(addr))
                    .await;
                return Ok(()); // Send error message to the client and return
            }

            addr
        } else {
            error!("Signature verification error");
            send_error_message(ws_conn_sink.clone(), ResponseMessage::SignatureVerificationError())
                .await;
            return Ok(()); // Send error message to the client and return
        };

        let verification_data = client_msg.verification_data;
        if verification_data.proof.len() <= self.max_proof_size {
            // When pre-verification is enabled, batcher will verify proofs for faster feedback with clients
            if self.pre_verification_is_enabled && !zk_utils::verify(&verification_data) {
                error!("Invalid proof detected. Verification failed.");
                send_error_message(ws_conn_sink.clone(), ResponseMessage::VerificationError())
                    .await;
                return Ok(()); // Send error message to the client and return
            }
            self.add_to_batch(verification_data, ws_conn_sink.clone(), submitter_addr)
                .await;
        } else {
            error!("Proof is too large");
            send_error_message(ws_conn_sink.clone(), ResponseMessage::ProofToLargeError())
                .await;
            return Ok(()); // Send error message to the client and return
        };

        info!("Verification data message handled");

        Ok(())
    }

    /// Adds verification data to the current batch queue.
    async fn add_to_batch(
        self: Arc<Self>,
        verification_data: VerificationData,
        ws_conn_sink: Arc<RwLock<SplitSink<WebSocketStream<TcpStream>, Message>>>,
        proof_submitter_addr: Address,
    ) {
        let mut batch_queue_lock = self.batch_queue.lock().await;
        info!("Calculating verification data commitments...");
        let verification_data_comm = verification_data.clone().into();
        info!("Adding verification data to batch...");
        batch_queue_lock.push((
            verification_data,
            verification_data_comm,
            ws_conn_sink,
            proof_submitter_addr,
        ));
        info!("Current batch queue length: {}", batch_queue_lock.len());
    }

    /// Given a new block number listened from the blockchain, checks if the current batch is ready to be posted.
    /// There are essentially two conditions to be checked:
    ///     * Has the current batch reached the minimum size to be posted?
    ///     * Has the received block number surpassed the maximum interval with respect to the last posted batch block?
    /// An extra sanity check is made to check if the batch size is 0, since it does not make sense to post
    /// an empty batch, even if the block interval has been reached.
    /// Once the batch meets the conditions for submission, it check if it needs to be splitted into smaller batches,
    /// depending on the configured maximum batch size. The batch is splitted at the index where the max size is surpassed,
    /// and all the elements up to that index are copied and cleared from the batch queue. The copy is then passed to the
    /// `finalize_batch` function.
    async fn is_batch_ready(&self, block_number: u64) -> Option<BatchQueue> {
        let mut batch_queue_lock = self.batch_queue.lock().await;
        let current_batch_len = batch_queue_lock.len();

        let last_uploaded_batch_block_lock = self.last_uploaded_batch_block.lock().await;

        // FIXME(marian): This condition should be changed to current_batch_size == 0
        // once the bug in Lambdaworks merkle tree is fixed.
        if current_batch_len < 2 {
            info!("Current batch is empty or length 1. Waiting for more proofs...");
            return None;
        }

        if current_batch_len < self.min_batch_len
            && block_number < *last_uploaded_batch_block_lock + self.max_block_interval
        {
            info!(
                "Current batch not ready to be posted. Current block: {} - Last uploaded block: {}. Current batch length: {} - Minimum batch length: {}",
                block_number, *last_uploaded_batch_block_lock, current_batch_len, self.min_batch_len
            );
            return None;
        }

        let batch_verification_data: Vec<VerificationData> = batch_queue_lock
            .iter()
            .map(|(vd, _, _, _)| vd.clone())
            .collect();

        let current_batch_size = serde_json::to_vec(&batch_verification_data).unwrap().len();

        // check if the current batch needs to be splitted into smaller batches
        if current_batch_size > self.max_batch_size {
            info!("Batch max size exceded. Splitting current batch...");
            let mut acc_batch_size = 0;
            let mut finalized_batch_idx = 0;
            for (idx, (verification_data, _, _, _)) in batch_queue_lock.iter().enumerate() {
                acc_batch_size += serde_json::to_vec(verification_data).unwrap().len();
                if acc_batch_size > self.max_batch_size {
                    finalized_batch_idx = idx;
                    break;
                }
            }
            let finalized_batch = batch_queue_lock.drain(..finalized_batch_idx).collect();
            return Some(finalized_batch);
        }

        // A copy of the batch is made to be returned and the current batch is cleared
        let finalized_batch = batch_queue_lock.clone();
        batch_queue_lock.clear();

        Some(finalized_batch)
    }

    /// Takes the finalized batch as input and builds the merkle tree, posts verification data batch
    /// to s3, creates new task in Aligned contract and sends responses to all clients that added proofs
    /// to the batch. The last uploaded batch block is updated once the task is created in Aligned.
    async fn finalize_batch(
        &self,
        block_number: u64,
        finalized_batch: BatchQueue,
    ) -> Result<(), BatcherError> {
        let batch_verification_data: Vec<VerificationData> = finalized_batch
            .clone()
            .into_iter()
            .map(|(data, _, _, _)| data)
            .collect();

        let batch_bytes = serde_json::to_vec(batch_verification_data.as_slice())
            .expect("Failed to serialize batch");

        info!("Finalizing batch. Length: {}", finalized_batch.len());
        let batch_data_comm: Vec<VerificationDataCommitment> = finalized_batch
            .clone()
            .into_iter()
            .map(|(_, data_comm, _, _)| data_comm)
            .collect();

        let batch_merkle_tree: MerkleTree<VerificationCommitmentBatch> =
            MerkleTree::build(&batch_data_comm);

        let submitter_addresses = finalized_batch
            .iter()
            .map(|(_, _, _, addr)| *addr)
            .collect();

        {
            let mut last_uploaded_batch_block = self.last_uploaded_batch_block.lock().await;
            // update last uploaded batch block
            *last_uploaded_batch_block = block_number;
            info!(
                "Batch Finalizer: Last uploaded batch block updated to: {}. Lock unlocked",
                block_number
            );
        }
        // Moving this outside the previous scope is a hotfix until we merge https://github.com/yetanotherco/aligned_layer/pull/365
        self.submit_batch(&batch_bytes, &batch_merkle_tree.root, submitter_addresses)
            .await;

        send_batch_inclusion_data_responses(finalized_batch, &batch_merkle_tree).await;

        Ok(())
    }

    /// Receives new block numbers, checks if conditions are met for submission and
    /// finalizes the batch.
    async fn handle_new_block(&self, block_number: u64) -> Result<(), BatcherError> {
        while let Some(finalized_batch) = self.is_batch_ready(block_number).await {
            self.finalize_batch(block_number, finalized_batch).await?;
        }
        Ok(())
    }

    /// Post batch to s3 and submit new task to Ethereum
    async fn submit_batch(
        &self,
        batch_bytes: &[u8],
        batch_merkle_root: &[u8; 32],
        submitter_addresses: Vec<Address>,
    ) {
        let s3_client = self.s3_client.clone();
        let batch_merkle_root_hex = hex::encode(batch_merkle_root);
        info!("Batch merkle root: {}", batch_merkle_root_hex);
        let file_name = batch_merkle_root_hex.clone() + ".json";

        info!("Uploading batch to S3...");
        s3::upload_object(
            &s3_client,
            &self.s3_bucket_name,
            batch_bytes.to_vec(),
            &file_name,
        )
        .await
        .expect("Failed to upload object to S3");

        info!("Batch sent to S3 with name: {}", file_name);

        info!("Uploading batch to contract");
        let payment_service = &self.payment_service;
        let batch_data_pointer = "https://".to_owned() + &self.s3_bucket_name + "/" + &file_name;

        let num_proofs_in_batch = submitter_addresses.len();

        // FIXME: This constants should be aggregated into one constants file
        const AGGREGATOR_COST: u128 = 400000;
        const BATCHER_SUBMISSION_BASE_COST: u128 = 100000;
        const ADDITIONAL_SUBMISSION_COST_PER_PROOF: u128 = 1325;
        const CONSTANT_COST: u128 = AGGREGATOR_COST + BATCHER_SUBMISSION_BASE_COST;

        let gas_per_proof = (CONSTANT_COST
            + ADDITIONAL_SUBMISSION_COST_PER_PROOF * num_proofs_in_batch as u128)
            / num_proofs_in_batch as u128;

        match eth::create_new_task(
            payment_service,
            *batch_merkle_root,
            batch_data_pointer,
            submitter_addresses,
            AGGREGATOR_COST.into(), // FIXME(uri): This value should be read from aligned_layer/contracts/script/deploy/config/devnet/batcher-payment-service.devnet.config.json
            gas_per_proof.into(), //FIXME(uri): This value should be read from aligned_layer/contracts/script/deploy/config/devnet/batcher-payment-service.devnet.config.json
        )
        .await
        {
            Ok(_) => info!("Batch verification task created on Aligned contract"),
            Err(e) => error!("Failed to create batch verification task: {}", e),
        }
    }
}

async fn send_batch_inclusion_data_responses(
    finalized_batch: BatchQueue,
    batch_merkle_tree: &MerkleTree<VerificationCommitmentBatch>,
) {
    stream::iter(finalized_batch.iter())
        .enumerate()
        .for_each(|(vd_batch_idx, (_, _, ws_sink, _))| async move {
            let batch_inclusion_data = BatchInclusionData::new(vd_batch_idx, batch_merkle_tree);
            let response = ResponseMessage::BatchInclusionData(batch_inclusion_data);

            let serialized_response =
                serde_json::to_vec(&response).expect("Could not serialize response");

            let sending_result = ws_sink
                .write()
                .await
                .send(Message::binary(serialized_response))
                .await;

            match sending_result {
                Err(Error::AlreadyClosed) => (),
                Err(e) => error!("Error while sending batch inclusion data response: {}", e),
                Ok(_) => (),
            }

            info!("Response sent");
        })
        .await;
<<<<<<< HEAD
}

async fn send_error_message(
    ws_conn_sink: Arc<RwLock<SplitSink<WebSocketStream<TcpStream>, Message>>>,
    error_message: ResponseMessage,
) {
    let serialized_response =
        serde_json::to_vec(&error_message).expect("Could not serialize response");

    // Send error message
    ws_conn_sink
        .write()
        .await
        .send(Message::binary(serialized_response))
        .await
        .expect("Failed to send error message");
=======
>>>>>>> 4a9cfdcf
}<|MERGE_RESOLUTION|>--- conflicted
+++ resolved
@@ -1,11 +1,8 @@
 extern crate core;
 
-<<<<<<< HEAD
-=======
 use dotenv::dotenv;
 
 use std::env;
->>>>>>> 4a9cfdcf
 use std::net::SocketAddr;
 use std::sync::Arc;
 
@@ -24,10 +21,6 @@
 use log::{debug, error, info, warn};
 use tokio::net::{TcpListener, TcpStream};
 use tokio::sync::{Mutex, RwLock};
-<<<<<<< HEAD
-=======
-use tokio_tungstenite::tungstenite::error::ProtocolError;
->>>>>>> 4a9cfdcf
 use tokio_tungstenite::tungstenite::{Error, Message};
 use tokio_tungstenite::WebSocketStream;
 use types::batch_queue::BatchQueue;
@@ -481,7 +474,6 @@
             info!("Response sent");
         })
         .await;
-<<<<<<< HEAD
 }
 
 async fn send_error_message(
@@ -498,6 +490,4 @@
         .send(Message::binary(serialized_response))
         .await
         .expect("Failed to send error message");
-=======
->>>>>>> 4a9cfdcf
 }