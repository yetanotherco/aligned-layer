extern crate core;

use aligned_sdk::communication::serialization::{cbor_deserialize, cbor_serialize};
use aligned_sdk::eth::batcher_payment_service::SignatureData;
use config::NonPayingConfig;
use dotenv::dotenv;
use ethers::contract::ContractError;
use ethers::signers::Signer;
use priority_queue::PriorityQueue;
use serde::Serialize;

use std::collections::hash_map::Entry;
use std::collections::HashMap;
use std::env;
use std::iter::repeat;
use std::net::SocketAddr;
use std::sync::Arc;

use aligned_sdk::core::types::{
    BatchInclusionData, ClientMessage, NoncedVerificationData, ResponseMessage,
    ValidityResponseMessage, VerificationCommitmentBatch, VerificationData,
    VerificationDataCommitment,
};
use aws_sdk_s3::client::Client as S3Client;
use eth::{try_create_new_task, BatcherPaymentService, CreateNewTaskFeeParams, SignerMiddlewareT};
use ethers::prelude::{Middleware, Provider};
use ethers::providers::Ws;
use ethers::types::{Address, Signature, TransactionReceipt, U256};
use futures_util::stream::SplitSink;
use futures_util::{future, SinkExt, StreamExt, TryStreamExt};
use lambdaworks_crypto::merkle_tree::merkle::MerkleTree;
use lambdaworks_crypto::merkle_tree::traits::IsMerkleTreeBackend;
use log::{debug, error, info, warn};
use tokio::net::{TcpListener, TcpStream};
use tokio::sync::{Mutex, RwLock};
use tokio_tungstenite::tungstenite::{Error, Message};
use tokio_tungstenite::WebSocketStream;
use types::batch_queue::{BatchQueue, BatchQueueEntry, BatchQueueEntryPriority};
use types::errors::{BatcherError, BatcherSendError};

use crate::config::{ConfigFromYaml, ContractDeploymentOutput};

mod config;
mod eth;
pub mod gnark;
pub mod halo2;
pub mod risc_zero;
pub mod s3;
pub mod sp1;
pub mod types;
mod zk_utils;

const AGGREGATOR_GAS_COST: u128 = 400_000;
const BATCHER_SUBMISSION_BASE_GAS_COST: u128 = 125_000;
const ADDITIONAL_SUBMISSION_GAS_COST_PER_PROOF: u128 = 13_000;
const CONSTANT_GAS_COST: u128 = ((AGGREGATOR_GAS_COST * DEFAULT_AGGREGATOR_FEE_MULTIPLIER)
    / DEFAULT_AGGREGATOR_FEE_DIVIDER)
    + BATCHER_SUBMISSION_BASE_GAS_COST;
const DEFAULT_MAX_FEE_PER_PROOF: u128 = ADDITIONAL_SUBMISSION_GAS_COST_PER_PROOF * 100_000_000_000; // gas_price = 100 Gwei = 0.0000001 ether (high gas price)
const MIN_FEE_PER_PROOF: u128 = ADDITIONAL_SUBMISSION_GAS_COST_PER_PROOF * 100_000_000; // gas_price = 0.1 Gwei = 0.0000000001 ether (low gas price)
const RESPOND_TO_TASK_FEE_LIMIT_MULTIPLIER: u128 = 5; // to set the respondToTaskFeeLimit variable higher than fee_for_aggregator
const RESPOND_TO_TASK_FEE_LIMIT_DIVIDER: u128 = 2;
const DEFAULT_AGGREGATOR_FEE_MULTIPLIER: u128 = 3; // to set the feeForAggregator variable higher than what was calculated
const DEFAULT_AGGREGATOR_FEE_DIVIDER: u128 = 2;

struct BatchState {
    batch_queue: BatchQueue,
    user_nonces: HashMap<Address, U256>,
    /// The minimum fee of a pending proof for a user.
    /// This should always be the fee of the biggest pending nonce by the user.
    /// This is used to check if a user is submitting a proof with a higher nonce and higher fee,
    /// which is invalid and should be rejected.
    user_min_fee: HashMap<Address, U256>,
    user_proof_count_in_batch: HashMap<Address, u64>,
}

impl BatchState {
    fn new() -> Self {
        Self {
            batch_queue: BatchQueue::new(),
            user_nonces: HashMap::new(),
            user_min_fee: HashMap::new(),
            user_proof_count_in_batch: HashMap::new(),
        }
    }

    fn get_user_proof_count(&self, addr: &Address) -> u64 {
        *self.user_proof_count_in_batch.get(addr).unwrap_or(&0)
    }

    /*
       Increments the user proof count in the batch, if the user is already in the hashmap.
       If the user is not in the hashmap, it adds the user to the hashmap with a count of 1 to represent the first proof.
    */
    fn increment_user_proof_count(&mut self, addr: &Address) {
        self.user_proof_count_in_batch
            .entry(*addr)
            .and_modify(|count| *count += 1)
            .or_insert(1);
    }

    fn get_entry(&self, sender: Address, nonce: U256) -> Option<&BatchQueueEntry> {
        self.batch_queue
            .iter()
            .map(|(entry, _)| entry)
            .find(|entry| entry.sender == sender && entry.nonced_verification_data.nonce == nonce)
    }

    /// Checks if the entry is valid
    /// An entry is valid if there is no entry with the same sender,
    /// lower nonce and a lower fee
    /// If the entry is invalid, it returns a validity response message.
    /// If the entry is valid, it returns None.
    fn validate_max_fee(
        &self,
        replacement_entry: &BatchQueueEntry,
    ) -> Option<ValidityResponseMessage> {
        let replacement_max_fee = replacement_entry.nonced_verification_data.max_fee;
        let nonce = replacement_entry.nonced_verification_data.nonce;
        let sender = replacement_entry.sender;

        debug!(
            "Checking validity of entry with sender: {:?}, nonce: {:?}, max_fee: {:?}",
            sender, nonce, replacement_max_fee
        );

        // it is a valid entry only if there is no entry with the same sender, lower nonce and a lower fee
        let is_valid = !self.batch_queue.iter().any(|(entry, _)| {
            entry.sender == sender
                && entry.nonced_verification_data.nonce < nonce
                && entry.nonced_verification_data.max_fee < replacement_max_fee
        });

        if !is_valid {
            return Some(ValidityResponseMessage::InvalidReplacementMessage);
        }

        None
    }

    /// If the call to validate_max_fee is valid, it replaces the entry in the queue
    /// to increment the max fee, then it updates the user min fee if necessary
    fn increment_max_fee(
        &mut self,
        sender: Address,
        replacement_max_fee: U256,
        nonce: U256,
        replacement_entry: &BatchQueueEntry,
    ) {
        // remove the old entry and insert the new one
        // note that the entries are considered equal for the priority queue
        // if they have the same nonce and sender, so we can remove the old entry
        // by calling remove with the new entry
        self.batch_queue.remove(replacement_entry);
        self.batch_queue.push(
            replacement_entry.clone(),
            BatchQueueEntryPriority::new(replacement_max_fee, nonce),
        );

        let user_min_fee = self
            .batch_queue
            .iter()
            .filter(|(e, _)| e.sender == sender)
            .map(|(e, _)| e.nonced_verification_data.max_fee)
            .min()
            .unwrap_or(U256::max_value());

        self.user_min_fee.insert(sender, user_min_fee);
    }

    /// Updates:
    ///     * The user proof count in batch
    ///     * The user min fee pending in batch (which is the one with the highest nonce)
    /// based on whats currenlty in the batch queue.
    /// This is necessary because the whole batch may not be included in the finalized batch,
    /// This caches are needed to validate user messages.
    fn update_user_proofs_in_batch_and_min_fee(&mut self) {
        let mut updated_user_min_fee = HashMap::new();
        let mut updated_user_proof_count_in_batch = HashMap::new();

        for (entry, _) in self.batch_queue.iter() {
            *updated_user_proof_count_in_batch
                .entry(entry.sender)
                .or_insert(0) += 1;

            let min_fee = updated_user_min_fee
                .entry(entry.sender)
                .or_insert(entry.nonced_verification_data.max_fee);

            if entry.nonced_verification_data.max_fee < *min_fee {
                *min_fee = entry.nonced_verification_data.max_fee;
            }
        }

        self.user_proof_count_in_batch = updated_user_proof_count_in_batch;
        self.user_min_fee = updated_user_min_fee;
    }
}

pub struct Batcher {
    s3_client: S3Client,
    s3_bucket_name: String,
    download_endpoint: String,
    eth_ws_provider: Provider<Ws>,
    eth_ws_provider_fallback: Provider<Ws>,
    chain_id: U256,
    payment_service: BatcherPaymentService,
    payment_service_fallback: BatcherPaymentService,
    batch_state: Mutex<BatchState>,
    max_block_interval: u64,
    min_batch_len: usize,
    max_proof_size: usize,
    max_batch_size: usize,
    last_uploaded_batch_block: Mutex<u64>,
    pre_verification_is_enabled: bool,
    non_paying_config: Option<NonPayingConfig>,
    posting_batch: Mutex<bool>,
}

impl Batcher {
    pub async fn new(config_file: String) -> Self {
        dotenv().ok();

        // https://docs.aws.amazon.com/sdk-for-rust/latest/dg/localstack.html
        let upload_endpoint = env::var("UPLOAD_ENDPOINT").ok();

        let s3_bucket_name =
            env::var("AWS_BUCKET_NAME").expect("AWS_BUCKET_NAME not found in environment");

        let download_endpoint =
            env::var("DOWNLOAD_ENDPOINT").expect("DOWNLOAD_ENDPOINT not found in environment");

        let s3_client = s3::create_client(upload_endpoint).await;

        let config = ConfigFromYaml::new(config_file);
        let deployment_output =
            ContractDeploymentOutput::new(config.aligned_layer_deployment_config_file_path);

        let eth_ws_provider =
            Provider::connect_with_reconnects(&config.eth_ws_url, config.batcher.eth_ws_reconnects)
                .await
                .expect("Failed to get ethereum websocket provider");

        let eth_ws_provider_fallback = Provider::connect_with_reconnects(
            &config.eth_ws_url_fallback,
            config.batcher.eth_ws_reconnects,
        )
        .await
        .expect("Failed to get fallback ethereum websocket provider");

        let eth_rpc_provider =
            eth::get_provider(config.eth_rpc_url.clone()).expect("Failed to get provider");

        let eth_rpc_provider_fallback = eth::get_provider(config.eth_rpc_url_fallback.clone())
            .expect("Failed to get fallback provider");

        // FIXME(marian): We are getting just the last block number right now, but we should really
        // have the last submitted batch block registered and query it when the batcher is initialized.
        let last_uploaded_batch_block = match eth_rpc_provider.get_block_number().await {
            Ok(block_num) => block_num,
            Err(e) => {
                warn!(
                    "Failed to get block number with main rpc, trying with fallback rpc. Err: {:?}",
                    e
                );
                eth_rpc_provider_fallback
                    .get_block_number()
                    .await
                    .expect("Failed to get block number with fallback rpc")
            }
        };

        let last_uploaded_batch_block = last_uploaded_batch_block.as_u64();

        let chain_id = match eth_rpc_provider.get_chainid().await {
            Ok(chain_id) => chain_id,
            Err(e) => {
                warn!("Failed to get chain id with main rpc: {}", e);
                eth_rpc_provider_fallback
                    .get_chainid()
                    .await
                    .expect("Failed to get chain id with fallback rpc")
            }
        };

        let payment_service = eth::get_batcher_payment_service(
            eth_rpc_provider,
            config.ecdsa.clone(),
            deployment_output.addresses.batcher_payment_service.clone(),
        )
        .await
        .expect("Failed to get Batcher Payment Service contract");

        let payment_service_fallback = eth::get_batcher_payment_service(
            eth_rpc_provider_fallback,
            config.ecdsa,
            deployment_output.addresses.batcher_payment_service,
        )
        .await
        .expect("Failed to get fallback Batcher Payment Service contract");

        let non_paying_config = if let Some(non_paying_config) = config.batcher.non_paying {
            warn!("Non-paying address configuration detected. Will replace non-paying address {} with configured address.",
                non_paying_config.address);
            Some(NonPayingConfig::from_yaml_config(non_paying_config).await)
        } else {
            None
        };

        Self {
            s3_client,
            s3_bucket_name,
            download_endpoint,
            eth_ws_provider,
            eth_ws_provider_fallback,
            chain_id,
            payment_service,
            payment_service_fallback,
            batch_state: Mutex::new(BatchState::new()),
            max_block_interval: config.batcher.block_interval,
            min_batch_len: config.batcher.batch_size_interval,
            max_proof_size: config.batcher.max_proof_size,
            max_batch_size: config.batcher.max_batch_size,
            last_uploaded_batch_block: Mutex::new(last_uploaded_batch_block),
            pre_verification_is_enabled: config.batcher.pre_verification_is_enabled,
            non_paying_config,
            posting_batch: Mutex::new(false),
        }
    }

    pub async fn listen_connections(self: Arc<Self>, address: &str) -> Result<(), BatcherError> {
        // Create the event loop and TCP listener we'll accept connections on.
        let listener = TcpListener::bind(address).await.expect("Failed to build");
        info!("Listening on: {}", address);

        // Let's spawn the handling of each connection in a separate task.
        while let Ok((stream, addr)) = listener.accept().await {
            let batcher = self.clone();
            tokio::spawn(batcher.handle_connection(stream, addr));
        }
        Ok(())
    }

    pub async fn listen_new_blocks(self: Arc<Self>) -> Result<(), BatcherError> {
        let mut stream = self
            .eth_ws_provider
            .subscribe_blocks()
            .await
            .map_err(|e| BatcherError::EthereumSubscriptionError(e.to_string()))?;

        let mut stream_fallback = self
            .eth_ws_provider_fallback
            .subscribe_blocks()
            .await
            .map_err(|e| BatcherError::EthereumSubscriptionError(e.to_string()))?;

        let last_seen_block = Mutex::<u64>::new(0);

        while let Some(block) = tokio::select! {
            block = stream.next() => block,
            block = stream_fallback.next() => block,
        } {
            let batcher = self.clone();
            let block_number = block.number.unwrap_or_default();
            let block_number = u64::try_from(block_number).unwrap_or_default();

            {
                let mut last_seen_block = last_seen_block.lock().await;
                if block_number <= *last_seen_block {
                    continue;
                }
                *last_seen_block = block_number;
            }

            info!("Received new block: {}", block_number);
            tokio::spawn(async move {
                if let Err(e) = batcher.handle_new_block(block_number).await {
                    error!("Error when handling new block: {:?}", e);
                };
            });
        }

        Ok(())
    }

    async fn handle_connection(
        self: Arc<Self>,
        raw_stream: TcpStream,
        addr: SocketAddr,
    ) -> Result<(), BatcherError> {
        info!("Incoming TCP connection from: {}", addr);
        let ws_stream = tokio_tungstenite::accept_async(raw_stream).await?;

        debug!("WebSocket connection established: {}", addr);
        let (outgoing, incoming) = ws_stream.split();
        let outgoing = Arc::new(RwLock::new(outgoing));

        let protocol_version_msg = ResponseMessage::ProtocolVersion(
            aligned_sdk::communication::protocol::EXPECTED_PROTOCOL_VERSION,
        );

        let serialized_protocol_version_msg = cbor_serialize(&protocol_version_msg)
            .map_err(|e| BatcherError::SerializationError(e.to_string()))?;

        outgoing
            .write()
            .await
            .send(Message::binary(serialized_protocol_version_msg))
            .await?;

        match incoming
            .try_filter(|msg| future::ready(msg.is_binary()))
            .try_for_each(|msg| self.clone().handle_message(msg, outgoing.clone()))
            .await
        {
            Err(e) => error!("Unexpected error: {}", e),
            Ok(_) => info!("{} disconnected", &addr),
        }

        Ok(())
    }

    /// Handle an individual message from the client.
    async fn handle_message(
        self: Arc<Self>,
        message: Message,
        ws_conn_sink: Arc<RwLock<SplitSink<WebSocketStream<TcpStream>, Message>>>,
    ) -> Result<(), Error> {
        // Deserialize verification data from message
        let client_msg: ClientMessage = match cbor_deserialize(message.into_data().as_slice()) {
            Ok(msg) => msg,
            Err(e) => {
                warn!("Failed to deserialize message: {}", e);
                return Ok(());
            }
        };

        info!(
            "Received message with nonce: {}",
            client_msg.verification_data.nonce
        );

        if client_msg.verification_data.chain_id != self.chain_id {
            warn!(
                "Received message with incorrect chain id: {}",
                client_msg.verification_data.chain_id
            );

            send_message(
                ws_conn_sink.clone(),
                ValidityResponseMessage::InvalidChainId,
            )
            .await;

            return Ok(());
        }

        info!("Verifying message signature...");
        if let Ok(addr) = client_msg.verify_signature() {
            info!("Message signature verified");
            if self.is_nonpaying(&addr) {
                self.handle_nonpaying_msg(ws_conn_sink.clone(), client_msg)
                    .await
            } else {
                if !self
                    .check_user_balance_and_increment_proof_count(&addr)
                    .await
                {
                    send_message(
                        ws_conn_sink.clone(),
                        ValidityResponseMessage::InsufficientBalance(addr),
                    )
                    .await;

                    return Ok(());
                }

                let nonced_verification_data = client_msg.verification_data;
                if nonced_verification_data.verification_data.proof.len() > self.max_proof_size {
                    error!("Proof size exceeds the maximum allowed size.");
                    send_message(ws_conn_sink.clone(), ValidityResponseMessage::ProofTooLarge)
                        .await;
                    return Ok(());
                }

                // Nonce and max fee verification
                let nonce = nonced_verification_data.nonce;
                let max_fee = nonced_verification_data.max_fee;

                if max_fee < U256::from(MIN_FEE_PER_PROOF) {
                    error!("The max fee signed in the message is less than the accepted minimum fee to be included in the batch.");
                    send_message(ws_conn_sink.clone(), ValidityResponseMessage::InvalidMaxFee)
                        .await;
                    return Ok(());
                }

                let mut batch_state = self.batch_state.lock().await;

                let expected_user_nonce = match batch_state.user_nonces.get(&addr) {
                    Some(nonce) => *nonce,
                    None => {
                        let user_nonce = match self.get_user_nonce(addr).await {
                            Ok(nonce) => nonce,
                            Err(e) => {
                                error!("Failed to get user nonce for address {:?}: {:?}", addr, e);
                                send_message(
                                    ws_conn_sink.clone(),
                                    ValidityResponseMessage::InvalidNonce,
                                )
                                .await;

                                return Ok(());
                            }
                        };

                        batch_state.user_nonces.insert(addr, user_nonce);
                        user_nonce
                    }
                };

                let min_fee = match batch_state.user_min_fee.get(&addr) {
                    Some(fee) => *fee,
                    None => U256::max_value(),
                };

                match expected_user_nonce.cmp(&nonce) {
                    std::cmp::Ordering::Less => {
                        // invalid, expected user nonce < nonce
                        warn!(
                            "Invalid nonce for address {addr}, had nonce {:?} < {:?}",
                            expected_user_nonce, nonce
                        );
                        send_message(ws_conn_sink.clone(), ValidityResponseMessage::InvalidNonce)
                            .await;
                        return Ok(());
                    }
                    std::cmp::Ordering::Equal => {
                        // if we are here nonce == expected_user_nonce
                        if !self
                            .handle_expected_nonce_message(
                                batch_state,
                                min_fee,
                                nonced_verification_data,
                                ws_conn_sink.clone(),
                                client_msg.signature,
                                addr,
                            )
                            .await
                        {
                            // message should not be added to batch
                            return Ok(());
                        };
                    }
                    std::cmp::Ordering::Greater => {
                        // might be replacement message
                        // if the message is already in the batch
                        // we can check if we need to increment the fee
                        // get the entry with the same sender and nonce
                        if !self
                            .handle_replacement_message(
                                batch_state,
                                nonced_verification_data,
                                ws_conn_sink.clone(),
                                client_msg.signature,
                                addr,
                                expected_user_nonce,
                            )
                            .await
                        {
                            // message should not be added to batch
                            return Ok(());
                        }
                    }
                }

                info!("Verification data message handled");

                send_message(ws_conn_sink, ValidityResponseMessage::Valid).await;
                Ok(())
            }
        } else {
            error!("Signature verification error");
            send_message(
                ws_conn_sink.clone(),
                ValidityResponseMessage::InvalidSignature,
            )
            .await;
            Ok(()) // Send error message to the client and return
        }
    }

    // Checks user has sufficient balance
    // If user has sufficient balance, increments the user's proof count in the batch
    async fn check_user_balance_and_increment_proof_count(&self, addr: &Address) -> bool {
        if self.user_balance_is_unlocked(addr).await {
            return false;
        }
        let mut batch_state = self.batch_state.lock().await;

        let user_proofs_in_batch = batch_state.get_user_proof_count(addr) + 1;

        let user_balance = self.get_user_balance(addr).await;

        let min_balance = U256::from(user_proofs_in_batch) * U256::from(MIN_FEE_PER_PROOF);
        if user_balance < min_balance {
            return false;
        }

        batch_state.increment_user_proof_count(addr);
        true
    }

    /// Handles a message with an expected nonce.
    /// If the max_fee is valid, it is added to the batch.
    /// If the max_fee is invalid, a message is sent to the client.
    /// Returns true if the message was added to the batch, false otherwise.
    async fn handle_expected_nonce_message(
        &self,
        mut batch_state: tokio::sync::MutexGuard<'_, BatchState>,
        min_fee: U256,
        nonced_verification_data: NoncedVerificationData,
        ws_conn_sink: Arc<RwLock<SplitSink<WebSocketStream<TcpStream>, Message>>>,
        signature: Signature,
        addr: Address,
    ) -> bool {
        let max_fee = nonced_verification_data.max_fee;
        if max_fee > min_fee {
            warn!(
                "Invalid max fee for address {addr}, had fee {:?} < {:?}",
                min_fee, max_fee
            );
            send_message(ws_conn_sink.clone(), ValidityResponseMessage::InvalidMaxFee).await;
            return false;
        }

<<<<<<< HEAD
        // When pre-verification is enabled, batcher will verify proofs for faster feedback with clients
        if self.pre_verification_is_enabled
            && !zk_utils::verify(&nonced_verification_data.verification_data).await
        {
            error!("Invalid proof detected. Verification failed.");
            send_message(ws_conn_sink.clone(), ValidityResponseMessage::InvalidProof).await;
            return false;
        }

        let nonce = U256::from_big_endian(&nonced_verification_data.nonce);
=======
        let nonce = nonced_verification_data.nonce;
>>>>>>> 09a70441

        batch_state.user_nonces.insert(addr, nonce + U256::one());
        batch_state.user_min_fee.insert(addr, max_fee);

        self.add_to_batch(
            batch_state,
            nonced_verification_data,
            ws_conn_sink.clone(),
            signature,
            addr,
        )
        .await;

        true
    }

    /// Handles a replacement message
    /// First checks if the message is already in the batch
    /// If the message is in the batch, checks if the max fee is higher
    /// If the max fee is higher, replaces the message in the batch
    /// If the max fee is lower, sends an error message to the client
    /// If the message is not in the batch, sends an error message to the client
    /// Returns true if the message was replaced in the batch, false otherwise
    async fn handle_replacement_message(
        &self,
        mut batch_state: tokio::sync::MutexGuard<'_, BatchState>,
        nonced_verification_data: NoncedVerificationData,
        ws_conn_sink: Arc<RwLock<SplitSink<WebSocketStream<TcpStream>, Message>>>,
        signature: Signature,
        addr: Address,
        expected_user_nonce: U256,
    ) -> bool {
        let replacement_max_fee = nonced_verification_data.max_fee;
        let nonce = nonced_verification_data.nonce;

        let mut replacement_entry = match batch_state.get_entry(addr, nonce) {
            Some(entry) => {
                if entry.nonced_verification_data.max_fee < replacement_max_fee {
                    entry.clone()
                } else {
                    warn!(
                        "Invalid replacement message for address {addr}, had fee {:?} < {:?}",
                        entry.nonced_verification_data.max_fee, replacement_max_fee
                    );
                    send_message(
                        ws_conn_sink.clone(),
                        ValidityResponseMessage::InvalidReplacementMessage,
                    )
                    .await;

                    return false;
                }
            }
            None => {
                warn!(
                    "Invalid nonce for address {addr} Expected: {:?}, got: {:?}",
                    expected_user_nonce, nonce
                );
                send_message(ws_conn_sink.clone(), ValidityResponseMessage::InvalidNonce).await;
                return false;
            }
        };

        info!(
            "Replacing message for address {} with nonce {} and max fee {}",
            addr, nonce, replacement_max_fee
        );

        replacement_entry.signature = signature;
        replacement_entry.verification_data_commitment =
            nonced_verification_data.verification_data.clone().into();
        replacement_entry.nonced_verification_data = nonced_verification_data;

        // close old sink and replace with new one
        {
            let mut old_sink = replacement_entry.messaging_sink.write().await;
            if let Err(e) = old_sink.close().await {
                // we dont want to exit here, just log the error
                warn!("Error closing sink: {:?}", e);
            }
        }
        replacement_entry.messaging_sink = ws_conn_sink.clone();

        if let Some(msg) = batch_state.validate_max_fee(&replacement_entry) {
            warn!("Invalid max fee");
            send_message(ws_conn_sink.clone(), msg).await;
            return false;
        }

        // When pre-verification is enabled, batcher will verify proofs for faster feedback with clients
        if self.pre_verification_is_enabled
            && !zk_utils::verify(&replacement_entry.nonced_verification_data.verification_data)
                .await
        {
            error!("Invalid proof detected. Verification failed.");
            send_message(ws_conn_sink.clone(), ValidityResponseMessage::InvalidProof).await;
            return false;
        }

        let sender = replacement_entry.sender;
        let nonce =
            U256::from_big_endian(replacement_entry.nonced_verification_data.nonce.as_slice());
        let replacement_max_fee = replacement_entry.nonced_verification_data.max_fee;

        info!(
            "Entry is valid, incrementing fee for sender: {:?}, nonce: {:?}, max_fee: {:?}",
            sender, nonce, replacement_max_fee
        );

        batch_state.increment_max_fee(sender, replacement_max_fee, nonce, &replacement_entry);

        true
    }

    async fn get_user_nonce(
        &self,
        addr: Address,
    ) -> Result<U256, ContractError<SignerMiddlewareT>> {
        match self.payment_service.user_nonces(addr).call().await {
            Ok(nonce) => Ok(nonce),
            Err(_) => self.payment_service_fallback.user_nonces(addr).call().await,
        }
    }

    /// Adds verification data to the current batch queue.
    async fn add_to_batch(
        &self,
        mut batch_state: tokio::sync::MutexGuard<'_, BatchState>,
        verification_data: NoncedVerificationData,
        ws_conn_sink: Arc<RwLock<SplitSink<WebSocketStream<TcpStream>, Message>>>,
        proof_submitter_sig: Signature,
        proof_submiter_addr: Address,
    ) {
        info!("Calculating verification data commitments...");
        let verification_data_comm = verification_data.clone().into();
        info!("Adding verification data to batch...");

        let max_fee = verification_data.max_fee;
        let nonce = verification_data.nonce;

        batch_state.batch_queue.push(
            BatchQueueEntry::new(
                verification_data,
                verification_data_comm,
                ws_conn_sink,
                proof_submitter_sig,
                proof_submiter_addr,
            ),
            BatchQueueEntryPriority::new(max_fee, nonce),
        );
        info!(
            "Current batch queue length: {}",
            batch_state.batch_queue.len()
        );
    }

    /// Given a new block number listened from the blockchain, checks if the current batch is ready to be posted.
    /// There are essentially two conditions to be checked:
    ///     * Has the current batch reached the minimum size to be posted?
    ///     * Has the received block number surpassed the maximum interval with respect to the last posted batch block?
    /// Then the batch will be made as big as possible given this two conditions:
    ///     * The serialized batch size needs to be smaller than the maximum batch size
    ///     * The batch submission fee is less than the lowest `max fee` included the batch,
    ///     * And the batch submission fee is more than the highest `max fee` not included the batch.
    /// An extra sanity check is made to check if the batch size is 0, since it does not make sense to post
    /// an empty batch, even if the block interval has been reached.
    /// Once the batch meets the conditions for submission, the finalized batch is then passed to the
    /// `finalize_batch` function.
    async fn is_batch_ready(
        &self,
        block_number: u64,
        gas_price: U256,
    ) -> Option<Vec<BatchQueueEntry>> {
        let mut batch_state = self.batch_state.lock().await;
        let current_batch_len = batch_state.batch_queue.len();

        let last_uploaded_batch_block_lock = self.last_uploaded_batch_block.lock().await;

        // FIXME(marian): This condition should be changed to current_batch_size == 0
        // once the bug in Lambdaworks merkle tree is fixed.
        if current_batch_len < 2 {
            info!("Current batch is empty or length 1. Waiting for more proofs...");
            return None;
        }

        if current_batch_len < self.min_batch_len
            && block_number < *last_uploaded_batch_block_lock + self.max_block_interval
        {
            info!(
                "Current batch not ready to be posted. Current block: {} - Last uploaded block: {}. Current batch length: {} - Minimum batch length: {}",
                block_number, *last_uploaded_batch_block_lock, current_batch_len, self.min_batch_len
            );
            return None;
        }

        // Check if a batch is currently being posted
        let mut batch_posting = self.posting_batch.lock().await;
        if *batch_posting {
            info!(
                "Batch is currently being posted. Waiting for the current batch to be finalized..."
            );
            return None;
        }

        // Set the batch posting flag to true
        *batch_posting = true;

        let mut batch_queue_copy = batch_state.batch_queue.clone();

        match self.try_build_batch(&mut batch_queue_copy, gas_price) {
            Some(finalized_batch) => {
                // Set the batch queue to batch queue copy
                batch_state.batch_queue = batch_queue_copy;
                batch_state.update_user_proofs_in_batch_and_min_fee();

                Some(finalized_batch)
            }
            None => {
                // We cant post a batch since users are not willing to pay the needed fee, wait for more proofs
                info!("No working batch found. Waiting for more proofs...");
                *batch_posting = false;
                None
            }
        }
    }

    /// Tries to build a batch from the current batch queue.
    /// The function iterates over the batch queue and tries to build a batch that satisfies the gas price
    /// and the max_fee set by the users.
    /// If a working batch is found, the function tries to make it as big as possible by adding more proofs,
    /// until a user is not willing to pay the required fee.
    /// The extra check is that the batch size does not surpass the maximum batch size.
    /// Note that the batch queue is sorted descending by the max_fee set by the users.
    /// We use a copy of the batch queue because we might not find a working batch,
    /// and we want to keep the original batch queue intact.
    /// Returns Some(working_batch) if found, None otherwise.
    fn try_build_batch(
        &self,
        batch_queue_copy: &mut PriorityQueue<BatchQueueEntry, BatchQueueEntryPriority>,
        gas_price: U256,
    ) -> Option<Vec<BatchQueueEntry>> {
        let mut finalized_batch = vec![];
        let mut finalized_batch_size = 2; // at most two extra bytes for cbor encoding array markers
        let mut finalized_batch_works = false;

        while let Some((entry, _)) = batch_queue_copy.peek() {
            let serialized_vd_size =
                match cbor_serialize(&entry.nonced_verification_data.verification_data) {
                    Ok(val) => val.len(),
                    Err(e) => {
                        warn!("Serialization error: {:?}", e);
                        break;
                    }
                };

            if finalized_batch_size + serialized_vd_size > self.max_batch_size {
                break;
            }

            let num_proofs = finalized_batch.len() + 1;

            let gas_per_proof = (CONSTANT_GAS_COST
                + ADDITIONAL_SUBMISSION_GAS_COST_PER_PROOF * num_proofs as u128)
                / num_proofs as u128;

            let fee_per_proof = U256::from(gas_per_proof) * gas_price;

            debug!(
                "Validating that batch submission fee {} is less than max fee {} for sender {}",
                fee_per_proof, entry.nonced_verification_data.max_fee, entry.sender,
            );

            // it is sufficient to check this max fee because it will be the lowest since its sorted
            if fee_per_proof < entry.nonced_verification_data.max_fee && num_proofs >= 2 {
                finalized_batch_works = true;
            } else if finalized_batch_works {
                // Can not add latest element since it is not willing to pay the corresponding fee
                // Could potentially still find another working solution later with more elements,
                // maybe we can explore all lengths in a future version
                // or do the reverse from this, try with whole batch,
                // then with whole batch minus last element, etc
                break;
            }

            // Either max fee is insufficient but we have not found a working solution yet,
            // or we can keep adding to a working batch,
            // Either way we need to keep iterating
            finalized_batch_size += serialized_vd_size;

            // We can unwrap here because we have already peeked to check there is a value
            let (entry, _) = batch_queue_copy.pop().unwrap();
            finalized_batch.push(entry);
        }

        if finalized_batch_works {
            Some(finalized_batch)
        } else {
            None
        }
    }

    /// Takes the finalized batch as input and builds the merkle tree, posts verification data batch
    /// to s3, creates new task in Aligned contract and sends responses to all clients that added proofs
    /// to the batch. The last uploaded batch block is updated once the task is created in Aligned.
    async fn finalize_batch(
        &self,
        block_number: u64,
        finalized_batch: Vec<BatchQueueEntry>,
        gas_price: U256,
    ) -> Result<(), BatcherError> {
        let nonced_batch_verifcation_data: Vec<NoncedVerificationData> = finalized_batch
            .clone()
            .into_iter()
            .map(|entry| entry.nonced_verification_data)
            .collect();

        let batch_verification_data: Vec<VerificationData> = nonced_batch_verifcation_data
            .iter()
            .map(|vd| vd.verification_data.clone())
            .collect();

        let batch_bytes = cbor_serialize(&batch_verification_data)
            .map_err(|e| BatcherError::TaskCreationError(e.to_string()))?;

        info!("Finalizing batch. Length: {}", finalized_batch.len());
        let batch_data_comm: Vec<VerificationDataCommitment> = finalized_batch
            .clone()
            .into_iter()
            .map(|entry| entry.verification_data_commitment)
            .collect();

        let batch_merkle_tree: MerkleTree<VerificationCommitmentBatch> =
            MerkleTree::build(&batch_data_comm);

        {
            let mut last_uploaded_batch_block = self.last_uploaded_batch_block.lock().await;
            // update last uploaded batch block
            *last_uploaded_batch_block = block_number;
            info!(
                "Batch Finalizer: Last uploaded batch block updated to: {}. Lock unlocked",
                block_number
            );
        }

        let leaves: Vec<[u8; 32]> = batch_data_comm
            .iter()
            .map(VerificationCommitmentBatch::hash_data)
            .collect();

        if let Err(e) = self
            .submit_batch(
                &batch_bytes,
                &batch_merkle_tree.root,
                leaves,
                &finalized_batch,
                gas_price,
            )
            .await
        {
            for entry in finalized_batch.iter() {
                let merkle_root = hex::encode(batch_merkle_tree.root);
                send_message(
                    entry.messaging_sink.clone(),
                    ResponseMessage::CreateNewTaskError(merkle_root),
                )
                .await
            }

            self.flush_queue_and_clear_nonce_cache().await;

            return Err(e);
        };

        send_batch_inclusion_data_responses(finalized_batch, &batch_merkle_tree).await
    }

    async fn flush_queue_and_clear_nonce_cache(&self) {
        warn!("Resetting state... Flushing queue and nonces");
        let mut batch_state = self.batch_state.lock().await;

        for (entry, _) in batch_state.batch_queue.iter() {
            send_message(entry.messaging_sink.clone(), ResponseMessage::BatchReset).await;
        }

        batch_state.batch_queue.clear();
        batch_state.user_nonces.clear();
        batch_state.user_proof_count_in_batch.clear();
        batch_state.user_min_fee.clear();
    }

    /// Receives new block numbers, checks if conditions are met for submission and
    /// finalizes the batch.
    async fn handle_new_block(&self, block_number: u64) -> Result<(), BatcherError> {
        let gas_price = match self.get_gas_price().await {
            Some(price) => price,
            None => {
                error!("Failed to get gas price");
                return Err(BatcherError::GasPriceError);
            }
        };

        while let Some(finalized_batch) = self.is_batch_ready(block_number, gas_price).await {
            let batch_finalization_result = self
                .finalize_batch(block_number, finalized_batch, gas_price)
                .await;

            // Resetting this here to avoid doing it on every return path of `finalize_batch` function
            let mut batch_posting = self.posting_batch.lock().await;
            *batch_posting = false;

            batch_finalization_result?;
        }

        Ok(())
    }

    /// Post batch to s3 and submit new task to Ethereum
    async fn submit_batch(
        &self,
        batch_bytes: &[u8],
        batch_merkle_root: &[u8; 32],
        leaves: Vec<[u8; 32]>,
        finalized_batch: &[BatchQueueEntry],
        gas_price: U256,
    ) -> Result<(), BatcherError> {
        let signatures: Vec<_> = finalized_batch
            .iter()
            .map(|entry| &entry.signature)
            .cloned()
            .collect();

        let nonces: Vec<_> = finalized_batch
            .iter()
            .map(|entry| entry.nonced_verification_data.nonce)
            .collect();

        let max_fees: Vec<_> = finalized_batch
            .iter()
            .map(|entry| entry.nonced_verification_data.max_fee)
            .collect();

        let s3_client = self.s3_client.clone();
        let batch_merkle_root_hex = hex::encode(batch_merkle_root);
        info!("Batch merkle root: 0x{}", batch_merkle_root_hex);
        let file_name = batch_merkle_root_hex.clone() + ".json";

        info!("Uploading batch to S3...");
        s3::upload_object(
            &s3_client,
            &self.s3_bucket_name,
            batch_bytes.to_vec(),
            &file_name,
        )
        .await
        .map_err(|e| BatcherError::TaskCreationError(e.to_string()))?;

        info!("Batch sent to S3 with name: {}", file_name);

        info!("Uploading batch to contract");
        let batch_data_pointer: String = "".to_owned() + &self.download_endpoint + "/" + &file_name;

        let num_proofs_in_batch = leaves.len();

        let gas_per_proof = (CONSTANT_GAS_COST
            + ADDITIONAL_SUBMISSION_GAS_COST_PER_PROOF * num_proofs_in_batch as u128)
            / num_proofs_in_batch as u128;

        let fee_per_proof = U256::from(gas_per_proof) * gas_price;
        let fee_for_aggregator = (U256::from(AGGREGATOR_GAS_COST)
            * gas_price
            * U256::from(DEFAULT_AGGREGATOR_FEE_MULTIPLIER))
            / U256::from(DEFAULT_AGGREGATOR_FEE_DIVIDER);
        let respond_to_task_fee_limit = (fee_for_aggregator
            * U256::from(RESPOND_TO_TASK_FEE_LIMIT_MULTIPLIER))
            / U256::from(RESPOND_TO_TASK_FEE_LIMIT_DIVIDER);
        let fee_params = CreateNewTaskFeeParams::new(
            fee_for_aggregator,
            fee_per_proof,
            gas_price,
            respond_to_task_fee_limit,
        );

        let signatures = signatures
            .iter()
            .enumerate()
            .map(|(i, signature)| SignatureData::new(signature, nonces[i], max_fees[i]))
            .collect();

        match self
            .create_new_task(
                *batch_merkle_root,
                batch_data_pointer,
                leaves,
                signatures,
                fee_params,
            )
            .await
        {
            Ok(_) => {
                info!("Batch verification task created on Aligned contract");
                Ok(())
            }
            Err(e) => {
                error!(
                    "Failed to send batch to contract, batch will be lost: {:?}",
                    e
                );

                Err(e)
            }
        }
    }

    async fn create_new_task(
        &self,
        batch_merkle_root: [u8; 32],
        batch_data_pointer: String,
        leaves: Vec<[u8; 32]>,
        signatures: Vec<SignatureData>,
        fee_params: CreateNewTaskFeeParams,
    ) -> Result<TransactionReceipt, BatcherError> {
        // pad leaves to next power of 2
        let padded_leaves = Self::pad_leaves(leaves);

        info!("Creating task for: 0x{}", hex::encode(batch_merkle_root));

        match try_create_new_task(
            batch_merkle_root,
            batch_data_pointer.clone(),
            padded_leaves.clone(),
            signatures.clone(),
            fee_params.clone(),
            &self.payment_service,
        )
        .await
        {
            Ok(receipt) => Ok(receipt),
            Err(BatcherSendError::TransactionReverted(err)) => {
                // dont retry with fallback
                // just return the error
                warn!("Transaction reverted {:?}", err);

                Err(BatcherError::TransactionSendError)
            }
            Err(_) => {
                let receipt = try_create_new_task(
                    batch_merkle_root,
                    batch_data_pointer,
                    padded_leaves,
                    signatures,
                    fee_params,
                    &self.payment_service_fallback,
                )
                .await?;

                Ok(receipt)
            }
        }
    }

    fn pad_leaves(leaves: Vec<[u8; 32]>) -> Vec<[u8; 32]> {
        let leaves_len = leaves.len();
        let last_leaf = leaves[leaves_len - 1];
        leaves
            .into_iter()
            .chain(repeat(last_leaf).take(leaves_len.next_power_of_two() - leaves_len))
            .collect()
    }

    /// Only relevant for testing and for users to easily use Aligned
    fn is_nonpaying(&self, addr: &Address) -> bool {
        self.non_paying_config
            .as_ref()
            .is_some_and(|non_paying_config| non_paying_config.address == *addr)
    }

    /// Only relevant for testing and for users to easily use Aligned
    async fn handle_nonpaying_msg(
        self: Arc<Self>,
        ws_conn_sink: Arc<RwLock<SplitSink<WebSocketStream<TcpStream>, Message>>>,
        client_msg: ClientMessage,
    ) -> Result<(), Error> {
        let non_paying_config = self.non_paying_config.as_ref().unwrap();
        let addr = non_paying_config.replacement.address();

        let user_balance = self.get_user_balance(&addr).await;

        if user_balance == U256::from(0) {
            error!("Insufficient funds for address {:?}", addr);
            send_message(
                ws_conn_sink.clone(),
                ValidityResponseMessage::InsufficientBalance(addr),
            )
            .await;
            return Ok(()); // Send error message to the client and return
        }

        if client_msg.verification_data.verification_data.proof.len() <= self.max_proof_size {
            // When pre-verification is enabled, batcher will verify proofs for faster feedback with clients
            if self.pre_verification_is_enabled
                && !zk_utils::verify(&client_msg.verification_data.verification_data).await
            {
                error!("Invalid proof detected. Verification failed.");
                send_message(ws_conn_sink.clone(), ValidityResponseMessage::InvalidProof).await;
                return Ok(()); // Send error message to the client and return
            }

            let nonced_verification_data = {
                let mut batch_state = self.batch_state.lock().await;

                let nonpaying_nonce = match batch_state.user_nonces.entry(addr) {
                    Entry::Occupied(o) => o.into_mut(),
                    Entry::Vacant(vacant) => {
                        let nonce = match self.payment_service.user_nonces(addr).call().await {
                            Ok(nonce) => nonce,
                            Err(e) => {
                                error!("Failed to get nonce for address {:?}: {:?}", addr, e);
                                send_message(
                                    ws_conn_sink.clone(),
                                    ValidityResponseMessage::InvalidNonce,
                                )
                                .await;

                                return Ok(());
                            }
                        };

                        vacant.insert(nonce)
                    }
                };

                info!("non paying nonce: {:?}", nonpaying_nonce);

                let nonce_value = *nonpaying_nonce;

                *nonpaying_nonce += U256::one();

                NoncedVerificationData::new(
                    client_msg.verification_data.verification_data.clone(),
                    nonce_value,
                    DEFAULT_MAX_FEE_PER_PROOF.into(), // 13_000 gas per proof * 100 gwei gas price (upper bound)
                    self.chain_id,
                    self.payment_service.address(),
                )
            };

            let client_msg = ClientMessage::new(
                nonced_verification_data.clone(),
                non_paying_config.replacement.clone(),
            )
            .await;

            let batch_state = self.batch_state.lock().await;
            self.clone()
                .add_to_batch(
                    batch_state,
                    nonced_verification_data,
                    ws_conn_sink.clone(),
                    client_msg.signature,
                    non_paying_config.address,
                )
                .await;
        } else {
            error!("Proof is too large");
            send_message(ws_conn_sink.clone(), ValidityResponseMessage::ProofTooLarge).await;
            return Ok(()); // Send error message to the client and return
        };

        info!("Verification data message handled");

        send_message(ws_conn_sink, ValidityResponseMessage::Valid).await;
        Ok(())
    }

    async fn get_user_balance(&self, addr: &Address) -> U256 {
        match self.payment_service.user_balances(*addr).call().await {
            Ok(val) => val,
            Err(_) => match self
                .payment_service_fallback
                .user_balances(*addr)
                .call()
                .await
            {
                Ok(balance) => balance,
                Err(_) => {
                    warn!("Failed to get balance for address {:?}", addr);
                    U256::zero()
                }
            },
        }
    }

    async fn user_balance_is_unlocked(&self, addr: &Address) -> bool {
        let unlock_block = match self.payment_service.user_unlock_block(*addr).call().await {
            Ok(val) => val,
            Err(_) => match self
                .payment_service_fallback
                .user_unlock_block(*addr)
                .call()
                .await
            {
                Ok(unlock_block) => unlock_block,
                Err(_) => {
                    warn!("Failed to get unlock block for address {:?}", addr);
                    U256::zero()
                }
            },
        };

        unlock_block != U256::zero()
    }

    async fn get_gas_price(&self) -> Option<U256> {
        match self.eth_ws_provider.get_gas_price().await {
            Ok(gas_price) => Some(gas_price), // this is the block's max priority gas price, not the base fee
            Err(_) => match self.eth_ws_provider_fallback.get_gas_price().await {
                Ok(gas_price) => Some(gas_price),
                Err(_) => {
                    warn!("Failed to get gas price");
                    None
                }
            },
        }
    }
}

async fn send_batch_inclusion_data_responses(
    finalized_batch: Vec<BatchQueueEntry>,
    batch_merkle_tree: &MerkleTree<VerificationCommitmentBatch>,
) -> Result<(), BatcherError> {
    for (vd_batch_idx, entry) in finalized_batch.iter().enumerate() {
        let batch_inclusion_data = BatchInclusionData::new(vd_batch_idx, batch_merkle_tree);
        let response = ResponseMessage::BatchInclusionData(batch_inclusion_data);

        let serialized_response = cbor_serialize(&response)
            .map_err(|e| BatcherError::SerializationError(e.to_string()))?;

        let sending_result = entry
            .messaging_sink
            .write()
            .await
            .send(Message::binary(serialized_response))
            .await;

        match sending_result {
            Err(Error::AlreadyClosed) => (),
            Err(e) => error!("Error while sending batch inclusion data response: {}", e),
            Ok(_) => (),
        }

        info!("Response sent");
    }

    Ok(())
}

async fn send_message<T: Serialize>(
    ws_conn_sink: Arc<RwLock<SplitSink<WebSocketStream<TcpStream>, Message>>>,
    message: T,
) {
    match cbor_serialize(&message) {
        Ok(serialized_response) => {
            if let Err(err) = ws_conn_sink
                .write()
                .await
                .send(Message::binary(serialized_response))
                .await
            {
                error!("Error while sending message: {}", err)
            }
        }
        Err(e) => error!("Error while serializing message: {}", e),
    }
}<|MERGE_RESOLUTION|>--- conflicted
+++ resolved
@@ -633,7 +633,6 @@
             return false;
         }
 
-<<<<<<< HEAD
         // When pre-verification is enabled, batcher will verify proofs for faster feedback with clients
         if self.pre_verification_is_enabled
             && !zk_utils::verify(&nonced_verification_data.verification_data).await
@@ -643,10 +642,7 @@
             return false;
         }
 
-        let nonce = U256::from_big_endian(&nonced_verification_data.nonce);
-=======
         let nonce = nonced_verification_data.nonce;
->>>>>>> 09a70441
 
         batch_state.user_nonces.insert(addr, nonce + U256::one());
         batch_state.user_min_fee.insert(addr, max_fee);
