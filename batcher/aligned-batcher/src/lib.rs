--- conflicted
+++ resolved
@@ -148,34 +148,24 @@
             }
         };
 
-        let batcher_signer = get_batcher_signer(eth_rpc_provider, config.ecdsa.clone())
+        let batcher_signer = get_batcher_signer(eth_http_provider.clone(), config.ecdsa.clone())
             .await
             .expect("Failed to get Batcher signer");
 
         let batcher_signer_fallback =
-            get_batcher_signer(eth_rpc_provider_fallback, config.ecdsa.clone())
+            get_batcher_signer(eth_http_provider_fallback.clone(), config.ecdsa.clone())
                 .await
                 .expect("Failed to get Batcher signer fallback");
 
         let payment_service = eth::payment_service::get_batcher_payment_service(
-<<<<<<< HEAD
             batcher_signer.clone(),
-=======
-            eth_http_provider.clone(),
-            config.ecdsa.clone(),
->>>>>>> 7da5d3ec
             deployment_output.addresses.batcher_payment_service.clone(),
         )
         .await
         .expect("Failed to get Batcher Payment Service contract");
 
         let payment_service_fallback = eth::payment_service::get_batcher_payment_service(
-<<<<<<< HEAD
             batcher_signer_fallback.clone(),
-=======
-            eth_http_provider_fallback.clone(),
-            config.ecdsa.clone(),
->>>>>>> 7da5d3ec
             deployment_output.addresses.batcher_payment_service,
         )
         .await
