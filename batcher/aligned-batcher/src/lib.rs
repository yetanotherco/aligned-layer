--- conflicted
+++ resolved
@@ -6,16 +6,13 @@
 use eth::utils::{calculate_bumped_gas_price, get_batcher_signer, get_gas_price};
 use ethers::contract::ContractError;
 use ethers::signers::Signer;
+use reqwest::header::CONNECTION;
 use retry::batcher_retryables::{
     cancel_create_new_task_retryable, create_new_task_retryable, get_user_balance_retryable,
     get_user_nonce_from_ethereum_retryable, user_balance_is_unlocked_retryable,
 };
 use retry::{retry_function, RetryError};
-<<<<<<< HEAD
 use tokio::time::{timeout, Instant};
-=======
-use tokio::time::timeout;
->>>>>>> 8f215dd2
 use types::batch_state::BatchState;
 use types::user_state::UserState;
 
@@ -23,6 +20,7 @@
 use std::env;
 use std::net::SocketAddr;
 use std::sync::Arc;
+use std::time::Duration;
 use std::time::Duration;
 
 use aligned_sdk::core::constants::{
@@ -385,7 +383,6 @@
             .send(Message::binary(serialized_protocol_version_msg))
             .await?;
 
-<<<<<<< HEAD
         let connection_start = Instant::now();
         let mut request = 0;
 
@@ -393,7 +390,7 @@
         loop {
             let future_msg = filtered_incoming.try_next();
             // timeout to prevent a DOS attack
-            match timeout(Duration::from_secs(5), future_msg).await {
+            match timeout(Duration::from_secs(CONNECTION_READ_TIMEOUT), future_msg).await {
                 Err(elapsed) => {
                     // self.metrics.timedout_connections.inc();
                     error!("Connection timed out: {}", elapsed);
@@ -410,55 +407,14 @@
                 }
                 Ok(Ok(Some(msg))) => {
                     self.clone().handle_message(msg, outgoing.clone()).await?;
-                    request += 1;
 
                     // Check if 5 seconds have elapsed
-                    if connection_start.elapsed() >= Duration::from_secs(5) {
+                    if connection_start.elapsed() >= Duration::from_secs(CONNECTION_READ_TIMEOUT) {
                         info!("5 seconds have elapsed.");
-                        break;
-                    }
-                    if request > 50 {
-                        info!("Max number of requests reached");
                         break;
                     }
                 }
             };
-=======
-        let mut incoming_filter = incoming.try_filter(|msg| future::ready(msg.is_binary()));
-        let future_msg = incoming_filter.try_next();
-        // timeout to prevent a DOS attack
-        match timeout(Duration::from_secs(CONNECTION_READ_TIMEOUT), future_msg).await {
-            Ok(Ok(Some(msg))) => {
-                self.clone().handle_message(msg, outgoing.clone()).await?;
-            }
-            Err(elapsed) => {
-                warn!("[{}] {}", &addr, elapsed);
-                self.metrics.open_connections.dec();
-                self.metrics.user_error(&["user_timeout", ""]);
-                return Ok(());
-            }
-            Ok(Ok(None)) => {
-                info!("[{}] Connection closed by the other side", &addr);
-                self.metrics.open_connections.dec();
-                return Ok(());
-            }
-            Ok(Err(e)) => {
-                error!("Unexpected error: {}", e);
-                self.metrics.open_connections.dec();
-                return Ok(());
-            }
-        };
-
-        match incoming_filter
-            .try_for_each(|msg| self.clone().handle_message(msg, outgoing.clone()))
-            .await
-        {
-            Err(e) => {
-                self.metrics.broken_ws_connections.inc();
-                error!("Unexpected error: {}", e)
-            }
-            Ok(_) => info!("{} disconnected", &addr),
->>>>>>> 8f215dd2
         }
 
         info!("{} throwing incoming", &addr);
