--- conflicted
+++ resolved
@@ -22,17 +22,12 @@
     batch_merkle_tree: &MerkleTree<VerificationCommitmentBatch>,
 ) -> Result<(), BatcherError> {
     for (vd_batch_idx, entry) in finalized_batch.iter().enumerate() {
-<<<<<<< HEAD
-        let batch_inclusion_data = BatchInclusionData::new(vd_batch_idx, batch_merkle_tree);
-        let response = SubmitProofResponseMessage::BatchInclusionData(batch_inclusion_data);
-=======
         let batch_inclusion_data = BatchInclusionData::new(
             vd_batch_idx,
             batch_merkle_tree,
             entry.nonced_verification_data.nonce,
         );
-        let response = ResponseMessage::BatchInclusionData(batch_inclusion_data);
->>>>>>> 295e8a8b
+        let response = SubmitProofResponseMessage::BatchInclusionData(batch_inclusion_data);
 
         let serialized_response = cbor_serialize(&response)
             .map_err(|e| BatcherError::SerializationError(e.to_string()))?;
