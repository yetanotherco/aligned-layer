--- conflicted
+++ resolved
@@ -45,67 +45,6 @@
             warn!("Trying to verify SP1 proof but ELF was not provided. Returning invalid");
             ValidityResponseMessage::InvalidProof(ProofInvalidReason::MissingVerificationData)
         }
-<<<<<<< HEAD
-        ProvingSystemId::Halo2KZG => {
-            let vk = match verification_data.verification_key.as_ref() {
-                Some(vk) => vk,
-                None => {
-                    warn!("Halo2-KZG verification key missing");
-                    return ValidityResponseMessage::InvalidProof(
-                        ProofInvalidReason::MissingVerificationData,
-                    );
-                }
-            };
-
-            let pub_input = match verification_data.pub_input.as_ref() {
-                Some(pub_input) => pub_input,
-                None => {
-                    warn!("Halo2-KZG public input missing");
-                    return ValidityResponseMessage::InvalidProof(
-                        ProofInvalidReason::MissingVerificationData,
-                    );
-                }
-            };
-
-            let is_valid = verify_halo2_kzg(&verification_data.proof, pub_input, vk);
-            debug!("Halo2-KZG proof is valid: {}", is_valid);
-            if is_valid {
-                ValidityResponseMessage::Valid
-            } else {
-                ValidityResponseMessage::InvalidProof(ProofInvalidReason::Unknown)
-            }
-        }
-        ProvingSystemId::Halo2IPA => {
-            let vk = match verification_data.verification_key.as_ref() {
-                Some(vk) => vk,
-                None => {
-                    warn!("Halo2-IPA verification key missing");
-                    return ValidityResponseMessage::InvalidProof(
-                        ProofInvalidReason::MissingVerificationData,
-                    );
-                }
-            };
-
-            let pub_input = match verification_data.pub_input.as_ref() {
-                Some(pub_input) => pub_input,
-                None => {
-                    warn!("Halo2-IPA public input missing");
-                    return ValidityResponseMessage::InvalidProof(
-                        ProofInvalidReason::MissingVerificationData,
-                    );
-                }
-            };
-
-            let is_valid = verify_halo2_ipa(&verification_data.proof, pub_input, vk);
-            debug!("Halo2-IPA proof is valid: {}", is_valid);
-            if is_valid {
-                ValidityResponseMessage::Valid
-            } else {
-                ValidityResponseMessage::InvalidProof(ProofInvalidReason::Unknown)
-            }
-        }
-=======
->>>>>>> dca81e03
         ProvingSystemId::Risc0 => {
             if let (Some(image_id_slice), Some(pub_input)) = (
                 &verification_data.vm_program_code,
