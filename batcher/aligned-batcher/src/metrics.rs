use std::{thread, time::Duration};

// Prometheus
use prometheus::{opts, register_int_counter, register_int_gauge, IntCounter, IntGauge};

use warp::{Filter, Rejection, Reply};

#[derive(Clone, Debug)]
pub struct BatcherMetrics {
    pub open_connections: IntGauge,
    pub received_proofs: IntCounter,
    pub sent_batches: IntCounter,
    pub reverted_batches: IntCounter,
    pub batcher_started: IntCounter,
    pub gas_price_used_on_latest_batch: IntGauge,
<<<<<<< HEAD
    pub broken_sockets_latest_batch: IntGauge,
    pub dismissed_sockets_latest_batch: IntGauge,
=======
    pub broken_sockets_on_latest_batch: IntGauge,
>>>>>>> acdb0530
}

impl BatcherMetrics {
    pub fn start(metrics_port: u16) -> anyhow::Result<Self> {
        let registry = prometheus::Registry::new();

        let open_connections = register_int_gauge!(opts!("open_connections", "Open Connections"))?;
        let received_proofs = register_int_counter!(opts!("received_proofs", "Received Proofs"))?;
        let sent_batches = register_int_counter!(opts!("sent_batches", "Sent Batches"))?;
        let reverted_batches =
            register_int_counter!(opts!("reverted_batches", "Reverted Batches"))?;
        let batcher_started = register_int_counter!(opts!("batcher_started", "Batcher Started"))?;
        let gas_price_used_on_latest_batch =
            register_int_gauge!(opts!("gas_price_used_on_latest_batch", "Gas Price"))?;
<<<<<<< HEAD
        let broken_sockets_latest_batch =
            register_int_gauge!(opts!("broken_sockets_latest_batch", "Broken sockets"))?;
        let dismissed_sockets_latest_batch = register_int_gauge!(opts!(
            "dismissed_sockets_latest_batch",
            "Dismissed sockets latest batch"
        ))?;
=======
        let broken_sockets_on_latest_batch =
            register_int_gauge!(opts!("broken_sockets_on_latest_batch", "Broken sockets"))?;
>>>>>>> acdb0530

        registry.register(Box::new(open_connections.clone()))?;
        registry.register(Box::new(received_proofs.clone()))?;
        registry.register(Box::new(sent_batches.clone()))?;
        registry.register(Box::new(reverted_batches.clone()))?;
        registry.register(Box::new(batcher_started.clone()))?;
<<<<<<< HEAD
        registry.register(Box::new(broken_sockets_latest_batch.clone()))?;
        registry.register(Box::new(dismissed_sockets_latest_batch.clone()))?;
=======
        registry.register(Box::new(broken_sockets_on_latest_batch.clone()))?;
>>>>>>> acdb0530

        let metrics_route = warp::path!("metrics")
            .and(warp::any().map(move || registry.clone()))
            .and_then(BatcherMetrics::metrics_handler);

        tokio::task::spawn(async move {
            warp::serve(metrics_route)
                .run(([0, 0, 0, 0], metrics_port))
                .await;
        });

        Ok(Self {
            open_connections,
            received_proofs,
            sent_batches,
            reverted_batches,
            batcher_started,
            gas_price_used_on_latest_batch,
<<<<<<< HEAD
            broken_sockets_latest_batch,
            dismissed_sockets_latest_batch,
=======
            broken_sockets_on_latest_batch,
>>>>>>> acdb0530
        })
    }

    pub async fn metrics_handler(registry: prometheus::Registry) -> Result<impl Reply, Rejection> {
        use prometheus::Encoder;
        let encoder = prometheus::TextEncoder::new();

        let mut buffer = Vec::new();
        if let Err(e) = encoder.encode(&registry.gather(), &mut buffer) {
            eprintln!("could not encode prometheus metrics: {}", e);
        };
        let res = String::from_utf8(buffer.clone())
            .inspect_err(|e| eprintln!("prometheus metrics could not be parsed correctly: {e}"))
            .unwrap_or_default();
        buffer.clear();

        Ok(res)
    }

    pub fn inc_batcher_restart(&self) {
        // Sleep for 2 seconds to allow prometheus to start and set the metrics with default intial values.
        // If prometheus is not ready, the metrics will directly be set to 1 and prometheus will not be able to display the correct increment.
        thread::sleep(Duration::from_secs(2));
        self.batcher_started.inc();
    }
}<|MERGE_RESOLUTION|>--- conflicted
+++ resolved
@@ -13,12 +13,8 @@
     pub reverted_batches: IntCounter,
     pub batcher_started: IntCounter,
     pub gas_price_used_on_latest_batch: IntGauge,
-<<<<<<< HEAD
-    pub broken_sockets_latest_batch: IntGauge,
+    pub broken_sockets_on_latest_batch: IntGauge,
     pub dismissed_sockets_latest_batch: IntGauge,
-=======
-    pub broken_sockets_on_latest_batch: IntGauge,
->>>>>>> acdb0530
 }
 
 impl BatcherMetrics {
@@ -33,29 +29,20 @@
         let batcher_started = register_int_counter!(opts!("batcher_started", "Batcher Started"))?;
         let gas_price_used_on_latest_batch =
             register_int_gauge!(opts!("gas_price_used_on_latest_batch", "Gas Price"))?;
-<<<<<<< HEAD
-        let broken_sockets_latest_batch =
-            register_int_gauge!(opts!("broken_sockets_latest_batch", "Broken sockets"))?;
+        let broken_sockets_on_latest_batch =
+            register_int_gauge!(opts!("broken_sockets_on_latest_batch", "Broken sockets"))?;
         let dismissed_sockets_latest_batch = register_int_gauge!(opts!(
             "dismissed_sockets_latest_batch",
             "Dismissed sockets latest batch"
         ))?;
-=======
-        let broken_sockets_on_latest_batch =
-            register_int_gauge!(opts!("broken_sockets_on_latest_batch", "Broken sockets"))?;
->>>>>>> acdb0530
 
         registry.register(Box::new(open_connections.clone()))?;
         registry.register(Box::new(received_proofs.clone()))?;
         registry.register(Box::new(sent_batches.clone()))?;
         registry.register(Box::new(reverted_batches.clone()))?;
         registry.register(Box::new(batcher_started.clone()))?;
-<<<<<<< HEAD
-        registry.register(Box::new(broken_sockets_latest_batch.clone()))?;
+        registry.register(Box::new(broken_sockets_on_latest_batch.clone()))?;
         registry.register(Box::new(dismissed_sockets_latest_batch.clone()))?;
-=======
-        registry.register(Box::new(broken_sockets_on_latest_batch.clone()))?;
->>>>>>> acdb0530
 
         let metrics_route = warp::path!("metrics")
             .and(warp::any().map(move || registry.clone()))
@@ -74,12 +61,8 @@
             reverted_batches,
             batcher_started,
             gas_price_used_on_latest_batch,
-<<<<<<< HEAD
-            broken_sockets_latest_batch,
+            broken_sockets_on_latest_batch,
             dismissed_sockets_latest_batch,
-=======
-            broken_sockets_on_latest_batch,
->>>>>>> acdb0530
         })
     }
 
