--- conflicted
+++ resolved
@@ -14,11 +14,8 @@
     pub received_proofs: IntCounter,
     pub sent_batches: IntCounter,
     pub reverted_batches: IntCounter,
-<<<<<<< HEAD
+    pub canceled_batches: IntCounter,
     pub user_errors: IntCounterVec,
-=======
-    pub canceled_batches: IntCounter,
->>>>>>> a70179d2
     pub batcher_started: IntCounter,
     pub gas_price_used_on_latest_batch: IntGauge,
     pub broken_ws_connections: IntCounter,
@@ -33,15 +30,12 @@
         let sent_batches = register_int_counter!(opts!("sent_batches", "Sent Batches"))?;
         let reverted_batches =
             register_int_counter!(opts!("reverted_batches", "Reverted Batches"))?;
-<<<<<<< HEAD
+        let canceled_batches =
+            register_int_counter!(opts!("canceled_batches", "Canceled Batches"))?;
         let user_errors = register_int_counter_vec!(
             opts!("user_errors", "User Errors"),
             &["error_type", "proving_system"]
         )?;
-=======
-        let canceled_batches =
-            register_int_counter!(opts!("canceled_batches", "Canceled Batches"))?;
->>>>>>> a70179d2
         let batcher_started = register_int_counter!(opts!("batcher_started", "Batcher Started"))?;
         let gas_price_used_on_latest_batch =
             register_int_gauge!(opts!("gas_price_used_on_latest_batch", "Gas Price"))?;
@@ -54,11 +48,8 @@
         registry.register(Box::new(received_proofs.clone()))?;
         registry.register(Box::new(sent_batches.clone()))?;
         registry.register(Box::new(reverted_batches.clone()))?;
-<<<<<<< HEAD
+        registry.register(Box::new(canceled_batches.clone()))?;
         registry.register(Box::new(user_errors.clone()))?;
-=======
-        registry.register(Box::new(canceled_batches.clone()))?;
->>>>>>> a70179d2
         registry.register(Box::new(gas_price_used_on_latest_batch.clone()))?;
         registry.register(Box::new(batcher_started.clone()))?;
         registry.register(Box::new(broken_ws_connections.clone()))?;
@@ -78,11 +69,8 @@
             received_proofs,
             sent_batches,
             reverted_batches,
-<<<<<<< HEAD
+            canceled_batches,
             user_errors,
-=======
-            canceled_batches,
->>>>>>> a70179d2
             batcher_started,
             gas_price_used_on_latest_batch,
             broken_ws_connections,
