--- conflicted
+++ resolved
@@ -2,115 +2,4 @@
 pub(crate) mod service_manager;
 pub mod utils;
 
-<<<<<<< HEAD
-use aligned_sdk::eth::batcher_payment_service::BatcherPaymentServiceContract;
-use ethers::prelude::k256::ecdsa::SigningKey;
-use ethers::prelude::*;
-use gas_escalator::{Frequency, GeometricGasPrice};
-use log::info;
-
-use crate::{config::ECDSAConfig, types::errors::BatcherSendError};
-
-#[derive(Debug, Clone, EthEvent)]
-pub struct BatchVerified {
-    pub batch_merkle_root: [u8; 32],
-}
-
-pub type SignerMiddlewareT =
-    SignerMiddleware<GasEscalatorMiddleware<Provider<Http>>, Wallet<SigningKey>>;
-
-pub type BatcherPaymentService = BatcherPaymentServiceContract<SignerMiddlewareT>;
-
-const GAS_MULTIPLIER: f64 = 1.125; // Multiplier for the gas price for gas escalator
-const GAS_ESCALATOR_INTERVAL: u64 = 12; // Time in seconds between gas escalations
-
-#[derive(Debug, Clone)]
-pub struct CreateNewTaskFeeParams {
-    pub fee_for_aggregator: U256,
-    pub fee_per_proof: U256,
-    pub gas_price: U256,
-    pub respond_to_task_fee_limit: U256,
-}
-
-impl CreateNewTaskFeeParams {
-    pub fn new(
-        fee_for_aggregator: U256,
-        fee_per_proof: U256,
-        gas_price: U256,
-        respond_to_task_fee_limit: U256,
-    ) -> Self {
-        CreateNewTaskFeeParams {
-            fee_for_aggregator,
-            fee_per_proof,
-            gas_price,
-            respond_to_task_fee_limit,
-        }
-    }
-}
-
-pub fn get_provider(eth_rpc_url: String) -> Result<Provider<Http>, anyhow::Error> {
-    let provider = Http::from_str(eth_rpc_url.as_str())
-        .map_err(|e| anyhow::Error::msg(format!("Failed to create provider: {}", e)))?;
-
-    Ok(Provider::new(provider))
-}
-
-pub async fn get_batcher_payment_service(
-    provider: Provider<Http>,
-    ecdsa_config: ECDSAConfig,
-    contract_address: String,
-) -> Result<BatcherPaymentService, anyhow::Error> {
-    let chain_id = provider.get_chainid().await?;
-
-    let escalator = GeometricGasPrice::new(GAS_MULTIPLIER, GAS_ESCALATOR_INTERVAL, None::<u64>);
-
-    let provider = GasEscalatorMiddleware::new(provider, escalator, Frequency::PerBlock);
-
-    // get private key from keystore
-    let wallet = Wallet::decrypt_keystore(
-        &ecdsa_config.private_key_store_path,
-        &ecdsa_config.private_key_store_password,
-    )?
-    .with_chain_id(chain_id.as_u64());
-
-    let signer = Arc::new(SignerMiddleware::new(provider, wallet));
-
-    let service_manager =
-        BatcherPaymentService::new(H160::from_str(contract_address.as_str())?, signer);
-
-    Ok(service_manager)
-}
-
-pub async fn try_create_new_task(
-    batch_merkle_root: [u8; 32],
-    batch_data_pointer: String,
-    proofs_submitters: Vec<Address>,
-    fee_params: CreateNewTaskFeeParams,
-    payment_service: &BatcherPaymentService,
-) -> Result<TransactionReceipt, BatcherSendError> {
-    let call = payment_service
-        .create_new_task(
-            batch_merkle_root,
-            batch_data_pointer,
-            proofs_submitters,
-            fee_params.fee_for_aggregator,
-            fee_params.fee_per_proof,
-            fee_params.respond_to_task_fee_limit,
-        )
-        .gas_price(fee_params.gas_price);
-
-    info!("Creating task for: {}", hex::encode(batch_merkle_root));
-
-    let pending_tx = call.send().await.map_err(|err| match err {
-        ContractError::Revert(err) => BatcherSendError::TransactionReverted(err.to_string()),
-        _ => BatcherSendError::UnknownError(err.to_string()),
-    })?;
-
-    pending_tx
-        .await
-        .map_err(|err| BatcherSendError::UnknownError(err.to_string()))?
-        .ok_or(BatcherSendError::ReceiptNotFound)
-}
-=======
-pub use utils::get_provider;
->>>>>>> 403b363d
+pub use utils::get_provider;