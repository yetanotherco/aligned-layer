--- conflicted
+++ resolved
@@ -32,10 +32,7 @@
 hex = "0.4.3"
 dotenv = "0.15.0"
 anyhow = "1.0.83"
-<<<<<<< HEAD
 lambdaworks-crypto = { version = "0.7.0", features = ["serde"] }
-=======
 ethers = "2.0"
 rand = "0.8.5"
-serde_yaml = "0.9.34"
->>>>>>> 769ca6ab
+serde_yaml = "0.9.34"