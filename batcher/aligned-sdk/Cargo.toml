--- conflicted
+++ resolved
@@ -21,11 +21,7 @@
     "rt-multi-thread",
     "sync",
 ] }
-<<<<<<< HEAD
 lambdaworks-crypto = { git = "https://github.com/lambdaclass/lambdaworks.git", rev = "efd46f0b0aea3aa95d94bba7de86cb96611b40d3", features = ["serde"] }
-=======
-lambdaworks-crypto = { version = "0.7.0", features = ["serde"] }
->>>>>>> 2fec1361
 serde = { version = "1.0.201", features = ["derive"] }
 sha3 = { version = "0.10.8" }
 url = "2.5.0"
