--- conflicted
+++ resolved
@@ -297,18 +297,7 @@
 
     let response_stream = Arc::new(Mutex::new(response_stream));
 
-<<<<<<< HEAD
-    let payment_service_addr = match chain {
-        Chain::Devnet => H160::from_str("0x7969c5eD335650692Bc04293B07F5BF2e7A673C0").ok(),
-        Chain::Holesky => H160::from_str(&std::env::var("BATCHER_ETH_ADDR").map_err(|_| {
-            errors::SubmitError::GenericError("BATCHER_ETH_ADDR env var not found".to_string())
-        })?)
-        .ok(),
-        Chain::HoleskyStage => H160::from_str("0x7577Ec4ccC1E6C529162ec8019A49C13F6DAd98b").ok(),
-    };
-=======
     let payment_service_addr = get_payment_service_address(network);
->>>>>>> 042d8d8a
 
     let sent_verification_data = {
         // The sent verification data will be stored here so that we can calculate
@@ -485,22 +474,8 @@
     network: Network,
     eth_rpc_provider: Provider<Http>,
 ) -> Result<bool, errors::VerificationError> {
-<<<<<<< HEAD
-    let contract_address = match chain {
-        Chain::Devnet => "0x1613beB3B2C4f22Ee086B2b38C1476A3cE7f78E8",
-        // If we re-deploy the Aligned SM contract we need to change this value to the new contract address
-        Chain::Holesky => &std::env::var("ALIGNED_SERVICE_MANAGER_ADDR")
-            .map_err(|err| errors::VerificationError::HexDecodingError(err.to_string()))?,
-        Chain::HoleskyStage => "0x9C5231FC88059C086Ea95712d105A2026048c39B",
-    };
-
-    let payment_service_addr = payment_service_addr
-        .parse::<Address>()
-        .map_err(|e| errors::VerificationError::HexDecodingError(e.to_string()))?;
-=======
     let contract_address = get_aligned_service_manager_address(network);
     let payment_service_addr = get_payment_service_address(network);
->>>>>>> 042d8d8a
 
     // All the elements from the merkle proof have to be concatenated
     let merkle_proof: Vec<u8> = aligned_verification_data
