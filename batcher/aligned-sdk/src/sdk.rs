use crate::{
    communication::{
        batch::await_batch_verification,
        messaging::{receive, send_messages, ResponseStream},
        protocol::check_protocol_version,
    },
    core::{
        errors,
        types::{
            AlignedVerificationData, Network, ProvingSystemId, VerificationData,
            VerificationDataCommitment,
        },
    },
    eth::{
        aligned_service_manager::aligned_service_manager,
        batcher_payment_service::batcher_payment_service,
    },
};

use ethers::{
    prelude::k256::ecdsa::SigningKey,
    providers::{Http, Middleware, Provider},
    signers::Wallet,
    types::{Address, H160, U256},
};
use sha3::{Digest, Keccak256};
use std::{str::FromStr, sync::Arc};
use tokio::{net::TcpStream, sync::Mutex};
use tokio_tungstenite::{connect_async, tungstenite::Message, MaybeTlsStream, WebSocketStream};

use log::debug;

use futures_util::{
    stream::{SplitSink, SplitStream},
    StreamExt, TryStreamExt,
};

/// Submits multiple proofs to the batcher to be verified in Aligned and waits for the verification on-chain.
/// # Arguments
/// * `batcher_url` - The url of the batcher to which the proof will be submitted.
/// * `eth_rpc_url` - The URL of the Ethereum RPC node.
/// * `chain` - The chain on which the verification will be done.
/// * `verification_data` - An array of verification data of each proof.
/// * `max_fees` - An array of the maximum fee that the submitter is willing to pay for each proof verification.
/// * `wallet` - The wallet used to sign the proof.
/// * `nonce` - The nonce of the submitter address. See `get_next_nonce`.
/// * `payment_service_addr` - The address of the payment service contract.
/// # Returns
/// * An array of aligned verification data obtained when submitting the proof.
/// # Errors
/// * `MissingRequiredParameter` if the verification data vector is empty.
/// * `ProtocolVersionMismatch` if the version of the SDK is lower than the expected one.
/// * `UnexpectedBatcherResponse` if the batcher doesn't respond with the expected message.
/// * `SerializationError` if there is an error deserializing the message sent from the batcher.
/// * `WebSocketConnectionError` if there is an error connecting to the batcher.
/// * `WebSocketClosedUnexpectedlyError` if the connection with the batcher is closed unexpectedly.
/// * `EthereumProviderError` if there is an error in the connection with the RPC provider.
/// * `HexDecodingError` if there is an error decoding the Aligned service manager contract address.
/// * `BatchVerificationTimeout` if there is a timeout waiting for the batch verification.
/// * `InvalidSignature` if the signature is invalid.
/// * `InvalidNonce` if the nonce is invalid.
/// * `InvalidMaxFee` if the max fee is invalid.
/// * `InvalidProof` if the proof is invalid.
/// * `ProofTooLarge` if the proof is too large.
/// * `InsufficientBalance` if the sender balance is insufficient or unlocked
/// * `ProofQueueFlushed` if there is an error in the batcher and the proof queue is flushed.
/// * `GenericError` if the error doesn't match any of the previous ones.
#[allow(clippy::too_many_arguments)] // TODO: Refactor this function, use NoncedVerificationData
pub async fn submit_multiple_and_wait_verification(
    batcher_url: &str,
    eth_rpc_url: &str,
    network: Network,
    verification_data: &[VerificationData],
    max_fees: &[U256],
    wallet: Wallet<SigningKey>,
    nonce: U256,
) -> Result<Vec<AlignedVerificationData>, errors::SubmitError> {
    let aligned_verification_data = submit_multiple(
        batcher_url,
        network,
        verification_data,
        max_fees,
        wallet,
        nonce,
    )
    .await?;

    for aligned_verification_data_item in aligned_verification_data.iter() {
        await_batch_verification(aligned_verification_data_item, eth_rpc_url, network).await?;
    }

    Ok(aligned_verification_data)
}

/// Submits multiple proofs to the batcher to be verified in Aligned.
/// # Arguments
/// * `batcher_url` - The url of the batcher to which the proof will be submitted.
/// * `chain` - The chain on which the verification will be done.
/// * `verification_data` - An array of verification data of each proof.
/// * `max_fees` - An array of the maximum fee that the submitter is willing to pay for each proof verification.
/// * `wallet` - The wallet used to sign the proof.
/// * `nonce` - The nonce of the submitter address. See `get_next_nonce`.
/// # Returns
/// * An array of aligned verification data obtained when submitting the proof.
/// # Errors
/// * `MissingRequiredParameter` if the verification data vector is empty.
/// * `ProtocolVersionMismatch` if the version of the SDK is lower than the expected one.
/// * `UnexpectedBatcherResponse` if the batcher doesn't respond with the expected message.
/// * `SerializationError` if there is an error deserializing the message sent from the batcher.
/// * `WebSocketConnectionError` if there is an error connecting to the batcher.
/// * `WebSocketClosedUnexpectedlyError` if the connection with the batcher is closed unexpectedly.
/// * `InvalidSignature` if the signature is invalid.
/// * `InvalidNonce` if the nonce is invalid.
/// * `InvalidMaxFee` if the max fee is invalid.
/// * `InvalidProof` if the proof is invalid.
/// * `ProofTooLarge` if the proof is too large.
/// * `InsufficientBalance` if the sender balance is insufficient or unlocked.
/// * `ProofQueueFlushed` if there is an error in the batcher and the proof queue is flushed.
/// * `GenericError` if the error doesn't match any of the previous ones.
pub async fn submit_multiple(
    batcher_url: &str,
    network: Network,
    verification_data: &[VerificationData],
    max_fees: &[U256],
    wallet: Wallet<SigningKey>,
    nonce: U256,
) -> Result<Vec<AlignedVerificationData>, errors::SubmitError> {
    let (ws_stream, _) = connect_async(batcher_url)
        .await
        .map_err(errors::SubmitError::WebSocketConnectionError)?;

    debug!("WebSocket handshake has been successfully completed");
    let (ws_write, ws_read) = ws_stream.split();

    let ws_write = Arc::new(Mutex::new(ws_write));

    _submit_multiple(
        ws_write,
        ws_read,
        network,
        verification_data,
        max_fees,
        wallet,
        nonce,
    )
    .await
}

pub fn get_payment_service_address(network: Network) -> ethers::types::H160 {
    match network {
        Network::Devnet => H160::from_str("0x7969c5eD335650692Bc04293B07F5BF2e7A673C0").unwrap(),
        Network::Holesky => H160::from_str("0x815aeCA64a974297942D2Bbf034ABEe22a38A003").unwrap(),
        Network::HoleskyStage => {
            H160::from_str("0x7577Ec4ccC1E6C529162ec8019A49C13F6DAd98b").unwrap()
        }
    }
}

pub fn get_aligned_service_manager_address(network: Network) -> ethers::types::H160 {
    match network {
        Network::Devnet => H160::from_str("0x1613beB3B2C4f22Ee086B2b38C1476A3cE7f78E8").unwrap(),
        Network::Holesky => H160::from_str("0x58F280BeBE9B34c9939C3C39e0890C81f163B623").unwrap(),
        Network::HoleskyStage => {
            H160::from_str("0x9C5231FC88059C086Ea95712d105A2026048c39B").unwrap()
        }
    }
}

async fn _submit_multiple(
    ws_write: Arc<Mutex<SplitSink<WebSocketStream<MaybeTlsStream<TcpStream>>, Message>>>,
    mut ws_read: SplitStream<WebSocketStream<MaybeTlsStream<TcpStream>>>,
    network: Network,
    verification_data: &[VerificationData],
    max_fees: &[U256],
    wallet: Wallet<SigningKey>,
    nonce: U256,
) -> Result<Vec<AlignedVerificationData>, errors::SubmitError> {
    // First message from the batcher is the protocol version
    check_protocol_version(&mut ws_read).await?;

    if verification_data.is_empty() {
        return Err(errors::SubmitError::MissingRequiredParameter(
            "verification_data".to_string(),
        ));
    }
    let ws_write_clone = ws_write.clone();

    let response_stream: ResponseStream =
        ws_read.try_filter(|msg| futures_util::future::ready(msg.is_binary() || msg.is_close()));

    let response_stream = Arc::new(Mutex::new(response_stream));

<<<<<<< HEAD
    let payment_service_addr = match chain {
        Chain::Devnet => H160::from_str("0x7bc06c482DEAd17c0e297aFbC32f6e63d3846650").ok(),
        Chain::Holesky => H160::from_str("0x815aeCA64a974297942D2Bbf034ABEe22a38A003").ok(),
        Chain::HoleskyStage => H160::from_str("0x7577Ec4ccC1E6C529162ec8019A49C13F6DAd98b").ok(),
    };
=======
    let payment_service_addr = get_payment_service_address(network);
>>>>>>> 014bd4d7

    let sent_verification_data = {
        // The sent verification data will be stored here so that we can calculate
        // their commitments later.
        send_messages(
            response_stream.clone(),
            ws_write,
            payment_service_addr,
            verification_data,
            max_fees,
            wallet,
            nonce,
        )
        .await?
    };

    let num_responses = Arc::new(Mutex::new(0));

    // This vector is reversed so that when responses are received, the commitments corresponding
    // to that response can simply be popped of this vector.
    let mut verification_data_commitments_rev: Vec<VerificationDataCommitment> =
        sent_verification_data
            .into_iter()
            .map(|vd| vd.into())
            .rev()
            .collect();

    let aligned_verification_data = receive(
        response_stream,
        ws_write_clone,
        verification_data.len(),
        num_responses,
        &mut verification_data_commitments_rev,
    )
    .await?;

    Ok(aligned_verification_data)
}

/// Submits a proof to the batcher to be verified in Aligned and waits for the verification on-chain.
/// # Arguments
/// * `batcher_url` - The url of the batcher to which the proof will be submitted.
/// * `eth_rpc_url` - The URL of the Ethereum RPC node.
/// * `chain` - The chain on which the verification will be done.
/// * `verification_data` - The verification data of the proof.
/// * `max_fee` - The maximum fee that the submitter is willing to pay for the verification.
/// * `wallet` - The wallet used to sign the proof.
/// * `nonce` - The nonce of the submitter address. See `get_next_nonce`.
/// * `payment_service_addr` - The address of the payment service contract.
/// # Returns
/// * The aligned verification data obtained when submitting the proof.
/// # Errors
/// * `MissingRequiredParameter` if the verification data vector is empty.
/// * `ProtocolVersionMismatch` if the version of the SDK is lower than the expected one.
/// * `UnexpectedBatcherResponse` if the batcher doesn't respond with the expected message.
/// * `SerializationError` if there is an error deserializing the message sent from the batcher.
/// * `WebSocketConnectionError` if there is an error connecting to the batcher.
/// * `WebSocketClosedUnexpectedlyError` if the connection with the batcher is closed unexpectedly.
/// * `EthereumProviderError` if there is an error in the connection with the RPC provider.
/// * `HexDecodingError` if there is an error decoding the Aligned service manager contract address.
/// * `BatchVerificationTimeout` if there is a timeout waiting for the batch verification.
/// * `InvalidSignature` if the signature is invalid.
/// * `InvalidNonce` if the nonce is invalid.
/// * `InvalidMaxFee` if the max fee is invalid.
/// * `InvalidProof` if the proof is invalid.
/// * `ProofTooLarge` if the proof is too large.
/// * `InsufficientBalance` if the sender balance is insufficient or unlocked
/// * `ProofQueueFlushed` if there is an error in the batcher and the proof queue is flushed.
/// * `GenericError` if the error doesn't match any of the previous ones.
#[allow(clippy::too_many_arguments)] // TODO: Refactor this function, use NoncedVerificationData
pub async fn submit_and_wait_verification(
    batcher_url: &str,
    eth_rpc_url: &str,
    network: Network,
    verification_data: &VerificationData,
    max_fee: U256,
    wallet: Wallet<SigningKey>,
    nonce: U256,
) -> Result<AlignedVerificationData, errors::SubmitError> {
    let verification_data = vec![verification_data.clone()];

    let max_fees = vec![max_fee];

    let aligned_verification_data = submit_multiple_and_wait_verification(
        batcher_url,
        eth_rpc_url,
        network,
        &verification_data,
        &max_fees,
        wallet,
        nonce,
    )
    .await?;

    Ok(aligned_verification_data[0].clone())
}

/// Submits a proof to the batcher to be verified in Aligned.
/// # Arguments
/// * `batcher_url` - The url of the batcher to which the proof will be submitted.
/// * `chain` - The chain on which the verification will be done.
/// * `verification_data` - The verification data of the proof.
/// * `max_fee` - The maximum fee that the submitter is willing to pay for the verification.
/// * `wallet` - The wallet used to sign the proof.
/// * `nonce` - The nonce of the submitter address. See `get_next_nonce`.
/// # Returns
/// * The aligned verification data obtained when submitting the proof.
/// # Errors
/// * `MissingRequiredParameter` if the verification data vector is empty.
/// * `ProtocolVersionMismatch` if the version of the SDK is lower than the expected one.
/// * `UnexpectedBatcherResponse` if the batcher doesn't respond with the expected message.
/// * `SerializationError` if there is an error deserializing the message sent from the batcher.
/// * `WebSocketConnectionError` if there is an error connecting to the batcher.
/// * `WebSocketClosedUnexpectedlyError` if the connection with the batcher is closed unexpectedly.
/// * `InvalidSignature` if the signature is invalid.
/// * `InvalidNonce` if the nonce is invalid.
/// * `InvalidMaxFee` if the max fee is invalid.
/// * `InvalidProof` if the proof is invalid.
/// * `ProofTooLarge` if the proof is too large.
/// * `InsufficientBalance` if the sender balance is insufficient or unlocked
/// * `ProofQueueFlushed` if there is an error in the batcher and the proof queue is flushed.
/// * `GenericError` if the error doesn't match any of the previous ones.
pub async fn submit(
    batcher_url: &str,
    network: Network,
    verification_data: &VerificationData,
    max_fee: U256,
    wallet: Wallet<SigningKey>,
    nonce: U256,
) -> Result<AlignedVerificationData, errors::SubmitError> {
    let verification_data = vec![verification_data.clone()];
    let max_fees = vec![max_fee];

    let aligned_verification_data = submit_multiple(
        batcher_url,
        network,
        &verification_data,
        &max_fees,
        wallet,
        nonce,
    )
    .await?;

    Ok(aligned_verification_data[0].clone())
}

/// Checks if the proof has been verified with Aligned and is included in the batch.
/// # Arguments
/// * `aligned_verification_data` - The aligned verification data obtained when submitting the proofs.
/// * `chain` - The chain on which the verification will be done.
/// * `eth_rpc_url` - The URL of the Ethereum RPC node.
/// * `payment_service_addr` - The address of the payment service.
/// # Returns
/// * A boolean indicating whether the proof was verified on-chain and is included in the batch.
/// # Errors
/// * `EthereumProviderError` if there is an error in the connection with the RPC provider.
/// * `EthereumCallError` if there is an error in the Ethereum call.
/// * `HexDecodingError` if there is an error decoding the Aligned service manager contract address.
pub async fn is_proof_verified(
    aligned_verification_data: &AlignedVerificationData,
    network: Network,
    eth_rpc_url: &str,
) -> Result<bool, errors::VerificationError> {
    let eth_rpc_provider =
        Provider::<Http>::try_from(eth_rpc_url).map_err(|e: url::ParseError| {
            errors::VerificationError::EthereumProviderError(e.to_string())
        })?;

    _is_proof_verified(aligned_verification_data, network, eth_rpc_provider).await
}

async fn _is_proof_verified(
    aligned_verification_data: &AlignedVerificationData,
    network: Network,
    eth_rpc_provider: Provider<Http>,
) -> Result<bool, errors::VerificationError> {
    let contract_address = get_aligned_service_manager_address(network);
    let payment_service_addr = get_payment_service_address(network);

    // All the elements from the merkle proof have to be concatenated
    let merkle_proof: Vec<u8> = aligned_verification_data
        .batch_inclusion_proof
        .merkle_path
        .clone()
        .into_iter()
        .flatten()
        .collect();

    let verification_data_comm = aligned_verification_data
        .verification_data_commitment
        .clone();

    let service_manager = aligned_service_manager(eth_rpc_provider, contract_address).await?;

    let call = service_manager.verify_batch_inclusion(
        verification_data_comm.proof_commitment,
        verification_data_comm.pub_input_commitment,
        verification_data_comm.proving_system_aux_data_commitment,
        verification_data_comm.proof_generator_addr,
        aligned_verification_data.batch_merkle_root,
        merkle_proof.into(),
        aligned_verification_data.index_in_batch.into(),
        payment_service_addr,
    );

    let result = call
        .await
        .map_err(|e| errors::VerificationError::EthereumCallError(e.to_string()))?;

    Ok(result)
}

/// Returns the commitment for the verification key, taking into account the corresponding proving system.
/// # Arguments
/// * `verification_key_bytes` - The serialized contents of the verification key.
/// * `proving_system` - The corresponding proving system ID.
/// # Returns
/// * The commitment.
/// # Errors
/// * None.
pub fn get_vk_commitment(
    verification_key_bytes: &[u8],
    proving_system: ProvingSystemId,
) -> [u8; 32] {
    let proving_system_id_byte = proving_system.clone() as u8;
    let mut hasher = Keccak256::new();
    hasher.update(verification_key_bytes);
    hasher.update([proving_system_id_byte]);
    hasher.finalize().into()
}

/// Returns the next nonce for a given address.
/// # Arguments
/// * `eth_rpc_url` - The URL of the Ethereum RPC node.
/// * `submitter_addr` - The address of the proof submitter for which the nonce will be retrieved.
/// * `payment_service_addr` - The address of the batcher payment service contract.
/// # Returns
/// * The next nonce of the proof submitter account.
/// # Errors
/// * `EthereumProviderError` if there is an error in the connection with the RPC provider.
/// * `EthereumCallError` if there is an error in the Ethereum call.
pub async fn get_next_nonce(
    eth_rpc_url: &str,
    submitter_addr: Address,
    network: Network,
) -> Result<U256, errors::NonceError> {
    let eth_rpc_provider = Provider::<Http>::try_from(eth_rpc_url)
        .map_err(|e| errors::NonceError::EthereumProviderError(e.to_string()))?;

    let payment_service_address = get_payment_service_address(network);

    match batcher_payment_service(eth_rpc_provider, payment_service_address).await {
        Ok(contract) => {
            let call = contract.user_nonces(submitter_addr);

            let result = call
                .call()
                .await
                .map_err(|e| errors::NonceError::EthereumCallError(e.to_string()))?;

            Ok(result)
        }
        Err(e) => Err(errors::NonceError::EthereumCallError(e.to_string())),
    }
}

/// Returns the chain ID of the Ethereum network.
/// # Arguments
/// * `eth_rpc_url` - The URL of the Ethereum RPC node.
/// # Returns
/// * The chain ID of the Ethereum network.
/// # Errors
/// * `EthereumProviderError` if there is an error in the connection with the RPC provider.
/// * `EthereumCallError` if there is an error in the Ethereum call.
pub async fn get_chain_id(eth_rpc_url: &str) -> Result<u64, errors::ChainIdError> {
    let eth_rpc_provider = Provider::<Http>::try_from(eth_rpc_url)
        .map_err(|e| errors::ChainIdError::EthereumProviderError(e.to_string()))?;

    let chain_id = eth_rpc_provider
        .get_chainid()
        .await
        .map_err(|e| errors::ChainIdError::EthereumCallError(e.to_string()))?;

    Ok(chain_id.as_u64())
}<|MERGE_RESOLUTION|>--- conflicted
+++ resolved
@@ -148,7 +148,7 @@
 
 pub fn get_payment_service_address(network: Network) -> ethers::types::H160 {
     match network {
-        Network::Devnet => H160::from_str("0x7969c5eD335650692Bc04293B07F5BF2e7A673C0").unwrap(),
+        Network::Devnet => H160::from_str("0x7bc06c482DEAd17c0e297aFbC32f6e63d3846650").unwrap(),
         Network::Holesky => H160::from_str("0x815aeCA64a974297942D2Bbf034ABEe22a38A003").unwrap(),
         Network::HoleskyStage => {
             H160::from_str("0x7577Ec4ccC1E6C529162ec8019A49C13F6DAd98b").unwrap()
@@ -190,15 +190,7 @@
 
     let response_stream = Arc::new(Mutex::new(response_stream));
 
-<<<<<<< HEAD
-    let payment_service_addr = match chain {
-        Chain::Devnet => H160::from_str("0x7bc06c482DEAd17c0e297aFbC32f6e63d3846650").ok(),
-        Chain::Holesky => H160::from_str("0x815aeCA64a974297942D2Bbf034ABEe22a38A003").ok(),
-        Chain::HoleskyStage => H160::from_str("0x7577Ec4ccC1E6C529162ec8019A49C13F6DAd98b").ok(),
-    };
-=======
     let payment_service_addr = get_payment_service_address(network);
->>>>>>> 014bd4d7
 
     let sent_verification_data = {
         // The sent verification data will be stored here so that we can calculate
