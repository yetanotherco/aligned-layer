use crate::{
    communication::{
        batch::await_batch_verification,
        messaging::{receive, send_messages, ResponseStream},
        protocol::check_protocol_version,
    },
    core::{
        errors,
        types::{AlignedVerificationData, Chain, VerificationData, VerificationDataCommitment},
    },
    eth::{
        aligned_service_manager::aligned_service_manager,
        batcher_payment_service::batcher_payment_service,
    },
};

use ethers::{
    prelude::k256::ecdsa::SigningKey,
    providers::{Http, Middleware, Provider},
    signers::Wallet,
    types::{Address, U256},
};
use sha3::{Digest, Keccak256};
use std::sync::Arc;
use tokio::{net::TcpStream, sync::Mutex};
use tokio_tungstenite::{connect_async, tungstenite::Message, MaybeTlsStream, WebSocketStream};

use log::debug;

use futures_util::{
    stream::{SplitSink, SplitStream},
    StreamExt, TryStreamExt,
};

/// Submits multiple proofs to the batcher to be verified in Aligned and waits for the verification on-chain.
/// # Arguments
/// * `batcher_url` - The url of the batcher to which the proof will be submitted.
/// * `eth_rpc_url` - The URL of the Ethereum RPC node.
/// * `chain` - The chain on which the verification will be done.
/// * `verification_data` - An array of verification data of each proof.
/// * `max_fees` - An array of the maximum fee that the submitter is willing to pay for each proof verification.
/// * `wallet` - The wallet used to sign the proof.
/// * `nonce` - The nonce of the submitter address. See `get_next_nonce`.
/// * `payment_service_addr` - The address of the payment service contract.
/// # Returns
/// * An array of aligned verification data obtained when submitting the proof.
/// # Errors
/// * `MissingRequiredParameter` if the verification data vector is empty.
/// * `ProtocolVersionMismatch` if the version of the SDK is lower than the expected one.
/// * `UnexpectedBatcherResponse` if the batcher doesn't respond with the expected message.
/// * `SerializationError` if there is an error deserializing the message sent from the batcher.
/// * `WebSocketConnectionError` if there is an error connecting to the batcher.
/// * `WebSocketClosedUnexpectedlyError` if the connection with the batcher is closed unexpectedly.
/// * `EthereumProviderError` if there is an error in the connection with the RPC provider.
/// * `HexDecodingError` if there is an error decoding the Aligned service manager contract address.
/// * `BatchVerificationTimeout` if there is a timeout waiting for the batch verification.
/// * `InvalidSignature` if the signature is invalid.
/// * `InvalidNonce` if the nonce is invalid.
/// * `InvalidMaxFee` if the max fee is invalid.
/// * `InvalidProof` if the proof is invalid.
/// * `ProofTooLarge` if the proof is too large.
/// * `InsufficientBalance` if the sender balance is insufficient or unlocked
/// * `ProofQueueFlushed` if there is an error in the batcher and the proof queue is flushed.
/// * `GenericError` if the error doesn't match any of the previous ones.
pub async fn submit_multiple_and_wait_verification(
    batcher_url: &str,
    eth_rpc_url: &str,
    chain: Chain,
    verification_data: &[VerificationData],
    max_fees: &[U256],
    wallet: Wallet<SigningKey>,
    nonce: U256,
    payment_service_addr: &str,
) -> Result<Vec<AlignedVerificationData>, errors::SubmitError> {
    let aligned_verification_data =
        submit_multiple(batcher_url, verification_data, max_fees, wallet, nonce).await?;

    for aligned_verification_data_item in aligned_verification_data.iter() {
        await_batch_verification(
            aligned_verification_data_item,
            eth_rpc_url,
            chain.clone(),
            payment_service_addr,
        )
        .await?;
    }

    Ok(aligned_verification_data)
}

/// Submits multiple proofs to the batcher to be verified in Aligned.
/// # Arguments
/// * `batcher_url` - The url of the batcher to which the proof will be submitted.
/// * `verification_data` - An array of verification data of each proof.
/// * `max_fees` - An array of the maximum fee that the submitter is willing to pay for each proof verification.
/// * `wallet` - The wallet used to sign the proof.
/// * `nonce` - The nonce of the submitter address. See `get_next_nonce`.
/// # Returns
/// * An array of aligned verification data obtained when submitting the proof.
/// # Errors
/// * `MissingRequiredParameter` if the verification data vector is empty.
/// * `ProtocolVersionMismatch` if the version of the SDK is lower than the expected one.
/// * `UnexpectedBatcherResponse` if the batcher doesn't respond with the expected message.
/// * `SerializationError` if there is an error deserializing the message sent from the batcher.
/// * `WebSocketConnectionError` if there is an error connecting to the batcher.
/// * `WebSocketClosedUnexpectedlyError` if the connection with the batcher is closed unexpectedly.
/// * `InvalidSignature` if the signature is invalid.
/// * `InvalidNonce` if the nonce is invalid.
/// * `InvalidMaxFee` if the max fee is invalid.
/// * `InvalidProof` if the proof is invalid.
/// * `ProofTooLarge` if the proof is too large.
/// * `InsufficientBalance` if the sender balance is insufficient or unlocked.
/// * `ProofQueueFlushed` if there is an error in the batcher and the proof queue is flushed.
/// * `GenericError` if the error doesn't match any of the previous ones.
pub async fn submit_multiple(
    batcher_url: &str,
    verification_data: &[VerificationData],
    max_fees: &[U256],
    wallet: Wallet<SigningKey>,
    nonce: U256,
) -> Result<Vec<AlignedVerificationData>, errors::SubmitError> {
    let (ws_stream, _) = connect_async(batcher_url)
        .await
        .map_err(errors::SubmitError::WebSocketConnectionError)?;

    debug!("WebSocket handshake has been successfully completed");
    let (ws_write, ws_read) = ws_stream.split();

    let ws_write = Arc::new(Mutex::new(ws_write));

    _submit_multiple(
        ws_write,
        ws_read,
        verification_data,
        max_fees,
        wallet,
        nonce,
    )
    .await
}

async fn _submit_multiple(
    ws_write: Arc<Mutex<SplitSink<WebSocketStream<MaybeTlsStream<TcpStream>>, Message>>>,
    mut ws_read: SplitStream<WebSocketStream<MaybeTlsStream<TcpStream>>>,
    verification_data: &[VerificationData],
    max_fees: &[U256],
    wallet: Wallet<SigningKey>,
    nonce: U256,
) -> Result<Vec<AlignedVerificationData>, errors::SubmitError> {
    // First message from the batcher is the protocol version
    check_protocol_version(&mut ws_read).await?;

    if verification_data.is_empty() {
        return Err(errors::SubmitError::MissingRequiredParameter(
            "verification_data".to_string(),
        ));
    }
    let ws_write_clone = ws_write.clone();

    let response_stream: ResponseStream =
        ws_read.try_filter(|msg| futures_util::future::ready(msg.is_binary() || msg.is_close()));

    let response_stream = Arc::new(Mutex::new(response_stream));

    // The sent verification data will be stored here so that we can calculate
    // their commitments later.
    let sent_verification_data = send_messages(
        response_stream.clone(),
        ws_write,
        verification_data,
        max_fees,
        wallet,
        nonce,
    )
    .await?;

    let num_responses = Arc::new(Mutex::new(0));

    // This vector is reversed so that when responses are received, the commitments corresponding
    // to that response can simply be popped of this vector.
    let mut verification_data_commitments_rev: Vec<VerificationDataCommitment> =
        sent_verification_data
            .into_iter()
            .map(|vd| vd.into())
            .rev()
            .collect();

    let aligned_verification_data = receive(
        response_stream,
        ws_write_clone,
        verification_data.len(),
        num_responses,
        &mut verification_data_commitments_rev,
    )
    .await?;

    Ok(aligned_verification_data)
}

/// Submits a proof to the batcher to be verified in Aligned and waits for the verification on-chain.
/// # Arguments
/// * `batcher_url` - The url of the batcher to which the proof will be submitted.
/// * `eth_rpc_url` - The URL of the Ethereum RPC node.
/// * `chain` - The chain on which the verification will be done.
/// * `verification_data` - The verification data of the proof.
/// * `max_fee` - The maximum fee that the submitter is willing to pay for the verification.
/// * `wallet` - The wallet used to sign the proof.
/// * `nonce` - The nonce of the submitter address. See `get_next_nonce`.
/// * `payment_service_addr` - The address of the payment service contract.
/// # Returns
/// * The aligned verification data obtained when submitting the proof.
/// # Errors
/// * `MissingRequiredParameter` if the verification data vector is empty.
/// * `ProtocolVersionMismatch` if the version of the SDK is lower than the expected one.
/// * `UnexpectedBatcherResponse` if the batcher doesn't respond with the expected message.
/// * `SerializationError` if there is an error deserializing the message sent from the batcher.
/// * `WebSocketConnectionError` if there is an error connecting to the batcher.
/// * `WebSocketClosedUnexpectedlyError` if the connection with the batcher is closed unexpectedly.
/// * `EthereumProviderError` if there is an error in the connection with the RPC provider.
/// * `HexDecodingError` if there is an error decoding the Aligned service manager contract address.
/// * `BatchVerificationTimeout` if there is a timeout waiting for the batch verification.
/// * `InvalidSignature` if the signature is invalid.
/// * `InvalidNonce` if the nonce is invalid.
/// * `InvalidMaxFee` if the max fee is invalid.
/// * `InvalidProof` if the proof is invalid.
/// * `ProofTooLarge` if the proof is too large.
/// * `InsufficientBalance` if the sender balance is insufficient or unlocked
/// * `ProofQueueFlushed` if there is an error in the batcher and the proof queue is flushed.
/// * `GenericError` if the error doesn't match any of the previous ones.
pub async fn submit_and_wait_verification(
    batcher_url: &str,
    eth_rpc_url: &str,
    chain: Chain,
    verification_data: &VerificationData,
    max_fee: U256,
    wallet: Wallet<SigningKey>,
    nonce: U256,
    payment_service_addr: &str,
) -> Result<AlignedVerificationData, errors::SubmitError> {
    let verification_data = vec![verification_data.clone()];

    let max_fees = vec![max_fee];

    let aligned_verification_data = submit_multiple_and_wait_verification(
        batcher_url,
        eth_rpc_url,
        chain,
        &verification_data,
        &max_fees,
        wallet,
        nonce,
        payment_service_addr,
    )
    .await?;

    Ok(aligned_verification_data[0].clone())
}

/// Submits a proof to the batcher to be verified in Aligned.
/// # Arguments
/// * `batcher_url` - The url of the batcher to which the proof will be submitted.
/// * `verification_data` - The verification data of the proof.
/// * `max_fee` - The maximum fee that the submitter is willing to pay for the verification.
/// * `wallet` - The wallet used to sign the proof.
/// * `nonce` - The nonce of the submitter address. See `get_next_nonce`.
/// # Returns
/// * The aligned verification data obtained when submitting the proof.
/// # Errors
/// * `MissingRequiredParameter` if the verification data vector is empty.
/// * `ProtocolVersionMismatch` if the version of the SDK is lower than the expected one.
/// * `UnexpectedBatcherResponse` if the batcher doesn't respond with the expected message.
/// * `SerializationError` if there is an error deserializing the message sent from the batcher.
/// * `WebSocketConnectionError` if there is an error connecting to the batcher.
/// * `WebSocketClosedUnexpectedlyError` if the connection with the batcher is closed unexpectedly.
/// * `InvalidSignature` if the signature is invalid.
/// * `InvalidNonce` if the nonce is invalid.
/// * `InvalidMaxFee` if the max fee is invalid.
/// * `InvalidProof` if the proof is invalid.
/// * `ProofTooLarge` if the proof is too large.
/// * `InsufficientBalance` if the sender balance is insufficient or unlocked
/// * `ProofQueueFlushed` if there is an error in the batcher and the proof queue is flushed.
/// * `GenericError` if the error doesn't match any of the previous ones.
pub async fn submit(
    batcher_url: &str,
    verification_data: &VerificationData,
    max_fee: U256,
    wallet: Wallet<SigningKey>,
    nonce: U256,
) -> Result<AlignedVerificationData, errors::SubmitError> {
    let verification_data = vec![verification_data.clone()];
    let max_fees = vec![max_fee];

    let aligned_verification_data =
        submit_multiple(batcher_url, &verification_data, &max_fees, wallet, nonce).await?;

    Ok(aligned_verification_data[0].clone())
}

/// Checks if the proof has been verified with Aligned and is included in the batch.
/// # Arguments
/// * `aligned_verification_data` - The aligned verification data obtained when submitting the proofs.
/// * `chain` - The chain on which the verification will be done.
/// * `eth_rpc_url` - The URL of the Ethereum RPC node.
/// * `payment_service_addr` - The address of the payment service.
/// # Returns
/// * A boolean indicating whether the proof was verified on-chain and is included in the batch.
/// # Errors
/// * `EthereumProviderError` if there is an error in the connection with the RPC provider.
/// * `EthereumCallError` if there is an error in the Ethereum call.
/// * `HexDecodingError` if there is an error decoding the Aligned service manager contract address.
pub async fn is_proof_verified(
    aligned_verification_data: &AlignedVerificationData,
    chain: Chain,
    eth_rpc_url: &str,
    payment_service_addr: &str,
) -> Result<bool, errors::VerificationError> {
    let eth_rpc_provider =
        Provider::<Http>::try_from(eth_rpc_url).map_err(|e: url::ParseError| {
            errors::VerificationError::EthereumProviderError(e.to_string())
        })?;

    _is_proof_verified(
        aligned_verification_data,
        chain,
        eth_rpc_provider,
        payment_service_addr,
    )
    .await
}

async fn _is_proof_verified(
    aligned_verification_data: &AlignedVerificationData,
    chain: Chain,
    eth_rpc_provider: Provider<Http>,
    payment_service_addr: &str,
) -> Result<bool, errors::VerificationError> {
    let contract_address = match chain {
        Chain::Devnet => "0x1613beB3B2C4f22Ee086B2b38C1476A3cE7f78E8",
        Chain::Holesky => "0x58F280BeBE9B34c9939C3C39e0890C81f163B623",
        Chain::HoleskyStage => "0x9C5231FC88059C086Ea95712d105A2026048c39B",
    };

    let payment_service_addr = payment_service_addr
        .parse::<Address>()
        .map_err(|e| errors::VerificationError::HexDecodingError(e.to_string()))?;

    // All the elements from the merkle proof have to be concatenated
    let merkle_proof: Vec<u8> = aligned_verification_data
        .batch_inclusion_proof
        .merkle_path
        .clone()
        .into_iter()
        .flatten()
        .collect();

    let verification_data_comm = aligned_verification_data
        .verification_data_commitment
        .clone();

    let service_manager = aligned_service_manager(eth_rpc_provider, contract_address).await?;

    let call = service_manager.verify_batch_inclusion(
        verification_data_comm.proof_commitment,
        verification_data_comm.pub_input_commitment,
        verification_data_comm.proving_system_aux_data_commitment,
        verification_data_comm.proof_generator_addr,
        aligned_verification_data.batch_merkle_root,
        merkle_proof.into(),
        aligned_verification_data.index_in_batch.into(),
        payment_service_addr,
    );

    let result = call
        .await
        .map_err(|e| errors::VerificationError::EthereumCallError(e.to_string()))?;

    Ok(result)
}

/// Returns the commitment for a given input. Input can be verification key, public input, etc.
/// # Arguments
/// * `content` - The content for which the commitment will be calculated.
/// # Returns
/// * The commitment.
/// # Errors
/// * None.
pub fn get_commitment(content: &[u8]) -> [u8; 32] {
    let mut hasher = Keccak256::new();
    hasher.update(content);
    hasher.finalize().into()
}

/// Returns the next nonce for a given address.
/// # Arguments
/// * `eth_rpc_url` - The URL of the Ethereum RPC node.
/// * `submitter_addr` - The address of the proof submitter for which the nonce will be retrieved.
/// * `payment_service_addr` - The address of the batcher payment service contract.
/// # Returns
/// * The next nonce of the proof submitter account.
/// # Errors
/// * `EthereumProviderError` if there is an error in the connection with the RPC provider.
/// * `EthereumCallError` if there is an error in the Ethereum call.
pub async fn get_next_nonce(
    eth_rpc_url: &str,
    submitter_addr: Address,
    payment_service_addr: &str,
) -> Result<U256, errors::NonceError> {
    let eth_rpc_provider = Provider::<Http>::try_from(eth_rpc_url)
        .map_err(|e| errors::NonceError::EthereumProviderError(e.to_string()))?;

    match batcher_payment_service(eth_rpc_provider, payment_service_addr).await {
        Ok(contract) => {
            let call = contract.user_nonces(submitter_addr);

            let result = call
                .call()
                .await
                .map_err(|e| errors::NonceError::EthereumCallError(e.to_string()))?;

            Ok(result)
        }
        Err(e) => Err(errors::NonceError::EthereumCallError(e.to_string())),
    }
}

/// Returns the chain ID of the Ethereum network.
/// # Arguments
/// * `eth_rpc_url` - The URL of the Ethereum RPC node.
/// # Returns
/// * The chain ID of the Ethereum network.
/// # Errors
/// * `EthereumProviderError` if there is an error in the connection with the RPC provider.
/// * `EthereumCallError` if there is an error in the Ethereum call.
pub async fn get_chain_id(eth_rpc_url: &str) -> Result<u64, errors::ChainIdError> {
    let eth_rpc_provider = Provider::<Http>::try_from(eth_rpc_url)
        .map_err(|e| errors::ChainIdError::EthereumProviderError(e.to_string()))?;

    let chain_id = eth_rpc_provider
        .get_chainid()
        .await
        .map_err(|e| errors::ChainIdError::EthereumCallError(e.to_string()))?;

    Ok(chain_id.as_u64())
}

#[cfg(test)]
mod test {
    use super::*;
    use crate::core::{errors::SubmitError, types::ProvingSystemId};
    use ethers::types::Address;
    use ethers::types::H160;

    use std::path::PathBuf;
    use std::str::FromStr;
    use tokio::time::sleep;

    use ethers::signers::LocalWallet;

<<<<<<< HEAD
    const MAX_FEE: U256 = U256::max_value();
=======
    const BATCHER_PAYMENT_SERVICE_ADDR: &str = "0x7969c5eD335650692Bc04293B07F5BF2e7A673C0";
>>>>>>> 29cfbd00

    #[tokio::test]
    async fn test_submit_success() {
        let base_dir = PathBuf::from(env!("CARGO_MANIFEST_DIR"));

        let proof = read_file(base_dir.join("test_files/sp1/sp1_fibonacci.proof")).unwrap();
        let elf = Some(read_file(base_dir.join("test_files/sp1/sp1_fibonacci.elf")).unwrap());

        let proof_generator_addr =
            Address::from_str("0x66f9664f97F2b50F62D13eA064982f936dE76657").unwrap();

        let verification_data = VerificationData {
            proving_system: ProvingSystemId::SP1,
            proof,
            pub_input: None,
            verification_key: None,
            vm_program_code: elf,
            proof_generator_addr,
        };

        let verification_data = vec![verification_data];

        let max_fees = vec![MAX_FEE];

        let wallet = "0xac0974bec39a17e36ba4a6b4d238ff944bacb478cbed5efcae784d7bf4f2ff80"
            .parse::<LocalWallet>()
            .map_err(|e| SubmitError::GenericError(e.to_string()))
            .unwrap();

        let aligned_verification_data = submit_multiple_and_wait_verification(
            "ws://localhost:8080",
            "http://localhost:8545",
            Chain::Devnet,
            &verification_data,
            &max_fees,
            wallet,
            U256::zero(),
            BATCHER_PAYMENT_SERVICE_ADDR,
        )
        .await
        .unwrap();

        assert_eq!(aligned_verification_data.len(), 1);
    }

    #[tokio::test]
    async fn test_submit_failure() {
        //Create an erroneous verification data vector
        let contract_addr = H160::from_str("0x1613beB3B2C4f22Ee086B2b38C1476A3cE7f78E8").unwrap();

        let verification_data = vec![VerificationData {
            proving_system: ProvingSystemId::SP1,
            proof: vec![],
            pub_input: None,
            verification_key: None,
            vm_program_code: None,
            proof_generator_addr: contract_addr,
        }];

        let wallet = "0xac0974bec39a17e36ba4a6b4d238ff944bacb478cbed5efcae784d7bf4f2ff80"
            .parse::<LocalWallet>()
            .map_err(|e| SubmitError::GenericError(e.to_string()))
            .unwrap();

        let max_fees = vec![MAX_FEE];

        let result = submit_multiple_and_wait_verification(
            "ws://localhost:8080",
            "http://localhost:8545",
            Chain::Devnet,
            &verification_data,
            &max_fees,
            wallet,
            U256::zero(),
            BATCHER_PAYMENT_SERVICE_ADDR,
        )
        .await;

        assert!(result.is_ok());
    }

    #[tokio::test]
    async fn test_verify_proof_onchain_success() {
        let base_dir = PathBuf::from(env!("CARGO_MANIFEST_DIR"));

        let proof = read_file(base_dir.join("test_files/groth16_bn254/plonk.proof")).unwrap();
        let pub_input =
            read_file(base_dir.join("test_files/groth16_bn254/plonk_pub_input.pub")).ok();
        let vk = read_file(base_dir.join("test_files/groth16_bn254/plonk.vk")).ok();

        let proof_generator_addr =
            Address::from_str("0x66f9664f97F2b50F62D13eA064982f936dE76657").unwrap();

        let verification_data = VerificationData {
            proving_system: ProvingSystemId::Groth16Bn254,
            proof,
            pub_input,
            verification_key: vk,
            vm_program_code: None,
            proof_generator_addr,
        };

        let verification_data = vec![verification_data];

        let wallet = "0xac0974bec39a17e36ba4a6b4d238ff944bacb478cbed5efcae784d7bf4f2ff80"
            .parse::<LocalWallet>()
            .map_err(|e| SubmitError::GenericError(e.to_string()))
            .unwrap();

        let max_fees = vec![MAX_FEE];

        let aligned_verification_data = submit_multiple_and_wait_verification(
            "ws://localhost:8080",
            "http://localhost:8545",
            Chain::Devnet,
            &verification_data,
            &max_fees,
            wallet,
            U256::zero(),
            BATCHER_PAYMENT_SERVICE_ADDR,
        )
        .await
        .unwrap();

        sleep(std::time::Duration::from_secs(20)).await;

        let result = is_proof_verified(
            &aligned_verification_data[0],
            Chain::Devnet,
            "http://localhost:8545",
            BATCHER_PAYMENT_SERVICE_ADDR,
        )
        .await
        .unwrap();

        assert!(result, "Proof was not verified on-chain");
    }

    #[tokio::test]
    async fn test_verify_proof_onchain_failure() {
        let base_dir = PathBuf::from(env!("CARGO_MANIFEST_DIR"));

        let proof = read_file(base_dir.join("test_files/sp1/sp1_fibonacci.proof")).unwrap();
        let elf = Some(read_file(base_dir.join("test_files/sp1/sp1_fibonacci.elf")).unwrap());

        let proof_generator_addr =
            Address::from_str("0x66f9664f97F2b50F62D13eA064982f936dE76657").unwrap();

        let verification_data = VerificationData {
            proving_system: ProvingSystemId::SP1,
            proof,
            pub_input: None,
            verification_key: None,
            vm_program_code: elf,
            proof_generator_addr,
        };

        let verification_data = vec![verification_data];

        let wallet = "0xac0974bec39a17e36ba4a6b4d238ff944bacb478cbed5efcae784d7bf4f2ff80"
            .parse::<LocalWallet>()
            .map_err(|e| SubmitError::GenericError(e.to_string()))
            .unwrap();

        let aligned_verification_data = submit_multiple_and_wait_verification(
            "ws://localhost:8080",
            "http://localhost:8545",
            Chain::Devnet,
            &verification_data,
            &[MAX_FEE],
            wallet,
            U256::zero(),
            BATCHER_PAYMENT_SERVICE_ADDR,
        )
        .await
        .unwrap();

        sleep(std::time::Duration::from_secs(20)).await;

        let mut aligned_verification_data_modified = aligned_verification_data[0].clone();

        // Modify the batch merkle root so that the verification fails
        aligned_verification_data_modified.batch_merkle_root[0] = 0;

        let result = is_proof_verified(
            &aligned_verification_data_modified,
            Chain::Devnet,
            "http://localhost:8545",
            BATCHER_PAYMENT_SERVICE_ADDR,
        )
        .await
        .unwrap();

        assert!(!result, "Proof verified on chain");
    }

    fn read_file(file_name: PathBuf) -> Result<Vec<u8>, SubmitError> {
        std::fs::read(&file_name).map_err(|e| SubmitError::IoError(file_name, e))
    }
}<|MERGE_RESOLUTION|>--- conflicted
+++ resolved
@@ -456,11 +456,8 @@
 
     use ethers::signers::LocalWallet;
 
-<<<<<<< HEAD
     const MAX_FEE: U256 = U256::max_value();
-=======
     const BATCHER_PAYMENT_SERVICE_ADDR: &str = "0x7969c5eD335650692Bc04293B07F5BF2e7A673C0";
->>>>>>> 29cfbd00
 
     #[tokio::test]
     async fn test_submit_success() {
