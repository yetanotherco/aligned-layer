use crate::{
    communication::{
        batch::await_batch_verification,
        messaging::{receive, send_messages, ResponseStream},
        protocol::check_protocol_version,
        serialization::{cbor_deserialize, cbor_serialize},
    },
    core::{
        constants::{
            ADDITIONAL_SUBMISSION_GAS_COST_PER_PROOF, DEFAULT_CONSTANT_GAS_COST,
            MAX_FEE_BATCH_PROOF_NUMBER, MAX_FEE_DEFAULT_PROOF_NUMBER,
        },
        errors::{self, GetNonceError},
        types::{
            AlignedVerificationData, ClientMessage, GetNonceResponseMessage, Network,
            PriceEstimate, ProvingSystemId, VerificationData,
        },
    },
    eth::{
        aligned_service_manager::aligned_service_manager,
        batcher_payment_service::batcher_payment_service,
    },
};

use ethers::{
    core::types::TransactionRequest,
    middleware::SignerMiddleware,
    prelude::k256::ecdsa::SigningKey,
    providers::{Http, Middleware, Provider},
    signers::{LocalWallet, Wallet},
    types::{Address, U256},
};
use sha3::{Digest, Keccak256};
use std::sync::Arc;
use tokio::{net::TcpStream, sync::Mutex};
use tokio_tungstenite::{connect_async, tungstenite::Message, MaybeTlsStream, WebSocketStream};

use log::{debug, info};

use futures_util::{
    stream::{SplitSink, SplitStream},
    SinkExt, StreamExt, TryFutureExt, TryStreamExt,
};

use serde_json::json;
use std::fs::File;
use std::io::Write;
use std::path::PathBuf;

/// Submits multiple proofs to the batcher to be verified in Aligned and waits for the verification on-chain.
/// # Arguments
/// * `eth_rpc_url` - The URL of the Ethereum RPC node.
/// * `chain` - The chain on which the verification will be done.
/// * `verification_data` - An array of verification data of each proof.
/// * `max_fees` - An array of the maximum fee that the submitter is willing to pay for each proof verification.
/// * `wallet` - The wallet used to sign the proof.
/// * `nonce` - The nonce of the submitter address. See [`get_nonce_from_ethereum`] or [`get_nonce_from_batcher`].
/// * `payment_service_addr` - The address of the payment service contract.
/// # Returns
/// * An array of aligned verification data obtained when submitting the proof.
/// # Errors
/// * `MissingRequiredParameter` if the verification data vector is empty.
/// * `ProtocolVersionMismatch` if the version of the SDK is lower than the expected one.
/// * `UnexpectedBatcherResponse` if the batcher doesn't respond with the expected message.
/// * `SerializationError` if there is an error deserializing the message sent from the batcher.
/// * `WebSocketConnectionError` if there is an error connecting to the batcher.
/// * `WebSocketClosedUnexpectedlyError` if the connection with the batcher is closed unexpectedly.
/// * `EthereumProviderError` if there is an error in the connection with the RPC provider.
/// * `HexDecodingError` if there is an error decoding the Aligned service manager contract address.
/// * `BatchVerificationTimeout` if there is a timeout waiting for the batch verification.
/// * `InvalidSignature` if the signature is invalid.
/// * `InvalidNonce` if the nonce is invalid.
/// * `InvalidMaxFee` if the max fee is invalid.
/// * `InvalidProof` if the proof is invalid.
/// * `ProofTooLarge` if the proof is too large.
/// * `InsufficientBalance` if the sender balance is insufficient or unlocked
/// * `ProofQueueFlushed` if there is an error in the batcher and the proof queue is flushed.
/// * `GenericError` if the error doesn't match any of the previous ones.
#[allow(clippy::too_many_arguments)] // TODO: Refactor this function, use NoncedVerificationData
pub async fn submit_multiple_and_wait_verification(
    eth_rpc_url: &str,
    network: Network,
    verification_data: &[VerificationData],
    max_fee: U256,
    wallet: Wallet<SigningKey>,
    nonce: U256,
) -> Vec<Result<AlignedVerificationData, errors::SubmitError>> {
    let mut aligned_verification_data =
        submit_multiple(network.clone(), verification_data, max_fee, wallet, nonce).await;

    // TODO: open issue: use a join to .await all at the same time, avoiding the loop
    // And await only once per batch, no need to await multiple proofs if they are in the same batch.
    let mut error_awaiting_batch_verification: Option<errors::SubmitError> = None;
    for aligned_verification_data_item in aligned_verification_data.iter().flatten() {
        if let Err(e) =
            await_batch_verification(aligned_verification_data_item, eth_rpc_url, network.clone())
                .await
        {
            error_awaiting_batch_verification = Some(e);
            break;
        }
    }
    if let Some(error_awaiting_batch_verification) = error_awaiting_batch_verification {
        aligned_verification_data.push(Err(error_awaiting_batch_verification));
    }

    aligned_verification_data
}

/// Returns the estimated `max_fee` depending on the batch inclusion preference of the user, based on the max priority gas price.
/// NOTE: The `max_fee` is computed from an rpc nodes max priority gas price.
/// To estimate the `max_fee` of a batch we use a compute the `max_fee` with respect to a batch of ~32 proofs present.
/// The `max_fee` estimates therefore are:
/// * `Min`: Specifies a `max_fee` equivalent to the cost of 1 proof in a 32 proof batch.
///        This estimates the lowest possible `max_fee` the user should specify for there proof with lowest priority.
/// * `Default`: Specifies a `max_fee` equivalent to the cost of 10 proofs in a 32 proof batch.
///        This estimates the `max_fee` the user should specify for inclusion within the batch.
/// * `Instant`: specifies a `max_fee` equivalent to the cost of all proofs within in a 32 proof batch.
///        This estimates the `max_fee` the user should specify to pay for the entire batch of proofs and have there proof included instantly.
/// # Arguments
/// * `eth_rpc_url` - The URL of the Ethereum RPC node.
/// * `estimate` - Enum specifying the type of price estimate: MIN, DEFAULT, INSTANT.
/// # Returns
/// The estimated `max_fee` in gas for a proof based on the users `PriceEstimate` as a `U256`.
/// # Errors
/// * `EthereumProviderError` if there is an error in the connection with the RPC provider.
/// * `EthereumGasPriceError` if there is an error retrieving the Ethereum gas price.
pub async fn estimate_fee(
    eth_rpc_url: &str,
    estimate: PriceEstimate,
) -> Result<U256, errors::MaxFeeEstimateError> {
    // Price of 1 proof in 32 proof batch
    let fee_per_proof = fee_per_proof(eth_rpc_url, MAX_FEE_BATCH_PROOF_NUMBER).await?;

    let proof_price = match estimate {
        PriceEstimate::Min => fee_per_proof,
        PriceEstimate::Default => U256::from(MAX_FEE_DEFAULT_PROOF_NUMBER) * fee_per_proof,
        PriceEstimate::Instant => U256::from(MAX_FEE_BATCH_PROOF_NUMBER) * fee_per_proof,
    };
    Ok(proof_price)
}

/// Returns the computed `max_fee` for a proof based on the number of proofs in a batch (`num_proofs_per_batch`) and
/// number of proofs (`num_proofs`) in that batch the user would pay for i.e (`num_proofs` / `num_proofs_per_batch`).
/// NOTE: The `max_fee` is computed from an rpc nodes max priority gas price.
/// # Arguments
/// * `eth_rpc_url` - The URL of the users Ethereum RPC node.
/// * `num_proofs` - number of proofs in a batch the user would pay for.
/// * `num_proofs_per_batch` - number of proofs within a batch.
/// # Returns
/// * The calculated `max_fee` as a `U256`.
/// # Errors
/// * `EthereumProviderError` if there is an error in the connection with the RPC provider.
/// * `EthereumGasPriceError` if there is an error retrieving the Ethereum gas price.
pub async fn compute_max_fee(
    eth_rpc_url: &str,
    num_proofs: usize,
    num_proofs_per_batch: usize,
) -> Result<U256, errors::MaxFeeEstimateError> {
    let fee_per_proof = fee_per_proof(eth_rpc_url, num_proofs_per_batch).await?;
    Ok(fee_per_proof * num_proofs)
}

/// Returns the `fee_per_proof` based on the current gas price for a batch compromised of `num_proofs_per_batch`
/// i.e. (1 / `num_proofs_per_batch`).
// NOTE: The `fee_per_proof` is computed from an rpc nodes max priority gas price.
/// # Arguments
/// * `eth_rpc_url` - The URL of the users Ethereum RPC node.
/// * `num_proofs_per_batch` - number of proofs within a batch.
/// # Returns
/// * The fee per proof of a batch as a `U256`.
/// # Errors
/// * `EthereumProviderError` if there is an error in the connection with the RPC provider.
/// * `EthereumGasPriceError` if there is an error retrieving the Ethereum gas price.
pub async fn fee_per_proof(
    eth_rpc_url: &str,
    num_proofs_per_batch: usize,
) -> Result<U256, errors::MaxFeeEstimateError> {
    let eth_rpc_provider =
        Provider::<Http>::try_from(eth_rpc_url).map_err(|e: url::ParseError| {
            errors::MaxFeeEstimateError::EthereumProviderError(e.to_string())
        })?;
    let gas_price = fetch_gas_price(&eth_rpc_provider).await?;

    // Cost for estimate `num_proofs_per_batch` proofs
    let estimated_gas_per_proof = (DEFAULT_CONSTANT_GAS_COST
        + ADDITIONAL_SUBMISSION_GAS_COST_PER_PROOF * num_proofs_per_batch as u128)
        / num_proofs_per_batch as u128;

    // Price of 1 proof in 32 proof batch
    let fee_per_proof = U256::from(estimated_gas_per_proof) * gas_price;

    Ok(fee_per_proof)
}

async fn fetch_gas_price(
    eth_rpc_provider: &Provider<Http>,
) -> Result<U256, errors::MaxFeeEstimateError> {
    let gas_price = match eth_rpc_provider.get_gas_price().await {
        Ok(price) => price,
        Err(e) => {
            return Err(errors::MaxFeeEstimateError::EthereumGasPriceError(
                e.to_string(),
            ))
        }
    };

    Ok(gas_price)
}

/// Submits multiple proofs to the batcher to be verified in Aligned.
/// # Arguments
/// * `network` - The netork on which the verification will be done.
/// * `verification_data` - An array of verification data of each proof.
/// * `max_fees` - An array of the maximum fee that the submitter is willing to pay for each proof verification.
/// * `wallet` - The wallet used to sign the proof.
/// * `nonce` - The nonce of the submitter address. See [`get_nonce_from_ethereum`] or [`get_nonce_from_batcher`].
/// # Returns
/// * An array of aligned verification data obtained when submitting the proof.
/// # Errors
/// * `MissingRequiredParameter` if the verification data vector is empty.
/// * `ProtocolVersionMismatch` if the version of the SDK is lower than the expected one.
/// * `UnexpectedBatcherResponse` if the batcher doesn't respond with the expected message.
/// * `SerializationError` if there is an error deserializing the message sent from the batcher.
/// * `WebSocketConnectionError` if there is an error connecting to the batcher.
/// * `WebSocketClosedUnexpectedlyError` if the connection with the batcher is closed unexpectedly.
/// * `InvalidSignature` if the signature is invalid.
/// * `InvalidNonce` if the nonce is invalid.
/// * `InvalidMaxFee` if the max fee is invalid.
/// * `InvalidProof` if the proof is invalid.
/// * `ProofTooLarge` if the proof is too large.
/// * `InsufficientBalance` if the sender balance is insufficient or unlocked.
/// * `ProofQueueFlushed` if there is an error in the batcher and the proof queue is flushed.
/// * `GenericError` if the error doesn't match any of the previous ones.
pub async fn submit_multiple(
    network: Network,
    verification_data: &[VerificationData],
    max_fee: U256,
    wallet: Wallet<SigningKey>,
    nonce: U256,
) -> Vec<Result<AlignedVerificationData, errors::SubmitError>> {
    let (ws_stream, _) = match connect_async(network.get_batcher_url()).await {
        Ok((ws_stream, response)) => (ws_stream, response),
        Err(e) => return vec![Err(errors::SubmitError::WebSocketConnectionError(e))],
    };

    debug!("WebSocket handshake has been successfully completed");
    let (ws_write, ws_read) = ws_stream.split();

    let ws_write = Arc::new(Mutex::new(ws_write));

    _submit_multiple(
        ws_write,
        ws_read,
        network,
        verification_data,
        max_fee,
        wallet,
        nonce,
    )
    .await
}

<<<<<<< HEAD
=======
pub fn get_payment_service_address(network: Network) -> ethers::types::H160 {
    match network {
        Network::Devnet => H160::from_str("0x7bc06c482DEAd17c0e297aFbC32f6e63d3846650").unwrap(),
        Network::Holesky => H160::from_str("0x815aeCA64a974297942D2Bbf034ABEe22a38A003").unwrap(),
        Network::HoleskyStage => {
            H160::from_str("0x7577Ec4ccC1E6C529162ec8019A49C13F6DAd98b").unwrap()
        }
        Network::Mainnet => H160::from_str("0xb0567184A52cB40956df6333510d6eF35B89C8de").unwrap(),
    }
}

pub fn get_aligned_service_manager_address(network: Network) -> ethers::types::H160 {
    match network {
        Network::Devnet => H160::from_str("0x851356ae760d987E095750cCeb3bC6014560891C").unwrap(),
        Network::Holesky => H160::from_str("0x58F280BeBE9B34c9939C3C39e0890C81f163B623").unwrap(),
        Network::HoleskyStage => {
            H160::from_str("0x9C5231FC88059C086Ea95712d105A2026048c39B").unwrap()
        }
        Network::Mainnet => H160::from_str("0xeF2A435e5EE44B2041100EF8cbC8ae035166606c").unwrap(),
    }
}

>>>>>>> 731e250b
// Will submit the proofs to the batcher and wait for their responses
// Will return once all proofs are responded, or up to a proof that is responded with an error
async fn _submit_multiple(
    ws_write: Arc<Mutex<SplitSink<WebSocketStream<MaybeTlsStream<TcpStream>>, Message>>>,
    mut ws_read: SplitStream<WebSocketStream<MaybeTlsStream<TcpStream>>>,
    network: Network,
    verification_data: &[VerificationData],
    max_fee: U256,
    wallet: Wallet<SigningKey>,
    nonce: U256,
) -> Vec<Result<AlignedVerificationData, errors::SubmitError>> {
    // First message from the batcher is the protocol version
    if let Err(e) = check_protocol_version(&mut ws_read).await {
        return vec![Err(e)];
    }

    if verification_data.is_empty() {
        return vec![Err(errors::SubmitError::MissingRequiredParameter(
            "verification_data".to_string(),
        ))];
    }
    if verification_data.len() > 10000 {
        //TODO Magic number
        return vec![Err(errors::SubmitError::GenericError(
            "Trying to submit too many proofs at once".to_string(),
        ))];
    }

    let ws_write_clone = ws_write.clone();

    let response_stream: ResponseStream =
        ws_read.try_filter(|msg| futures_util::future::ready(msg.is_binary() || msg.is_close()));

    let response_stream = Arc::new(Mutex::new(response_stream));

    let payment_service_addr = network.get_batcher_payment_service_address();

    let result = async {
        let sent_verification_data_rev = send_messages(
            ws_write,
            payment_service_addr,
            verification_data,
            max_fee,
            wallet,
            nonce,
        )
        .await;
        receive(response_stream, sent_verification_data_rev).await
    }
    .await;

    // Close connection
    info!("Closing WS connection");
    if let Err(e) = ws_write_clone.lock().await.close().await {
        return vec![Err(errors::SubmitError::GenericError(e.to_string()))];
    }
    result
}

/// Submits a proof to the batcher to be verified in Aligned and waits for the verification on-chain.
/// # Arguments
/// * `eth_rpc_url` - The URL of the Ethereum RPC node.
/// * `chain` - The chain on which the verification will be done.
/// * `verification_data` - The verification data of the proof.
/// * `max_fee` - The maximum fee that the submitter is willing to pay for the verification.
/// * `wallet` - The wallet used to sign the proof.
/// * `nonce` - The nonce of the submitter address. See [`get_nonce_from_ethereum`] or [`get_nonce_from_batcher`].
/// * `payment_service_addr` - The address of the payment service contract.
/// # Returns
/// * The aligned verification data obtained when submitting the proof.
/// # Errors
/// * `MissingRequiredParameter` if the verification data vector is empty.
/// * `ProtocolVersionMismatch` if the version of the SDK is lower than the expected one.
/// * `UnexpectedBatcherResponse` if the batcher doesn't respond with the expected message.
/// * `SerializationError` if there is an error deserializing the message sent from the batcher.
/// * `WebSocketConnectionError` if there is an error connecting to the batcher.
/// * `WebSocketClosedUnexpectedlyError` if the connection with the batcher is closed unexpectedly.
/// * `EthereumProviderError` if there is an error in the connection with the RPC provider.
/// * `HexDecodingError` if there is an error decoding the Aligned service manager contract address.
/// * `BatchVerificationTimeout` if there is a timeout waiting for the batch verification.
/// * `InvalidSignature` if the signature is invalid.
/// * `InvalidNonce` if the nonce is invalid.
/// * `InvalidMaxFee` if the max fee is invalid.
/// * `InvalidProof` if the proof is invalid.
/// * `ProofTooLarge` if the proof is too large.
/// * `InsufficientBalance` if the sender balance is insufficient or unlocked
/// * `ProofQueueFlushed` if there is an error in the batcher and the proof queue is flushed.
/// * `GenericError` if the error doesn't match any of the previous ones.
#[allow(clippy::too_many_arguments)] // TODO: Refactor this function, use NoncedVerificationData
pub async fn submit_and_wait_verification(
    eth_rpc_url: &str,
    network: Network,
    verification_data: &VerificationData,
    max_fee: U256,
    wallet: Wallet<SigningKey>,
    nonce: U256,
) -> Result<AlignedVerificationData, errors::SubmitError> {
    let verification_data = vec![verification_data.clone()];

    let aligned_verification_data = submit_multiple_and_wait_verification(
        eth_rpc_url,
        network,
        &verification_data,
        max_fee,
        wallet,
        nonce,
    )
    .await;

    match aligned_verification_data.first() {
        Some(Ok(aligned_verification_data)) => Ok(aligned_verification_data.clone()),
        Some(Err(e)) => Err(errors::SubmitError::GenericError(e.to_string())),
        None => Err(errors::SubmitError::GenericError(
            "No response from the batcher".to_string(),
        )),
    }
}

/// Submits a proof to the batcher to be verified in Aligned.
/// # Arguments
/// * `chain` - The chain on which the verification will be done.
/// * `verification_data` - The verification data of the proof.
/// * `max_fee` - The maximum fee that the submitter is willing to pay for the verification.
/// * `wallet` - The wallet used to sign the proof.
/// * `nonce` - The nonce of the submitter address. See [`get_nonce_from_ethereum`] or [`get_nonce_from_batcher`].
/// # Returns
/// * The aligned verification data obtained when submitting the proof.
/// # Errors
/// * `MissingRequiredParameter` if the verification data vector is empty.
/// * `ProtocolVersionMismatch` if the version of the SDK is lower than the expected one.
/// * `UnexpectedBatcherResponse` if the batcher doesn't respond with the expected message.
/// * `SerializationError` if there is an error deserializing the message sent from the batcher.
/// * `WebSocketConnectionError` if there is an error connecting to the batcher.
/// * `WebSocketClosedUnexpectedlyError` if the connection with the batcher is closed unexpectedly.
/// * `InvalidSignature` if the signature is invalid.
/// * `InvalidNonce` if the nonce is invalid.
/// * `InvalidMaxFee` if the max fee is invalid.
/// * `InvalidProof` if the proof is invalid.
/// * `ProofTooLarge` if the proof is too large.
/// * `InsufficientBalance` if the sender balance is insufficient or unlocked
/// * `ProofQueueFlushed` if there is an error in the batcher and the proof queue is flushed.
/// * `GenericError` if the error doesn't match any of the previous ones.
pub async fn submit(
    network: Network,
    verification_data: &VerificationData,
    max_fee: U256,
    wallet: Wallet<SigningKey>,
    nonce: U256,
) -> Result<AlignedVerificationData, errors::SubmitError> {
    let verification_data = vec![verification_data.clone()];

    let aligned_verification_data =
        submit_multiple(network, &verification_data, max_fee, wallet, nonce).await;

    match aligned_verification_data.first() {
        Some(Ok(aligned_verification_data)) => Ok(aligned_verification_data.clone()),
        Some(Err(e)) => Err(errors::SubmitError::GenericError(e.to_string())),
        None => Err(errors::SubmitError::GenericError(
            "No response from the batcher".to_string(),
        )),
    }
}

/// Checks if the proof has been verified with Aligned and is included in the batch.
/// # Arguments
/// * `aligned_verification_data` - The aligned verification data obtained when submitting the proofs.
/// * `chain` - The chain on which the verification will be done.
/// * `eth_rpc_url` - The URL of the Ethereum RPC node.
/// * `payment_service_addr` - The address of the payment service.
/// # Returns
/// * A boolean indicating whether the proof was verified on-chain and is included in the batch.
/// # Errors
/// * `EthereumProviderError` if there is an error in the connection with the RPC provider.
/// * `EthereumCallError` if there is an error in the Ethereum call.
/// * `HexDecodingError` if there is an error decoding the Aligned service manager contract address.
pub async fn is_proof_verified(
    aligned_verification_data: &AlignedVerificationData,
    network: Network,
    eth_rpc_url: &str,
) -> Result<bool, errors::VerificationError> {
    let eth_rpc_provider =
        Provider::<Http>::try_from(eth_rpc_url).map_err(|e: url::ParseError| {
            errors::VerificationError::EthereumProviderError(e.to_string())
        })?;

    _is_proof_verified(aligned_verification_data, network, eth_rpc_provider).await
}

async fn _is_proof_verified(
    aligned_verification_data: &AlignedVerificationData,
    network: Network,
    eth_rpc_provider: Provider<Http>,
) -> Result<bool, errors::VerificationError> {
    let contract_address = network.clone().get_aligned_service_manager_address();
    let payment_service_addr = network.get_batcher_payment_service_address();

    // All the elements from the merkle proof have to be concatenated
    let merkle_proof: Vec<u8> = aligned_verification_data
        .batch_inclusion_proof
        .merkle_path
        .clone()
        .into_iter()
        .flatten()
        .collect();

    let verification_data_comm = aligned_verification_data
        .verification_data_commitment
        .clone();

    let service_manager = aligned_service_manager(eth_rpc_provider, contract_address).await?;

    let call = service_manager.verify_batch_inclusion(
        verification_data_comm.proof_commitment,
        verification_data_comm.pub_input_commitment,
        verification_data_comm.proving_system_aux_data_commitment,
        verification_data_comm.proof_generator_addr,
        aligned_verification_data.batch_merkle_root,
        merkle_proof.into(),
        aligned_verification_data.index_in_batch.into(),
        payment_service_addr,
    );

    let result = call
        .await
        .map_err(|e| errors::VerificationError::EthereumCallError(e.to_string()))?;

    Ok(result)
}

/// Returns the commitment for the verification key, taking into account the corresponding proving system.
/// # Arguments
/// * `verification_key_bytes` - The serialized contents of the verification key.
/// * `proving_system` - The corresponding proving system ID.
/// # Returns
/// * The commitment.
/// # Errors
/// * None.
pub fn get_vk_commitment(
    verification_key_bytes: &[u8],
    proving_system: ProvingSystemId,
) -> [u8; 32] {
    let proving_system_id_byte = proving_system as u8;
    let mut hasher = Keccak256::new();
    hasher.update(verification_key_bytes);
    hasher.update([proving_system_id_byte]);
    hasher.finalize().into()
}

/// Returns the next nonce for a given address from the batcher.
/// You should prefer this method instead of [`get_nonce_from_ethereum`] if you have recently sent proofs,
/// as the batcher proofs might not yet be on ethereum,
/// producing an out-of-sync nonce with the payment service contract on ethereum
/// # Arguments
/// * `address` - The user address for which the nonce will be retrieved.
/// * `network` - The network from which the nonce will be retrieved.
/// # Returns
/// * The next nonce of the proof submitter account.
/// # Errors
/// * `EthRpcError` if the batcher has an error in the Ethereum call when retrieving the nonce if not already cached.
pub async fn get_nonce_from_batcher(
    network: Network,
    address: Address,
) -> Result<U256, GetNonceError> {
    let (ws_stream, _) = connect_async(network.get_batcher_url())
        .await
        .map_err(|_| {
            GetNonceError::ConnectionFailed("Ws connection to batcher failed".to_string())
        })?;

    debug!("WebSocket handshake has been successfully completed");
    let (mut ws_write, mut ws_read) = ws_stream.split();
    check_protocol_version(&mut ws_read)
        .map_err(|e| match e {
            errors::SubmitError::ProtocolVersionMismatch { current, expected } => {
                GetNonceError::ProtocolMismatch { current, expected }
            }
            _ => GetNonceError::UnexpectedResponse(
                "Unexpected response, expected protocol version".to_string(),
            ),
        })
        .await?;

    let msg = ClientMessage::GetNonceForAddress(address);

    let msg_bin = cbor_serialize(&msg)
        .map_err(|_| GetNonceError::SerializationError("Failed to serialize msg".to_string()))?;
    ws_write
        .send(Message::Binary(msg_bin.clone()))
        .await
        .map_err(|_| {
            GetNonceError::ConnectionFailed(
                "Ws connection failed to send message to batcher".to_string(),
            )
        })?;

    let mut response_stream: ResponseStream =
        ws_read.try_filter(|msg| futures_util::future::ready(msg.is_binary()));

    let msg = match response_stream.next().await {
        Some(Ok(msg)) => msg,
        _ => {
            return Err(GetNonceError::ConnectionFailed(
                "Connection was closed without close message before receiving all messages"
                    .to_string(),
            ));
        }
    };

    let _ = ws_write.close().await;

    match cbor_deserialize(msg.into_data().as_slice()) {
        Ok(GetNonceResponseMessage::Nonce(nonce)) => Ok(nonce),
        Ok(GetNonceResponseMessage::EthRpcError(e)) => Err(GetNonceError::EthRpcError(e)),
        Ok(GetNonceResponseMessage::InvalidRequest(e)) => Err(GetNonceError::InvalidRequest(e)),
        Err(_) => Err(GetNonceError::SerializationError(
            "Failed to deserialize batcher message".to_string(),
        )),
    }
}

/// Returns the next nonce for a given address in Ethereum from aligned payment service contract.
/// Note that it might be out of sync if you recently sent proofs. For that see [`get_nonce_from_batcher`]
/// # Arguments
/// * `eth_rpc_url` - The URL of the Ethereum RPC node.
/// * `address` - The user address for which the nonce will be retrieved.
/// # Returns
/// * The next nonce of the proof submitter account from ethereum.
/// # Errors
/// * `EthRpcError` if the batcher has an error in the Ethereum call when retrieving the nonce if not already cached.
pub async fn get_nonce_from_ethereum(
    eth_rpc_url: &str,
    submitter_addr: Address,
    network: Network,
) -> Result<U256, GetNonceError> {
    let eth_rpc_provider = Provider::<Http>::try_from(eth_rpc_url)
        .map_err(|e| GetNonceError::EthRpcError(e.to_string()))?;

    let payment_service_address = network.get_batcher_payment_service_address();

    match batcher_payment_service(eth_rpc_provider, payment_service_address).await {
        Ok(contract) => {
            let call = contract.user_nonces(submitter_addr);
            let result = call
                .call()
                .await
                .map_err(|e| GetNonceError::EthRpcError(e.to_string()))?;
            Ok(result)
        }
        Err(e) => Err(GetNonceError::EthRpcError(e.to_string())),
    }
}

/// Returns the chain ID of the Ethereum network.
/// # Arguments
/// * `eth_rpc_url` - The URL of the Ethereum RPC node.
/// # Returns
/// * The chain ID of the Ethereum network.
/// # Errors
/// * `EthereumProviderError` if there is an error in the connection with the RPC provider.
/// * `EthereumCallError` if there is an error in the Ethereum call.
pub async fn get_chain_id(eth_rpc_url: &str) -> Result<u64, errors::ChainIdError> {
    let eth_rpc_provider = Provider::<Http>::try_from(eth_rpc_url)
        .map_err(|e| errors::ChainIdError::EthereumProviderError(e.to_string()))?;

    let chain_id = eth_rpc_provider
        .get_chainid()
        .await
        .map_err(|e| errors::ChainIdError::EthereumCallError(e.to_string()))?;

    Ok(chain_id.as_u64())
}

/// Funds the batcher payment service in name of the signer
/// # Arguments
/// * `amount` - The amount to be paid.
/// * `signer` - The signer middleware of the payer.
/// * `network` - The network on which the payment will be done.
/// # Returns
/// * The receipt of the payment transaction.
/// # Errors
/// * `SendError` if there is an error sending the transaction.
/// * `SubmitError` if there is an error submitting the transaction.
/// * `PaymentFailed` if the payment failed.
pub async fn deposit_to_aligned(
    amount: U256,
    signer: SignerMiddleware<Provider<Http>, LocalWallet>,
    network: Network,
) -> Result<ethers::types::TransactionReceipt, errors::PaymentError> {
    let payment_service_address = network.get_batcher_payment_service_address();
    let from = signer.address();

    let tx = TransactionRequest::new()
        .from(from)
        .to(payment_service_address)
        .value(amount);

    match signer
        .send_transaction(tx, None)
        .await
        .map_err(|e| errors::PaymentError::SendError(e.to_string()))?
        .await
        .map_err(|e| errors::PaymentError::SubmitError(e.to_string()))?
    {
        Some(receipt) => Ok(receipt),
        None => Err(errors::PaymentError::PaymentFailed),
    }
}

/// Returns the balance of a user in the payment service.
/// # Arguments
/// * `user` - The address of the user.
/// * `eth_rpc_url` - The URL of the Ethereum RPC node.
/// * `network` - The network on which the balance will be checked.
/// # Returns
/// * The balance of the user in the payment service.
/// # Errors
/// * `EthereumProviderError` if there is an error in the connection with the RPC provider.
/// * `EthereumCallError` if there is an error in the Ethereum call.
pub async fn get_balance_in_aligned(
    user: Address,
    eth_rpc_url: &str,
    network: Network,
) -> Result<U256, errors::BalanceError> {
    let eth_rpc_provider = Provider::<Http>::try_from(eth_rpc_url)
        .map_err(|e| errors::BalanceError::EthereumProviderError(e.to_string()))?;

    let payment_service_address = network.get_batcher_payment_service_address();

    match batcher_payment_service(eth_rpc_provider, payment_service_address).await {
        Ok(batcher_payment_service) => {
            let call = batcher_payment_service.user_balances(user);

            let result = call
                .call()
                .await
                .map_err(|e| errors::BalanceError::EthereumCallError(e.to_string()))?;

            Ok(result)
        }
        Err(e) => Err(errors::BalanceError::EthereumCallError(e.to_string())),
    }
}

/// Saves AlignedVerificationData in a file.
/// # Arguments
/// * `batch_inclusion_data_directory_path` - The path of the directory where the data will be saved.
/// * `aligned_verification_data` - The aligned verification data to be saved.
/// # Returns
/// * Ok if the data is saved successfully.
/// # Errors
/// * `FileError` if there is an error writing the data to the file.
pub fn save_response(
    batch_inclusion_data_directory_path: PathBuf,
    aligned_verification_data: &AlignedVerificationData,
) -> Result<(), errors::FileError> {
    info!(
        "Saving batch inclusion data files in folder {}",
        batch_inclusion_data_directory_path.display()
    );
    save_response_cbor(
        batch_inclusion_data_directory_path.clone(),
        &aligned_verification_data.clone(),
    )?;
    save_response_json(
        batch_inclusion_data_directory_path,
        aligned_verification_data,
    )
}
fn save_response_cbor(
    batch_inclusion_data_directory_path: PathBuf,
    aligned_verification_data: &AlignedVerificationData,
) -> Result<(), errors::FileError> {
    let batch_merkle_root = &hex::encode(aligned_verification_data.batch_merkle_root)[..8];
    let batch_inclusion_data_file_name = batch_merkle_root.to_owned()
        + "_"
        + &aligned_verification_data.index_in_batch.to_string()
        + ".cbor";

    let batch_inclusion_data_path =
        batch_inclusion_data_directory_path.join(batch_inclusion_data_file_name);

    let data = cbor_serialize(&aligned_verification_data)?;

    let mut file = File::create(batch_inclusion_data_path)?;
    file.write_all(data.as_slice())?;

    Ok(())
}
fn save_response_json(
    batch_inclusion_data_directory_path: PathBuf,
    aligned_verification_data: &AlignedVerificationData,
) -> Result<(), errors::FileError> {
    let batch_merkle_root = &hex::encode(aligned_verification_data.batch_merkle_root)[..8];
    let batch_inclusion_data_file_name = batch_merkle_root.to_owned()
        + "_"
        + &aligned_verification_data.index_in_batch.to_string()
        + ".json";

    let batch_inclusion_data_path =
        batch_inclusion_data_directory_path.join(batch_inclusion_data_file_name);

    let merkle_proof = aligned_verification_data
        .batch_inclusion_proof
        .merkle_path
        .iter()
        .map(hex::encode)
        .collect::<Vec<String>>()
        .join("");
    let data = json!({
            "proof_commitment": hex::encode(aligned_verification_data.verification_data_commitment.proof_commitment),
            "pub_input_commitment": hex::encode(aligned_verification_data.verification_data_commitment.pub_input_commitment),
            "program_id_commitment": hex::encode(aligned_verification_data.verification_data_commitment.proving_system_aux_data_commitment),
            "proof_generator_addr": hex::encode(aligned_verification_data.verification_data_commitment.proof_generator_addr),
            "batch_merkle_root": hex::encode(aligned_verification_data.batch_merkle_root),
            "verification_data_batch_index": aligned_verification_data.index_in_batch,
            "merkle_proof": merkle_proof,
    });
    let mut file = File::create(batch_inclusion_data_path)?;
    file.write_all(serde_json::to_string_pretty(&data).unwrap().as_bytes())?;

    Ok(())
}

#[cfg(test)]
mod test {
    //Public constants for convenience
    pub const HOLESKY_PUBLIC_RPC_URL: &str = "https://ethereum-holesky-rpc.publicnode.com";
    use super::*;

    #[tokio::test]
    async fn computed_max_fee_for_larger_batch_is_smaller() {
        let small_fee = compute_max_fee(HOLESKY_PUBLIC_RPC_URL, 2, 10)
            .await
            .unwrap();
        let large_fee = compute_max_fee(HOLESKY_PUBLIC_RPC_URL, 5, 10)
            .await
            .unwrap();

        assert!(small_fee < large_fee);
    }

    #[tokio::test]
    async fn computed_max_fee_for_more_proofs_larger_than_for_less_proofs() {
        let small_fee = compute_max_fee(HOLESKY_PUBLIC_RPC_URL, 5, 20)
            .await
            .unwrap();
        let large_fee = compute_max_fee(HOLESKY_PUBLIC_RPC_URL, 5, 10)
            .await
            .unwrap();

        assert!(small_fee < large_fee);
    }

    #[tokio::test]
    async fn estimate_fee_are_larger_than_one_another() {
        let min_fee = estimate_fee(HOLESKY_PUBLIC_RPC_URL, PriceEstimate::Min)
            .await
            .unwrap();
        let default_fee = estimate_fee(HOLESKY_PUBLIC_RPC_URL, PriceEstimate::Default)
            .await
            .unwrap();
        let instant_fee = estimate_fee(HOLESKY_PUBLIC_RPC_URL, PriceEstimate::Instant)
            .await
            .unwrap();

        assert!(min_fee < default_fee);
        assert!(default_fee < instant_fee);
    }
}<|MERGE_RESOLUTION|>--- conflicted
+++ resolved
@@ -261,31 +261,6 @@
     .await
 }
 
-<<<<<<< HEAD
-=======
-pub fn get_payment_service_address(network: Network) -> ethers::types::H160 {
-    match network {
-        Network::Devnet => H160::from_str("0x7bc06c482DEAd17c0e297aFbC32f6e63d3846650").unwrap(),
-        Network::Holesky => H160::from_str("0x815aeCA64a974297942D2Bbf034ABEe22a38A003").unwrap(),
-        Network::HoleskyStage => {
-            H160::from_str("0x7577Ec4ccC1E6C529162ec8019A49C13F6DAd98b").unwrap()
-        }
-        Network::Mainnet => H160::from_str("0xb0567184A52cB40956df6333510d6eF35B89C8de").unwrap(),
-    }
-}
-
-pub fn get_aligned_service_manager_address(network: Network) -> ethers::types::H160 {
-    match network {
-        Network::Devnet => H160::from_str("0x851356ae760d987E095750cCeb3bC6014560891C").unwrap(),
-        Network::Holesky => H160::from_str("0x58F280BeBE9B34c9939C3C39e0890C81f163B623").unwrap(),
-        Network::HoleskyStage => {
-            H160::from_str("0x9C5231FC88059C086Ea95712d105A2026048c39B").unwrap()
-        }
-        Network::Mainnet => H160::from_str("0xeF2A435e5EE44B2041100EF8cbC8ae035166606c").unwrap(),
-    }
-}
-
->>>>>>> 731e250b
 // Will submit the proofs to the batcher and wait for their responses
 // Will return once all proofs are responded, or up to a proof that is responded with an error
 async fn _submit_multiple(
