use crate::{
    communication::{
        batch::await_batch_verification,
        messaging::{receive, send_messages, ResponseStream},
        protocol::check_protocol_version,
        serialization::{cbor_deserialize, cbor_serialize},
    },
    core::{
        constants::{
            ADDITIONAL_SUBMISSION_GAS_COST_PER_PROOF, CONSTANT_GAS_COST,
            MAX_FEE_BATCH_PROOF_NUMBER, MAX_FEE_DEFAULT_PROOF_NUMBER,
        },
        errors::{self, GetNonceError},
        types::{
<<<<<<< HEAD
            AlignedVerificationData, ClientMessage, GetNonceResponseMessage, Network,
            PriceEstimate, ProvingSystemId, VerificationData, VerificationDataCommitment,
=======
            AlignedVerificationData, Network, PriceEstimate, ProvingSystemId, VerificationData,
>>>>>>> 295e8a8b
        },
    },
    eth::{
        aligned_service_manager::aligned_service_manager,
        batcher_payment_service::batcher_payment_service,
    },
};

use ethers::{
    core::types::TransactionRequest,
    middleware::SignerMiddleware,
    prelude::k256::ecdsa::SigningKey,
    providers::{Http, Middleware, Provider},
    signers::{LocalWallet, Wallet},
    types::{Address, H160, U256},
};
use sha3::{Digest, Keccak256};
use std::{str::FromStr, sync::Arc};
use tokio::{net::TcpStream, sync::Mutex};
use tokio_tungstenite::{connect_async, tungstenite::Message, MaybeTlsStream, WebSocketStream};

use log::{debug, info};

use futures_util::{
    stream::{SplitSink, SplitStream},
<<<<<<< HEAD
    SinkExt, StreamExt, TryFutureExt, TryStreamExt,
=======
    SinkExt, StreamExt, TryStreamExt,
>>>>>>> 295e8a8b
};

use serde_json::json;
use std::fs::File;
use std::io::Write;
use std::path::PathBuf;

/// Submits multiple proofs to the batcher to be verified in Aligned and waits for the verification on-chain.
/// # Arguments
/// * `batcher_url` - The url of the batcher to which the proof will be submitted.
/// * `eth_rpc_url` - The URL of the Ethereum RPC node.
/// * `chain` - The chain on which the verification will be done.
/// * `verification_data` - An array of verification data of each proof.
/// * `max_fees` - An array of the maximum fee that the submitter is willing to pay for each proof verification.
/// * `wallet` - The wallet used to sign the proof.
/// * `nonce` - The nonce of the submitter address. See [`get_nonce_from_ethereum`] or [`get_nonce_from_batcher`].
/// * `payment_service_addr` - The address of the payment service contract.
/// # Returns
/// * An array of aligned verification data obtained when submitting the proof.
/// # Errors
/// * `MissingRequiredParameter` if the verification data vector is empty.
/// * `ProtocolVersionMismatch` if the version of the SDK is lower than the expected one.
/// * `UnexpectedBatcherResponse` if the batcher doesn't respond with the expected message.
/// * `SerializationError` if there is an error deserializing the message sent from the batcher.
/// * `WebSocketConnectionError` if there is an error connecting to the batcher.
/// * `WebSocketClosedUnexpectedlyError` if the connection with the batcher is closed unexpectedly.
/// * `EthereumProviderError` if there is an error in the connection with the RPC provider.
/// * `HexDecodingError` if there is an error decoding the Aligned service manager contract address.
/// * `BatchVerificationTimeout` if there is a timeout waiting for the batch verification.
/// * `InvalidSignature` if the signature is invalid.
/// * `InvalidNonce` if the nonce is invalid.
/// * `InvalidMaxFee` if the max fee is invalid.
/// * `InvalidProof` if the proof is invalid.
/// * `ProofTooLarge` if the proof is too large.
/// * `InsufficientBalance` if the sender balance is insufficient or unlocked
/// * `ProofQueueFlushed` if there is an error in the batcher and the proof queue is flushed.
/// * `GenericError` if the error doesn't match any of the previous ones.
#[allow(clippy::too_many_arguments)] // TODO: Refactor this function, use NoncedVerificationData
pub async fn submit_multiple_and_wait_verification(
    batcher_url: &str,
    eth_rpc_url: &str,
    network: Network,
    verification_data: &[VerificationData],
    max_fee: U256,
    wallet: Wallet<SigningKey>,
    nonce: U256,
) -> Vec<Result<AlignedVerificationData, errors::SubmitError>> {
    let mut aligned_verification_data = submit_multiple(
        batcher_url,
        network,
        verification_data,
        max_fee,
        wallet,
        nonce,
    )
    .await;

    // TODO: open issue: use a join to .await all at the same time, avoiding the loop
    // And await only once per batch, no need to await multiple proofs if they are in the same batch.
    let mut error_awaiting_batch_verification: Option<errors::SubmitError> = None;
    for aligned_verification_data_item in aligned_verification_data.iter().flatten() {
        if let Err(e) =
            await_batch_verification(aligned_verification_data_item, eth_rpc_url, network).await
        {
            error_awaiting_batch_verification = Some(e);
            break;
        }
    }
    if let Some(error_awaiting_batch_verification) = error_awaiting_batch_verification {
        aligned_verification_data.push(Err(error_awaiting_batch_verification));
    }

    aligned_verification_data
}

/// Returns the estimated `max_fee` depending on the batch inclusion preference of the user, based on the max priority gas price.
/// NOTE: The `max_fee` is computed from an rpc nodes max priority gas price.
/// To estimate the `max_fee` of a batch we use a compute the `max_fee` with respect to a batch of ~32 proofs present.
/// The `max_fee` estimates therefore are:
/// * `Min`: Specifies a `max_fee` equivalent to the cost of 1 proof in a 32 proof batch.
///        This estimates the lowest possible `max_fee` the user should specify for there proof with lowest priority.
/// * `Default`: Specifies a `max_fee` equivalent to the cost of 10 proofs in a 32 proof batch.
///        This estimates the `max_fee` the user should specify for inclusion within the batch.
/// * `Instant`: specifies a `max_fee` equivalent to the cost of all proofs within in a 32 proof batch.
///        This estimates the `max_fee` the user should specify to pay for the entire batch of proofs and have there proof included instantly.
/// # Arguments
/// * `eth_rpc_url` - The URL of the Ethereum RPC node.
/// * `estimate` - Enum specifying the type of price estimate: MIN, DEFAULT, INSTANT.
/// # Returns
/// The estimated `max_fee` in gas for a proof based on the users `PriceEstimate` as a `U256`.
/// # Errors
/// * `EthereumProviderError` if there is an error in the connection with the RPC provider.
/// * `EthereumGasPriceError` if there is an error retrieving the Ethereum gas price.
pub async fn estimate_fee(
    eth_rpc_url: &str,
    estimate: PriceEstimate,
) -> Result<U256, errors::MaxFeeEstimateError> {
    // Price of 1 proof in 32 proof batch
    let fee_per_proof = fee_per_proof(eth_rpc_url, MAX_FEE_BATCH_PROOF_NUMBER).await?;

    let proof_price = match estimate {
        PriceEstimate::Min => fee_per_proof,
        PriceEstimate::Default => U256::from(MAX_FEE_DEFAULT_PROOF_NUMBER) * fee_per_proof,
        PriceEstimate::Instant => U256::from(MAX_FEE_BATCH_PROOF_NUMBER) * fee_per_proof,
    };
    Ok(proof_price)
}

/// Returns the computed `max_fee` for a proof based on the number of proofs in a batch (`num_proofs_per_batch`) and
/// number of proofs (`num_proofs`) in that batch the user would pay for i.e (`num_proofs` / `num_proofs_per_batch`).
/// NOTE: The `max_fee` is computed from an rpc nodes max priority gas price.
/// # Arguments
/// * `eth_rpc_url` - The URL of the users Ethereum RPC node.
/// * `num_proofs` - number of proofs in a batch the user would pay for.
/// * `num_proofs_per_batch` - number of proofs within a batch.
/// # Returns
/// * The calculated `max_fee` as a `U256`.
/// # Errors
/// * `EthereumProviderError` if there is an error in the connection with the RPC provider.
/// * `EthereumGasPriceError` if there is an error retrieving the Ethereum gas price.
pub async fn compute_max_fee(
    eth_rpc_url: &str,
    num_proofs: usize,
    num_proofs_per_batch: usize,
) -> Result<U256, errors::MaxFeeEstimateError> {
    let fee_per_proof = fee_per_proof(eth_rpc_url, num_proofs_per_batch).await?;
    Ok(fee_per_proof * num_proofs)
}

/// Returns the `fee_per_proof` based on the current gas price for a batch compromised of `num_proofs_per_batch`
/// i.e. (1 / `num_proofs_per_batch`).
// NOTE: The `fee_per_proof` is computed from an rpc nodes max priority gas price.
/// # Arguments
/// * `eth_rpc_url` - The URL of the users Ethereum RPC node.
/// * `num_proofs_per_batch` - number of proofs within a batch.
/// # Returns
/// * The fee per proof of a batch as a `U256`.
/// # Errors
/// * `EthereumProviderError` if there is an error in the connection with the RPC provider.
/// * `EthereumGasPriceError` if there is an error retrieving the Ethereum gas price.
pub async fn fee_per_proof(
    eth_rpc_url: &str,
    num_proofs_per_batch: usize,
) -> Result<U256, errors::MaxFeeEstimateError> {
    let eth_rpc_provider =
        Provider::<Http>::try_from(eth_rpc_url).map_err(|e: url::ParseError| {
            errors::MaxFeeEstimateError::EthereumProviderError(e.to_string())
        })?;
    let gas_price = fetch_gas_price(&eth_rpc_provider).await?;

    // Cost for estimate `num_proofs_per_batch` proofs
    let estimated_gas_per_proof = (CONSTANT_GAS_COST
        + ADDITIONAL_SUBMISSION_GAS_COST_PER_PROOF * num_proofs_per_batch as u128)
        / num_proofs_per_batch as u128;

    // Price of 1 proof in 32 proof batch
    let fee_per_proof = U256::from(estimated_gas_per_proof) * gas_price;

    Ok(fee_per_proof)
}

async fn fetch_gas_price(
    eth_rpc_provider: &Provider<Http>,
) -> Result<U256, errors::MaxFeeEstimateError> {
    let gas_price = match eth_rpc_provider.get_gas_price().await {
        Ok(price) => price,
        Err(e) => {
            return Err(errors::MaxFeeEstimateError::EthereumGasPriceError(
                e.to_string(),
            ))
        }
    };

    Ok(gas_price)
}

/// Submits multiple proofs to the batcher to be verified in Aligned.
/// # Arguments
/// * `batcher_url` - The url of the batcher to which the proof will be submitted.
/// * `network` - The netork on which the verification will be done.
/// * `verification_data` - An array of verification data of each proof.
/// * `max_fees` - An array of the maximum fee that the submitter is willing to pay for each proof verification.
/// * `wallet` - The wallet used to sign the proof.
/// * `nonce` - The nonce of the submitter address. See [`get_nonce_from_ethereum`] or [`get_nonce_from_batcher`].
/// # Returns
/// * An array of aligned verification data obtained when submitting the proof.
/// # Errors
/// * `MissingRequiredParameter` if the verification data vector is empty.
/// * `ProtocolVersionMismatch` if the version of the SDK is lower than the expected one.
/// * `UnexpectedBatcherResponse` if the batcher doesn't respond with the expected message.
/// * `SerializationError` if there is an error deserializing the message sent from the batcher.
/// * `WebSocketConnectionError` if there is an error connecting to the batcher.
/// * `WebSocketClosedUnexpectedlyError` if the connection with the batcher is closed unexpectedly.
/// * `InvalidSignature` if the signature is invalid.
/// * `InvalidNonce` if the nonce is invalid.
/// * `InvalidMaxFee` if the max fee is invalid.
/// * `InvalidProof` if the proof is invalid.
/// * `ProofTooLarge` if the proof is too large.
/// * `InsufficientBalance` if the sender balance is insufficient or unlocked.
/// * `ProofQueueFlushed` if there is an error in the batcher and the proof queue is flushed.
/// * `GenericError` if the error doesn't match any of the previous ones.
pub async fn submit_multiple(
    batcher_url: &str,
    network: Network,
    verification_data: &[VerificationData],
    max_fee: U256,
    wallet: Wallet<SigningKey>,
    nonce: U256,
) -> Vec<Result<AlignedVerificationData, errors::SubmitError>> {
    let (ws_stream, _) = match connect_async(batcher_url).await {
        Ok((ws_stream, response)) => (ws_stream, response),
        Err(e) => return vec![Err(errors::SubmitError::WebSocketConnectionError(e))],
    };

    debug!("WebSocket handshake has been successfully completed");
    let (ws_write, ws_read) = ws_stream.split();

    let ws_write = Arc::new(Mutex::new(ws_write));

    _submit_multiple(
        ws_write,
        ws_read,
        network,
        verification_data,
        max_fee,
        wallet,
        nonce,
    )
    .await
}

pub fn get_payment_service_address(network: Network) -> ethers::types::H160 {
    match network {
        Network::Devnet => H160::from_str("0x7bc06c482DEAd17c0e297aFbC32f6e63d3846650").unwrap(),
        Network::Holesky => H160::from_str("0x815aeCA64a974297942D2Bbf034ABEe22a38A003").unwrap(),
        Network::HoleskyStage => {
            H160::from_str("0x7577Ec4ccC1E6C529162ec8019A49C13F6DAd98b").unwrap()
        }
    }
}

pub fn get_aligned_service_manager_address(network: Network) -> ethers::types::H160 {
    match network {
        Network::Devnet => H160::from_str("0x1613beB3B2C4f22Ee086B2b38C1476A3cE7f78E8").unwrap(),
        Network::Holesky => H160::from_str("0x58F280BeBE9B34c9939C3C39e0890C81f163B623").unwrap(),
        Network::HoleskyStage => {
            H160::from_str("0x9C5231FC88059C086Ea95712d105A2026048c39B").unwrap()
        }
    }
}

// Will submit the proofs to the batcher and wait for their responses
// Will return once all proofs are responded, or up to a proof that is responded with an error
async fn _submit_multiple(
    ws_write: Arc<Mutex<SplitSink<WebSocketStream<MaybeTlsStream<TcpStream>>, Message>>>,
    mut ws_read: SplitStream<WebSocketStream<MaybeTlsStream<TcpStream>>>,
    network: Network,
    verification_data: &[VerificationData],
    max_fee: U256,
    wallet: Wallet<SigningKey>,
    nonce: U256,
) -> Vec<Result<AlignedVerificationData, errors::SubmitError>> {
    // First message from the batcher is the protocol version
    if let Err(e) = check_protocol_version(&mut ws_read).await {
        return vec![Err(e)];
    }

    if verification_data.is_empty() {
        return vec![Err(errors::SubmitError::MissingRequiredParameter(
            "verification_data".to_string(),
        ))];
    }
    if verification_data.len() > 10000 {
        //TODO Magic number
        return vec![Err(errors::SubmitError::GenericError(
            "Trying to submit too many proofs at once".to_string(),
        ))];
    }

    let ws_write_clone = ws_write.clone();

    let response_stream: ResponseStream =
        ws_read.try_filter(|msg| futures_util::future::ready(msg.is_binary() || msg.is_close()));

    let response_stream = Arc::new(Mutex::new(response_stream));

    let payment_service_addr = get_payment_service_address(network);

    let result = async {
        let sent_verification_data_rev = send_messages(
            ws_write,
            payment_service_addr,
            verification_data,
            max_fee,
            wallet,
            nonce,
        )
        .await;
        receive(response_stream, sent_verification_data_rev).await
    }
    .await;

    // Close connection
    info!("Closing WS connection");
    if let Err(e) = ws_write_clone.lock().await.close().await {
        return vec![Err(errors::SubmitError::GenericError(e.to_string()))];
    }
    result
}

/// Submits a proof to the batcher to be verified in Aligned and waits for the verification on-chain.
/// # Arguments
/// * `batcher_url` - The url of the batcher to which the proof will be submitted.
/// * `eth_rpc_url` - The URL of the Ethereum RPC node.
/// * `chain` - The chain on which the verification will be done.
/// * `verification_data` - The verification data of the proof.
/// * `max_fee` - The maximum fee that the submitter is willing to pay for the verification.
/// * `wallet` - The wallet used to sign the proof.
/// * `nonce` - The nonce of the submitter address. See [`get_nonce_from_ethereum`] or [`get_nonce_from_batcher`].
/// * `payment_service_addr` - The address of the payment service contract.
/// # Returns
/// * The aligned verification data obtained when submitting the proof.
/// # Errors
/// * `MissingRequiredParameter` if the verification data vector is empty.
/// * `ProtocolVersionMismatch` if the version of the SDK is lower than the expected one.
/// * `UnexpectedBatcherResponse` if the batcher doesn't respond with the expected message.
/// * `SerializationError` if there is an error deserializing the message sent from the batcher.
/// * `WebSocketConnectionError` if there is an error connecting to the batcher.
/// * `WebSocketClosedUnexpectedlyError` if the connection with the batcher is closed unexpectedly.
/// * `EthereumProviderError` if there is an error in the connection with the RPC provider.
/// * `HexDecodingError` if there is an error decoding the Aligned service manager contract address.
/// * `BatchVerificationTimeout` if there is a timeout waiting for the batch verification.
/// * `InvalidSignature` if the signature is invalid.
/// * `InvalidNonce` if the nonce is invalid.
/// * `InvalidMaxFee` if the max fee is invalid.
/// * `InvalidProof` if the proof is invalid.
/// * `ProofTooLarge` if the proof is too large.
/// * `InsufficientBalance` if the sender balance is insufficient or unlocked
/// * `ProofQueueFlushed` if there is an error in the batcher and the proof queue is flushed.
/// * `GenericError` if the error doesn't match any of the previous ones.
#[allow(clippy::too_many_arguments)] // TODO: Refactor this function, use NoncedVerificationData
pub async fn submit_and_wait_verification(
    batcher_url: &str,
    eth_rpc_url: &str,
    network: Network,
    verification_data: &VerificationData,
    max_fee: U256,
    wallet: Wallet<SigningKey>,
    nonce: U256,
) -> Result<AlignedVerificationData, errors::SubmitError> {
    let verification_data = vec![verification_data.clone()];

    let aligned_verification_data = submit_multiple_and_wait_verification(
        batcher_url,
        eth_rpc_url,
        network,
        &verification_data,
        max_fee,
        wallet,
        nonce,
    )
    .await;

    match aligned_verification_data.first() {
        Some(Ok(aligned_verification_data)) => Ok(aligned_verification_data.clone()),
        Some(Err(e)) => Err(errors::SubmitError::GenericError(e.to_string())),
        None => Err(errors::SubmitError::GenericError(
            "No response from the batcher".to_string(),
        )),
    }
}

/// Submits a proof to the batcher to be verified in Aligned.
/// # Arguments
/// * `batcher_url` - The url of the batcher to which the proof will be submitted.
/// * `chain` - The chain on which the verification will be done.
/// * `verification_data` - The verification data of the proof.
/// * `max_fee` - The maximum fee that the submitter is willing to pay for the verification.
/// * `wallet` - The wallet used to sign the proof.
/// * `nonce` - The nonce of the submitter address. See [`get_nonce_from_ethereum`] or [`get_nonce_from_batcher`].
/// # Returns
/// * The aligned verification data obtained when submitting the proof.
/// # Errors
/// * `MissingRequiredParameter` if the verification data vector is empty.
/// * `ProtocolVersionMismatch` if the version of the SDK is lower than the expected one.
/// * `UnexpectedBatcherResponse` if the batcher doesn't respond with the expected message.
/// * `SerializationError` if there is an error deserializing the message sent from the batcher.
/// * `WebSocketConnectionError` if there is an error connecting to the batcher.
/// * `WebSocketClosedUnexpectedlyError` if the connection with the batcher is closed unexpectedly.
/// * `InvalidSignature` if the signature is invalid.
/// * `InvalidNonce` if the nonce is invalid.
/// * `InvalidMaxFee` if the max fee is invalid.
/// * `InvalidProof` if the proof is invalid.
/// * `ProofTooLarge` if the proof is too large.
/// * `InsufficientBalance` if the sender balance is insufficient or unlocked
/// * `ProofQueueFlushed` if there is an error in the batcher and the proof queue is flushed.
/// * `GenericError` if the error doesn't match any of the previous ones.
pub async fn submit(
    batcher_url: &str,
    network: Network,
    verification_data: &VerificationData,
    max_fee: U256,
    wallet: Wallet<SigningKey>,
    nonce: U256,
) -> Result<AlignedVerificationData, errors::SubmitError> {
    let verification_data = vec![verification_data.clone()];

    let aligned_verification_data = submit_multiple(
        batcher_url,
        network,
        &verification_data,
        max_fee,
        wallet,
        nonce,
    )
    .await;

    match aligned_verification_data.first() {
        Some(Ok(aligned_verification_data)) => Ok(aligned_verification_data.clone()),
        Some(Err(e)) => Err(errors::SubmitError::GenericError(e.to_string())),
        None => Err(errors::SubmitError::GenericError(
            "No response from the batcher".to_string(),
        )),
    }
}

/// Checks if the proof has been verified with Aligned and is included in the batch.
/// # Arguments
/// * `aligned_verification_data` - The aligned verification data obtained when submitting the proofs.
/// * `chain` - The chain on which the verification will be done.
/// * `eth_rpc_url` - The URL of the Ethereum RPC node.
/// * `payment_service_addr` - The address of the payment service.
/// # Returns
/// * A boolean indicating whether the proof was verified on-chain and is included in the batch.
/// # Errors
/// * `EthereumProviderError` if there is an error in the connection with the RPC provider.
/// * `EthereumCallError` if there is an error in the Ethereum call.
/// * `HexDecodingError` if there is an error decoding the Aligned service manager contract address.
pub async fn is_proof_verified(
    aligned_verification_data: &AlignedVerificationData,
    network: Network,
    eth_rpc_url: &str,
) -> Result<bool, errors::VerificationError> {
    let eth_rpc_provider =
        Provider::<Http>::try_from(eth_rpc_url).map_err(|e: url::ParseError| {
            errors::VerificationError::EthereumProviderError(e.to_string())
        })?;

    _is_proof_verified(aligned_verification_data, network, eth_rpc_provider).await
}

async fn _is_proof_verified(
    aligned_verification_data: &AlignedVerificationData,
    network: Network,
    eth_rpc_provider: Provider<Http>,
) -> Result<bool, errors::VerificationError> {
    let contract_address = get_aligned_service_manager_address(network);
    let payment_service_addr = get_payment_service_address(network);

    // All the elements from the merkle proof have to be concatenated
    let merkle_proof: Vec<u8> = aligned_verification_data
        .batch_inclusion_proof
        .merkle_path
        .clone()
        .into_iter()
        .flatten()
        .collect();

    let verification_data_comm = aligned_verification_data
        .verification_data_commitment
        .clone();

    let service_manager = aligned_service_manager(eth_rpc_provider, contract_address).await?;

    let call = service_manager.verify_batch_inclusion(
        verification_data_comm.proof_commitment,
        verification_data_comm.pub_input_commitment,
        verification_data_comm.proving_system_aux_data_commitment,
        verification_data_comm.proof_generator_addr,
        aligned_verification_data.batch_merkle_root,
        merkle_proof.into(),
        aligned_verification_data.index_in_batch.into(),
        payment_service_addr,
    );

    let result = call
        .await
        .map_err(|e| errors::VerificationError::EthereumCallError(e.to_string()))?;

    Ok(result)
}

/// Returns the commitment for the verification key, taking into account the corresponding proving system.
/// # Arguments
/// * `verification_key_bytes` - The serialized contents of the verification key.
/// * `proving_system` - The corresponding proving system ID.
/// # Returns
/// * The commitment.
/// # Errors
/// * None.
pub fn get_vk_commitment(
    verification_key_bytes: &[u8],
    proving_system: ProvingSystemId,
) -> [u8; 32] {
    let proving_system_id_byte = proving_system as u8;
    let mut hasher = Keccak256::new();
    hasher.update(verification_key_bytes);
    hasher.update([proving_system_id_byte]);
    hasher.finalize().into()
}

/// Returns the next nonce for a given address from the batcher.
/// You should prefer this method instead of [`get_nonce_from_ethereum`] if you have recently sent proofs,
/// as the batcher proofs might not yet be on ethereum,
/// producing an out-of-sync nonce with the payment service contract on ethereum
/// # Arguments
/// * `batcher_url` - The batcher websocket url.
/// * `address` - The user address for which the nonce will be retrieved.
/// # Returns
/// * The next nonce of the proof submitter account.
/// # Errors
/// * `EthRpcError` if the batcher has an error in the Ethereum call when retrieving the nonce if not already cached.
pub async fn get_nonce_from_batcher(
    batcher_ws_url: &str,
    address: Address,
) -> Result<U256, GetNonceError> {
    let (ws_stream, _) = connect_async(batcher_ws_url).await.map_err(|_| {
        GetNonceError::ConnectionFailed("Ws connection to batcher failed".to_string())
    })?;

    debug!("WebSocket handshake has been successfully completed");
    let (mut ws_write, mut ws_read) = ws_stream.split();
    check_protocol_version(&mut ws_read)
        .map_err(|e| match e {
            errors::SubmitError::ProtocolVersionMismatch { current, expected } => {
                GetNonceError::ProtocolMismatch { current, expected }
            }
            _ => GetNonceError::UnexpectedResponse(
                "Unexpected response, expected protocol version".to_string(),
            ),
        })
        .await?;

    let msg = ClientMessage::GetNonceForAddress(address);

    let msg_bin = cbor_serialize(&msg)
        .map_err(|_| GetNonceError::SerializationError("Failed to serialize msg".to_string()))?;
    ws_write
        .send(Message::Binary(msg_bin.clone()))
        .await
        .map_err(|_| {
            GetNonceError::ConnectionFailed(
                "Ws connection failed to send message to batcher".to_string(),
            )
        })?;

    let mut response_stream: ResponseStream =
        ws_read.try_filter(|msg| futures_util::future::ready(msg.is_binary()));

    let msg = match response_stream.next().await {
        Some(Ok(msg)) => msg,
        _ => {
            return Err(GetNonceError::ConnectionFailed(
                "Connection was closed without close message before receiving all messages"
                    .to_string(),
            ));
        }
    };

    let _ = ws_write.close().await;

    match cbor_deserialize(msg.into_data().as_slice()) {
        Ok(GetNonceResponseMessage::Nonce(nonce)) => Ok(nonce),
        Ok(GetNonceResponseMessage::EthRpcError(e)) => Err(GetNonceError::EthRpcError(e)),
        Err(_) => Err(GetNonceError::SerializationError(
            "Failed to deserialize batcher message".to_string(),
        )),
    }
}

/// Returns the next nonce for a given address in Ethereum from aligned payment service contract.
/// Note that it might be out of sync if you recently sent proofs. For that see [`get_nonce_from_batcher`]
/// # Arguments
/// * `eth_rpc_url` - The URL of the Ethereum RPC node.
/// * `address` - The user address for which the nonce will be retrieved.
/// # Returns
/// * The next nonce of the proof submitter account from ethereum.
/// # Errors
/// * `EthRpcError` if the batcher has an error in the Ethereum call when retrieving the nonce if not already cached.
pub async fn get_nonce_from_ethereum(
    eth_rpc_url: &str,
    submitter_addr: Address,
    network: Network,
) -> Result<U256, GetNonceError> {
    let eth_rpc_provider = Provider::<Http>::try_from(eth_rpc_url)
        .map_err(|e| GetNonceError::EthRpcError(e.to_string()))?;

    let payment_service_address = get_payment_service_address(network);

    match batcher_payment_service(eth_rpc_provider, payment_service_address).await {
        Ok(contract) => {
            let call = contract.user_nonces(submitter_addr);
            let result = call
                .call()
                .await
                .map_err(|e| GetNonceError::EthRpcError(e.to_string()))?;
            Ok(result)
        }
        Err(e) => Err(GetNonceError::EthRpcError(e.to_string())),
    }
}

/// Returns the chain ID of the Ethereum network.
/// # Arguments
/// * `eth_rpc_url` - The URL of the Ethereum RPC node.
/// # Returns
/// * The chain ID of the Ethereum network.
/// # Errors
/// * `EthereumProviderError` if there is an error in the connection with the RPC provider.
/// * `EthereumCallError` if there is an error in the Ethereum call.
pub async fn get_chain_id(eth_rpc_url: &str) -> Result<u64, errors::ChainIdError> {
    let eth_rpc_provider = Provider::<Http>::try_from(eth_rpc_url)
        .map_err(|e| errors::ChainIdError::EthereumProviderError(e.to_string()))?;

    let chain_id = eth_rpc_provider
        .get_chainid()
        .await
        .map_err(|e| errors::ChainIdError::EthereumCallError(e.to_string()))?;

    Ok(chain_id.as_u64())
}

/// Funds the batcher payment service in name of the signer
/// # Arguments
/// * `amount` - The amount to be paid.
/// * `signer` - The signer middleware of the payer.
/// * `network` - The network on which the payment will be done.
/// # Returns
/// * The receipt of the payment transaction.
/// # Errors
/// * `SendError` if there is an error sending the transaction.
/// * `SubmitError` if there is an error submitting the transaction.
/// * `PaymentFailed` if the payment failed.
pub async fn deposit_to_aligned(
    amount: U256,
    signer: SignerMiddleware<Provider<Http>, LocalWallet>,
    network: Network,
) -> Result<ethers::types::TransactionReceipt, errors::PaymentError> {
    let payment_service_address = get_payment_service_address(network);
    let from = signer.address();

    let tx = TransactionRequest::new()
        .from(from)
        .to(payment_service_address)
        .value(amount);

    match signer
        .send_transaction(tx, None)
        .await
        .map_err(|e| errors::PaymentError::SendError(e.to_string()))?
        .await
        .map_err(|e| errors::PaymentError::SubmitError(e.to_string()))?
    {
        Some(receipt) => Ok(receipt),
        None => Err(errors::PaymentError::PaymentFailed),
    }
}

/// Returns the balance of a user in the payment service.
/// # Arguments
/// * `user` - The address of the user.
/// * `eth_rpc_url` - The URL of the Ethereum RPC node.
/// * `network` - The network on which the balance will be checked.
/// # Returns
/// * The balance of the user in the payment service.
/// # Errors
/// * `EthereumProviderError` if there is an error in the connection with the RPC provider.
/// * `EthereumCallError` if there is an error in the Ethereum call.
pub async fn get_balance_in_aligned(
    user: Address,
    eth_rpc_url: &str,
    network: Network,
) -> Result<U256, errors::BalanceError> {
    let eth_rpc_provider = Provider::<Http>::try_from(eth_rpc_url)
        .map_err(|e| errors::BalanceError::EthereumProviderError(e.to_string()))?;

    let payment_service_address = get_payment_service_address(network);

    match batcher_payment_service(eth_rpc_provider, payment_service_address).await {
        Ok(batcher_payment_service) => {
            let call = batcher_payment_service.user_balances(user);

            let result = call
                .call()
                .await
                .map_err(|e| errors::BalanceError::EthereumCallError(e.to_string()))?;

            Ok(result)
        }
        Err(e) => Err(errors::BalanceError::EthereumCallError(e.to_string())),
    }
}

/// Saves AlignedVerificationData in a file.
/// # Arguments
/// * `batch_inclusion_data_directory_path` - The path of the directory where the data will be saved.
/// * `aligned_verification_data` - The aligned verification data to be saved.
/// # Returns
/// * Ok if the data is saved successfully.
/// # Errors
/// * `FileError` if there is an error writing the data to the file.
pub fn save_response(
    batch_inclusion_data_directory_path: PathBuf,
    aligned_verification_data: &AlignedVerificationData,
) -> Result<(), errors::FileError> {
    info!(
        "Saving batch inclusion data files in folder {}",
        batch_inclusion_data_directory_path.display()
    );
    save_response_cbor(
        batch_inclusion_data_directory_path.clone(),
        &aligned_verification_data.clone(),
    )?;
    save_response_json(
        batch_inclusion_data_directory_path,
        aligned_verification_data,
    )
}
fn save_response_cbor(
    batch_inclusion_data_directory_path: PathBuf,
    aligned_verification_data: &AlignedVerificationData,
) -> Result<(), errors::FileError> {
    let batch_merkle_root = &hex::encode(aligned_verification_data.batch_merkle_root)[..8];
    let batch_inclusion_data_file_name = batch_merkle_root.to_owned()
        + "_"
        + &aligned_verification_data.index_in_batch.to_string()
        + ".cbor";

    let batch_inclusion_data_path =
        batch_inclusion_data_directory_path.join(batch_inclusion_data_file_name);

    let data = cbor_serialize(&aligned_verification_data)?;

    let mut file = File::create(batch_inclusion_data_path)?;
    file.write_all(data.as_slice())?;

    Ok(())
}
fn save_response_json(
    batch_inclusion_data_directory_path: PathBuf,
    aligned_verification_data: &AlignedVerificationData,
) -> Result<(), errors::FileError> {
    let batch_merkle_root = &hex::encode(aligned_verification_data.batch_merkle_root)[..8];
    let batch_inclusion_data_file_name = batch_merkle_root.to_owned()
        + "_"
        + &aligned_verification_data.index_in_batch.to_string()
        + ".json";

    let batch_inclusion_data_path =
        batch_inclusion_data_directory_path.join(batch_inclusion_data_file_name);

    let merkle_proof = aligned_verification_data
        .batch_inclusion_proof
        .merkle_path
        .iter()
        .map(hex::encode)
        .collect::<Vec<String>>()
        .join("");
    let data = json!({
            "proof_commitment": hex::encode(aligned_verification_data.verification_data_commitment.proof_commitment),
            "pub_input_commitment": hex::encode(aligned_verification_data.verification_data_commitment.pub_input_commitment),
            "program_id_commitment": hex::encode(aligned_verification_data.verification_data_commitment.proving_system_aux_data_commitment),
            "proof_generator_addr": hex::encode(aligned_verification_data.verification_data_commitment.proof_generator_addr),
            "batch_merkle_root": hex::encode(aligned_verification_data.batch_merkle_root),
            "verification_data_batch_index": aligned_verification_data.index_in_batch,
            "merkle_proof": merkle_proof,
    });
    let mut file = File::create(batch_inclusion_data_path)?;
    file.write_all(serde_json::to_string_pretty(&data).unwrap().as_bytes())?;

    Ok(())
}

#[cfg(test)]
mod test {
    //Public constants for convenience
    pub const HOLESKY_PUBLIC_RPC_URL: &str = "https://ethereum-holesky-rpc.publicnode.com";
    use super::*;

    #[tokio::test]
    async fn computed_max_fee_for_larger_batch_is_smaller() {
        let small_fee = compute_max_fee(HOLESKY_PUBLIC_RPC_URL, 2, 10)
            .await
            .unwrap();
        let large_fee = compute_max_fee(HOLESKY_PUBLIC_RPC_URL, 5, 10)
            .await
            .unwrap();

        assert!(small_fee < large_fee);
    }

    #[tokio::test]
    async fn computed_max_fee_for_more_proofs_larger_than_for_less_proofs() {
        let small_fee = compute_max_fee(HOLESKY_PUBLIC_RPC_URL, 5, 20)
            .await
            .unwrap();
        let large_fee = compute_max_fee(HOLESKY_PUBLIC_RPC_URL, 5, 10)
            .await
            .unwrap();

        assert!(small_fee < large_fee);
    }

    #[tokio::test]
    async fn estimate_fee_are_larger_than_one_another() {
        let min_fee = estimate_fee(HOLESKY_PUBLIC_RPC_URL, PriceEstimate::Min)
            .await
            .unwrap();
        let default_fee = estimate_fee(HOLESKY_PUBLIC_RPC_URL, PriceEstimate::Default)
            .await
            .unwrap();
        let instant_fee = estimate_fee(HOLESKY_PUBLIC_RPC_URL, PriceEstimate::Instant)
            .await
            .unwrap();

        assert!(min_fee < default_fee);
        assert!(default_fee < instant_fee);
    }
}<|MERGE_RESOLUTION|>--- conflicted
+++ resolved
@@ -12,12 +12,8 @@
         },
         errors::{self, GetNonceError},
         types::{
-<<<<<<< HEAD
             AlignedVerificationData, ClientMessage, GetNonceResponseMessage, Network,
             PriceEstimate, ProvingSystemId, VerificationData, VerificationDataCommitment,
-=======
-            AlignedVerificationData, Network, PriceEstimate, ProvingSystemId, VerificationData,
->>>>>>> 295e8a8b
         },
     },
     eth::{
@@ -43,11 +39,7 @@
 
 use futures_util::{
     stream::{SplitSink, SplitStream},
-<<<<<<< HEAD
     SinkExt, StreamExt, TryFutureExt, TryStreamExt,
-=======
-    SinkExt, StreamExt, TryStreamExt,
->>>>>>> 295e8a8b
 };
 
 use serde_json::json;
