--- conflicted
+++ resolved
@@ -11,24 +11,15 @@
 use tokio_tungstenite::{tungstenite::Message, MaybeTlsStream, WebSocketStream};
 
 use crate::communication::serialization::{cbor_deserialize, cbor_serialize};
-<<<<<<< HEAD
-use crate::core::types::SubmitProofMessage;
-=======
-use crate::core::types::BatchInclusionData;
->>>>>>> 295e8a8b
+use crate::core::types::{BatchInclusionData, SubmitProofMessage};
 use crate::{
     communication::batch::process_batcher_response,
     core::{
         errors::SubmitError,
         types::{
-<<<<<<< HEAD
             AlignedVerificationData, ClientMessage, NoncedVerificationData,
             SubmitProofResponseMessage, ValidityResponseMessage, VerificationData,
             VerificationDataCommitment,
-=======
-            AlignedVerificationData, ClientMessage, NoncedVerificationData, ResponseMessage,
-            VerificationData, VerificationDataCommitment,
->>>>>>> 295e8a8b
         },
     },
 };
@@ -54,12 +45,7 @@
     let mut ws_write = ws_write.lock().await;
     let mut sent_verification_data: Vec<Result<NoncedVerificationData, SubmitError>> = Vec::new();
 
-<<<<<<< HEAD
     for verification_data_i in verification_data {
-=======
-    for (idx, verification_data) in verification_data.iter().enumerate() {
-        // Build each message to send
->>>>>>> 295e8a8b
         let verification_data = NoncedVerificationData::new(
             verification_data_i.clone(),
             nonce,
@@ -69,35 +55,15 @@
         );
 
         nonce += U256::one();
-<<<<<<< HEAD
-
         let data = SubmitProofMessage::new(verification_data.clone(), wallet.clone()).await;
         let msg = ClientMessage::SubmitProof(Box::new(data));
 
-        let msg_bin = cbor_serialize(&msg).map_err(SubmitError::SerializationError)?;
-        ws_write
-            .send(Message::Binary(msg_bin.clone()))
-            .await
-            .map_err(SubmitError::WebSocketConnectionError)?;
-
-        debug!("Message sent...");
-
-        let msg = match response_stream.next().await {
-            Some(Ok(msg)) => msg,
-            _ => {
-                return Err(SubmitError::GenericError(
-                    "Connection was closed without close message before receiving all messages"
-                        .to_string(),
-                ));
-=======
-        let msg = ClientMessage::new(verification_data.clone(), wallet.clone()).await;
         let msg_bin = match cbor_serialize(&msg) {
             Ok(bin) => bin,
             Err(e) => {
                 error!("Error while serializing message: {:?}", e);
                 sent_verification_data.push(Err(SubmitError::SerializationError(e)));
                 return sent_verification_data;
->>>>>>> 295e8a8b
             }
         };
 
@@ -204,71 +170,66 @@
 async fn handle_batcher_response(msg: Message) -> Result<BatchInclusionData, SubmitError> {
     let data = msg.into_data();
     match cbor_deserialize(data.as_slice()) {
-<<<<<<< HEAD
         Ok(SubmitProofResponseMessage::BatchInclusionData(batch_inclusion_data)) => {
-            let _ = handle_batch_inclusion_data(
-                batch_inclusion_data,
-                aligned_verification_data,
-                verification_data_commitments_rev,
-=======
-        Ok(ResponseMessage::BatchInclusionData(batch_inclusion_data)) => {
             //OK case. Proofs was valid and it was included in this batch.
             Ok(batch_inclusion_data)
         }
-        Ok(ResponseMessage::InvalidNonce) => {
+        Ok(SubmitProofResponseMessage::InvalidNonce) => {
             error!("Batcher responded with invalid nonce");
             Err(SubmitError::InvalidNonce)
         }
-        Ok(ResponseMessage::InvalidSignature) => {
+        Ok(SubmitProofResponseMessage::InvalidSignature) => {
             error!("Batcher responded with invalid signature");
             Err(SubmitError::InvalidSignature)
         }
-        Ok(ResponseMessage::ProofTooLarge) => {
+        Ok(SubmitProofResponseMessage::ProofTooLarge) => {
             error!("Batcher responded with proof too large");
             Err(SubmitError::ProofTooLarge)
         }
-        Ok(ResponseMessage::InvalidMaxFee) => {
+        Ok(SubmitProofResponseMessage::InvalidMaxFee) => {
             error!("Batcher responded with invalid max fee");
             Err(SubmitError::InvalidMaxFee)
         }
-        Ok(ResponseMessage::InsufficientBalance(addr)) => {
+        Ok(SubmitProofResponseMessage::InsufficientBalance(addr)) => {
             error!("Batcher responded with insufficient balance");
             Err(SubmitError::InsufficientBalance(addr))
         }
-        Ok(ResponseMessage::InvalidChainId) => {
+        Ok(SubmitProofResponseMessage::InvalidChainId) => {
             error!("Batcher responded with invalid chain id");
             Err(SubmitError::InvalidChainId)
         }
-        Ok(ResponseMessage::InvalidReplacementMessage) => {
+        Ok(SubmitProofResponseMessage::InvalidReplacementMessage) => {
             error!("Batcher responded with invalid replacement message");
             Err(SubmitError::InvalidReplacementMessage)
         }
-        Ok(ResponseMessage::AddToBatchError) => {
+        Ok(SubmitProofResponseMessage::AddToBatchError) => {
             error!("Batcher responded with add to batch error");
             Err(SubmitError::AddToBatchError)
         }
-        Ok(ResponseMessage::EthRpcError) => {
+        Ok(SubmitProofResponseMessage::EthRpcError) => {
             error!("Batcher experienced Eth RPC connection error");
             Err(SubmitError::EthereumProviderError(
                 "Batcher experienced Eth RPC connection error".to_string(),
             ))
         }
-        Ok(ResponseMessage::InvalidPaymentServiceAddress(received_addr, expected_addr)) => {
+        Ok(SubmitProofResponseMessage::InvalidPaymentServiceAddress(
+            received_addr,
+            expected_addr,
+        )) => {
             error!(
                 "Batcher responded with invalid payment service address: {:?}, expected: {:?}",
                 received_addr, expected_addr
->>>>>>> 295e8a8b
             );
             Err(SubmitError::InvalidPaymentServiceAddress(
                 received_addr,
                 expected_addr,
             ))
         }
-        Ok(ResponseMessage::InvalidProof(reason)) => {
+        Ok(SubmitProofResponseMessage::InvalidProof(reason)) => {
             error!("Batcher responded with invalid proof: {}", reason);
             Err(SubmitError::InvalidProof(reason))
         }
-        Ok(ResponseMessage::CreateNewTaskError(merkle_root, error)) => {
+        Ok(SubmitProofResponseMessage::CreateNewTaskError(merkle_root, error)) => {
             error!("Batcher responded with create new task error: {}", error);
             Err(SubmitError::BatchSubmissionFailed(
                 "Could not create task with merkle root ".to_owned()
@@ -277,30 +238,19 @@
                     + &error,
             ))
         }
-<<<<<<< HEAD
         Ok(SubmitProofResponseMessage::ProtocolVersion(_)) => {
-            return Err(SubmitError::UnexpectedBatcherResponse(
-=======
-        Ok(ResponseMessage::ProtocolVersion(_)) => {
             error!("Batcher responded with protocol version instead of batch inclusion data");
             Err(SubmitError::UnexpectedBatcherResponse(
->>>>>>> 295e8a8b
                 "Batcher responded with protocol version instead of batch inclusion data"
                     .to_string(),
             ))
         }
-<<<<<<< HEAD
         Ok(SubmitProofResponseMessage::BatchReset) => {
-            return Err(SubmitError::ProofQueueFlushed);
-=======
-        Ok(ResponseMessage::BatchReset) => {
             error!("Batcher responded with batch reset");
             Err(SubmitError::ProofQueueFlushed)
->>>>>>> 295e8a8b
         }
         Ok(SubmitProofResponseMessage::Error(e)) => {
             error!("Batcher responded with error: {}", e);
-<<<<<<< HEAD
         }
         Ok(SubmitProofResponseMessage::CreateNewTaskError(merkle_root)) => {
             return Err(SubmitError::BatchSubmissionFailed(
@@ -309,9 +259,6 @@
         }
         Ok(SubmitProofResponseMessage::InvalidProof(reason)) => {
             return Err(SubmitError::InvalidProof(reason));
-=======
-            Err(SubmitError::GenericError(e))
->>>>>>> 295e8a8b
         }
         Err(e) => {
             error!("Error while deserializing batch inclusion data: {}", e);
