use ethers::signers::Signer;
use ethers::types::Address;
use futures_util::{stream::SplitStream, SinkExt, StreamExt};
use log::{debug, error, info, warn};
use std::sync::Arc;
use tokio::{net::TcpStream, sync::Mutex};

use ethers::{core::k256::ecdsa::SigningKey, signers::Wallet, types::U256};
use futures_util::future::Ready;
use futures_util::stream::{SplitSink, TryFilter};
use tokio_tungstenite::{tungstenite::Message, MaybeTlsStream, WebSocketStream};

use crate::communication::serialization::{cbor_deserialize, cbor_serialize};
use crate::core::types::{BatchInclusionData, SubmitProofMessage};
use crate::{
    communication::batch::process_batcher_response,
    core::{
        errors::SubmitError,
        types::{
            AlignedVerificationData, ClientMessage, NoncedVerificationData,
            SubmitProofResponseMessage, VerificationData, VerificationDataCommitment,
        },
    },
};

pub type ResponseStream = TryFilter<
    SplitStream<WebSocketStream<MaybeTlsStream<TcpStream>>>,
    Ready<bool>,
    fn(&Message) -> Ready<bool>,
>;

// Sends the proofs to the batcher via WS
// Stores the proofs sent in an array
// Returns the array
pub async fn send_messages(
    ws_write: Arc<Mutex<SplitSink<WebSocketStream<MaybeTlsStream<TcpStream>>, Message>>>,
    payment_service_addr: Address,
    verification_data: &[VerificationData],
    max_fee: U256,
    wallet: Wallet<SigningKey>,
    mut nonce: U256,
) -> Vec<Result<NoncedVerificationData, SubmitError>> {
    let chain_id = U256::from(wallet.chain_id());
    let mut ws_write = ws_write.lock().await;
    let mut sent_verification_data: Vec<Result<NoncedVerificationData, SubmitError>> = Vec::new();

    for (idx, verification_data_i) in verification_data.iter().enumerate() {
        // Build each message to send
        let verification_data = NoncedVerificationData::new(
            verification_data_i.clone(),
            nonce,
            max_fee,
            chain_id,
            payment_service_addr,
        );

        nonce += U256::one();
        let data = SubmitProofMessage::new(verification_data.clone(), wallet.clone()).await;
        let msg = ClientMessage::SubmitProof(Box::new(data));

        let msg_bin = match cbor_serialize(&msg) {
            Ok(bin) => bin,
            Err(e) => {
                error!("Error while serializing message: {:?}", e);
                sent_verification_data.push(Err(SubmitError::SerializationError(e)));
                return sent_verification_data;
            }
        };

        // Send the message
        if let Err(e) = ws_write.send(Message::Binary(msg_bin.clone())).await {
            error!("Error while sending message: {:?}", e);
            sent_verification_data.push(Err(SubmitError::WebSocketConnectionError(e)));
            return sent_verification_data;
        }

        debug!("{:?} Message sent", idx);

        // Save the verification data commitment to read its response later
        sent_verification_data.push(Ok(verification_data));
    }

    info!("All proofs sent, wait until they are included in a batch");
    // This vector is reversed so that while responses are received, removing from the end is cheaper.
    let sent_verification_data_rev: Vec<Result<NoncedVerificationData, SubmitError>> =
        sent_verification_data.into_iter().rev().collect();
    sent_verification_data_rev
}

// Receives the array of proofs sent
// Reads the WS responses
// Matches each response with the corresponding proof sent
// finishes when the last proof sent receives its response
// finishes early if the batcher replies with a SubmitError
pub async fn receive(
    response_stream: Arc<Mutex<ResponseStream>>,
    mut sent_verification_data_rev: Vec<Result<NoncedVerificationData, SubmitError>>,
    first_nonce: U256,
) -> Vec<Result<AlignedVerificationData, SubmitError>> {
    // Responses are filtered to only admit binary or close messages.
    let mut response_stream = response_stream.lock().await;
    let mut aligned_submitted_data: Vec<Result<AlignedVerificationData, SubmitError>> = Vec::new();
    let last_sent_nonce = get_biggest_nonce(&sent_verification_data_rev);
    let mut last_valid_proof_nonce = last_sent_nonce;

    // read from WS
    while let Some(Ok(msg)) = response_stream.next().await {
        // unexpected WS close:
        if let Message::Close(close_frame) = msg {
            warn!("Unexpected WS close");
            if let Some(close_msg) = close_frame {
                aligned_submitted_data.push(Err(SubmitError::WebSocketClosedUnexpectedlyError(
                    close_msg.to_owned(),
                )));
                break;
            }
            aligned_submitted_data.push(Err(SubmitError::GenericError(
                "Connection was closed before receive() processed all sent messages ".to_string(),
            )));
            break;
        }

        // first error msg from batcher will drop the rest of the messages in the burst

        let batch_inclusion_data_message = match handle_batcher_response(msg).await {
            Ok(data) => data,
            Err(e) => {
                warn!("Error detected while handling batcher response: {:?}", e);
                // When submitting multiple batches, an InsufficientBalance error may occur, when the required balance of a user would exceed his balance in the BatcherPaymentService.sol
                // This leads to a scenario where some of the submitted proofs are accepted and others rejected, with
                // the SubmitError::InsufficientBalance(error_nonce) thrown. To ensure the user is notified that some of their proofs were rejected,
                // we return upon erroring the nonce of the proof that has errored and set the new `last_valid_proof_nonce` value accordingly.
                // This ensures the client messaging protocol continues receiving responses until all messages are received.
                if let SubmitError::InsufficientBalance(_, error_nonce) = e {
                    aligned_submitted_data.push(Err(e));

                    if error_nonce == first_nonce {
                        // no proofs where accepted by the batcher
                        // this also covers error_nonce==0, which as uint risks an underflow when substracting 1
                        break; // stop listening responses
                    }

                    if last_valid_proof_nonce > (error_nonce - 1) {
                        // last_valid_proof_nonce needs to be updated, since there is a new error_nonce
                        last_valid_proof_nonce = error_nonce - 1;
                    }

                    continue; // continue listening responses
                }
                aligned_submitted_data.push(Err(e));
                break;
            }
        };

        let related_verification_data = match match_batcher_response_with_stored_verification_data(
            &batch_inclusion_data_message,
            &mut sent_verification_data_rev,
        ) {
            Ok(data) => data,
            Err(e) => {
                warn!(
                    "Error while matching batcher response with sent data: {:?}",
                    e
                );
                aligned_submitted_data.push(Err(e));
                break;
            }
        };

        let aligned_verification_data = match process_batcher_response(
            &batch_inclusion_data_message,
            &related_verification_data,
        ) {
            Ok(data) => data,
            Err(e) => {
                warn!("Error while processing batcher response: {:?}", e);
                aligned_submitted_data.push(Err(e));
                break;
            }
        };

        aligned_submitted_data.push(Ok(aligned_verification_data));
        debug!("Message response handled successfully");

        if batch_inclusion_data_message.user_nonce == last_valid_proof_nonce {
            break;
        }
    }

    aligned_submitted_data
}

async fn handle_batcher_response(msg: Message) -> Result<BatchInclusionData, SubmitError> {
    let data = msg.into_data();
    match cbor_deserialize(data.as_slice()) {
        Ok(SubmitProofResponseMessage::BatchInclusionData(batch_inclusion_data)) => {
            //OK case. Proofs was valid and it was included in this batch.
            Ok(batch_inclusion_data)
        }
        Ok(SubmitProofResponseMessage::InvalidNonce) => {
            error!("Batcher responded with invalid nonce. Funds have not been spent.");
            Err(SubmitError::InvalidNonce)
        }
        Ok(SubmitProofResponseMessage::InvalidSignature) => {
            error!("Batcher responded with invalid signature. Funds have not been spent.");
            Err(SubmitError::InvalidSignature)
        }
        Ok(SubmitProofResponseMessage::ProofTooLarge) => {
            error!("Batcher responded with proof too large. Funds have not been spent.");
            Err(SubmitError::ProofTooLarge)
        }
        Ok(SubmitProofResponseMessage::InvalidMaxFee) => {
            error!("Batcher responded with invalid max fee. Funds have not been spent.");
            Err(SubmitError::InvalidMaxFee)
        }
<<<<<<< HEAD
        Ok(SubmitProofResponseMessage::InsufficientBalance(addr, error_nonce)) => {
            // If we receive an invalid balance we should grab the error_nonce.
            warn!(
                "Batcher responded with insufficient balance to pay for proof of nonce: {}. If you sent more proofs, your other proofs may have been accepted.",
                error_nonce
            );
            Err(SubmitError::InsufficientBalance(addr, error_nonce))
=======
        Ok(SubmitProofResponseMessage::InsufficientBalance(addr)) => {
            error!("Batcher responded with insufficient balance. Funds have not been spent for submittions which had insufficient balance.");
            Err(SubmitError::InsufficientBalance(addr))
>>>>>>> 5a5447c7
        }
        Ok(SubmitProofResponseMessage::InvalidChainId) => {
            error!("Batcher responded with invalid chain id. Funds have not been spent.");
            Err(SubmitError::InvalidChainId)
        }
        Ok(SubmitProofResponseMessage::InvalidReplacementMessage) => {
            error!(
                "Batcher responded with invalid replacement message. Funds have not been spent."
            );
            Err(SubmitError::InvalidReplacementMessage)
        }
        Ok(SubmitProofResponseMessage::AddToBatchError) => {
            error!("Batcher responded with add to batch error. Funds have not been spent.");
            Err(SubmitError::AddToBatchError)
        }
        Ok(SubmitProofResponseMessage::EthRpcError) => {
            error!("Batcher experienced Eth RPC connection error. Funds have not been spent.");
            Err(SubmitError::EthereumProviderError(
                "Batcher experienced Eth RPC connection error. Funds have not been spent."
                    .to_string(),
            ))
        }
        Ok(SubmitProofResponseMessage::InvalidPaymentServiceAddress(
            received_addr,
            expected_addr,
        )) => {
            error!(
                "Batcher responded with invalid payment service address: {:?}, expected: {:?}. Funds have not been spent.",
                received_addr, expected_addr
            );
            Err(SubmitError::InvalidPaymentServiceAddress(
                received_addr,
                expected_addr,
            ))
        }
        Ok(SubmitProofResponseMessage::InvalidProof(reason)) => {
            error!(
                "Batcher responded with invalid proof: {}. Funds have not been spent.",
                reason
            );
            Err(SubmitError::InvalidProof(reason))
        }
        Ok(SubmitProofResponseMessage::CreateNewTaskError(merkle_root, error)) => {
            error!(
                "Batcher responded with create new task error: {}. Funds have not been spent.",
                error
            );
            Err(SubmitError::BatchSubmissionFailed(
                "Could not create task with merkle root ".to_owned()
                    + &merkle_root
                    + ", failed with error: "
                    + &error,
            ))
        }
        Ok(SubmitProofResponseMessage::ProtocolVersion(_)) => {
            error!("Batcher responded with protocol version instead of batch inclusion data. Funds have not been spent.");
            Err(SubmitError::UnexpectedBatcherResponse(
                "Batcher responded with protocol version instead of batch inclusion data. Funds have not been spent."
                    .to_string(),
            ))
        }
        Ok(SubmitProofResponseMessage::BatchReset) => {
            error!("Batcher responded with batch reset. Funds have not been spent.");
            Err(SubmitError::ProofQueueFlushed)
        }
        Ok(SubmitProofResponseMessage::Error(e)) => {
            error!(
                "Batcher responded with error: {}. Funds have not been spent.",
                e
            );
            Err(SubmitError::GenericError(e))
        }
        Err(e) => {
            error!(
                "Error while deserializing batch inclusion data: {}. Funds have not been spent.",
                e
            );
            Err(SubmitError::SerializationError(e))
        }
    }
}

// Used to match the message received from the batcher,
// with the NoncedVerificationData you sent
// This is used to verify the proof you sent was indeed included in the batch
fn match_batcher_response_with_stored_verification_data(
    batch_inclusion_data: &BatchInclusionData,
    sent_verification_data_rev: &mut Vec<Result<NoncedVerificationData, SubmitError>>,
) -> Result<VerificationDataCommitment, SubmitError> {
    debug!("Matching verification data with batcher response ...");
    let mut index = None;
    for (i, sent_nonced_verification_data) in
        sent_verification_data_rev.iter_mut().enumerate().rev()
    {
        // iterate in reverse since the last element is the most probable to match
        if let Ok(sent_nonced_verification_data) = sent_nonced_verification_data {
            if sent_nonced_verification_data.nonce == batch_inclusion_data.user_nonce {
                debug!("local nonced verification data matched with batcher response");
                index = Some(i);
                break;
            }
        }
    }

    // cant remove an element while iterating, so we remove it here
    if let Some(i) = index {
        let verification_data = sent_verification_data_rev.remove(i).unwrap();
        return Ok(verification_data.verification_data.clone().into());
    }

    Err(SubmitError::InvalidProofInclusionData)
}

// Returns the biggest nonce from the sent verification data
// Used to know which is the last proof sent to the Batcher,
// to know when to stop reading the WS for responses
fn get_biggest_nonce(
    sent_verification_data: &[Result<NoncedVerificationData, SubmitError>],
) -> U256 {
    let mut biggest_nonce = U256::zero();
    for verification_data in sent_verification_data.iter().flatten() {
        if verification_data.nonce > biggest_nonce {
            biggest_nonce = verification_data.nonce;
        }
    }
    biggest_nonce
}<|MERGE_RESOLUTION|>--- conflicted
+++ resolved
@@ -213,19 +213,13 @@
             error!("Batcher responded with invalid max fee. Funds have not been spent.");
             Err(SubmitError::InvalidMaxFee)
         }
-<<<<<<< HEAD
         Ok(SubmitProofResponseMessage::InsufficientBalance(addr, error_nonce)) => {
             // If we receive an invalid balance we should grab the error_nonce.
             warn!(
-                "Batcher responded with insufficient balance to pay for proof of nonce: {}. If you sent more proofs, your other proofs may have been accepted.",
+                "Batcher responded with insufficient balance to pay for proof of nonce: {}. If you sent more proofs, your other proofs may have been accepted. Funds have not been spent for submittions which had insufficient balance.",
                 error_nonce
             );
             Err(SubmitError::InsufficientBalance(addr, error_nonce))
-=======
-        Ok(SubmitProofResponseMessage::InsufficientBalance(addr)) => {
-            error!("Batcher responded with insufficient balance. Funds have not been spent for submittions which had insufficient balance.");
-            Err(SubmitError::InsufficientBalance(addr))
->>>>>>> 5a5447c7
         }
         Ok(SubmitProofResponseMessage::InvalidChainId) => {
             error!("Batcher responded with invalid chain id. Funds have not been spent.");
