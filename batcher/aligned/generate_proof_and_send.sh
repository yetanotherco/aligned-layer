--- conflicted
+++ resolved
@@ -27,14 +27,10 @@
 # Set default values for RPC and BATCHER if they are not set
 RPC=${RPC:-http://localhost:8545}
 BATCHER_CONN=${BATCHER_CONN:-ws://localhost:8080}
-<<<<<<< HEAD
-BATCHER_ADDR=${BATCHER_ADDR:-0x7bc06c482DEAd17c0e297aFbC32f6e63d3846650}
-=======
 if [ -z "$NETWORK" ]; then
     echo "NETWORK is not set. Setting it to devnet"
     NETWORK="devnet"
 fi
->>>>>>> 014bd4d7
 
 cmd=(
     ./batcher/target/release/aligned
