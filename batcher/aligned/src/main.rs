--- conflicted
+++ resolved
@@ -272,11 +272,6 @@
                 SubmitError::IoError(batch_inclusion_data_directory_path.clone(), e)
             })?;
 
-<<<<<<< HEAD
-            let max_fee =
-                U256::from_dec_str(&submit_args.max_fee).map_err(|_| SubmitError::InvalidMaxFee)?;
-            let network: Network = submit_args.network.into();
-=======
             if !submit_args.max_fee.ends_with("ether") {
                 error!("`max_fee` should be in the format XX.XXether");
                 return Ok(());
@@ -287,7 +282,6 @@
             let max_fee_wei: U256 = parse_ether(&max_fee_ether).map_err(|e| {
                 SubmitError::EthereumProviderError(format!("Error while parsing amount: {}", e))
             })?;
->>>>>>> 6b346a3e
 
             let repetitions = submit_args.repetitions;
 
