--- conflicted
+++ resolved
@@ -69,15 +69,6 @@
     )]
     batcher_url: String,
     #[arg(
-<<<<<<< HEAD
-        name = "Batcher Payment Service Eth Address",
-        long = "payment_service_addr",
-        default_value = "0x7bc06c482DEAd17c0e297aFbC32f6e63d3846650"
-    )]
-    payment_service_addr: String,
-    #[arg(
-=======
->>>>>>> 014bd4d7
         name = "Ethereum RPC provider connection address",
         long = "rpc_url",
         default_value = "http://localhost:8545"
@@ -135,15 +126,6 @@
 #[command(version, about, long_about = None)]
 pub struct DepositToBatcherArgs {
     #[arg(
-<<<<<<< HEAD
-        name = "Batcher Payment Service Eth Address",
-        long = "payment_service_addr",
-        default_value = "0x7bc06c482DEAd17c0e297aFbC32f6e63d3846650"
-    )]
-    payment_service_addr: String,
-    #[arg(
-=======
->>>>>>> 014bd4d7
         name = "Path to local keystore",
         long = "keystore_path",
         required = true
@@ -181,17 +163,7 @@
         long = "network",
         default_value = "devnet"
     )]
-<<<<<<< HEAD
-    chain: ChainArg,
-    #[arg(
-        name = "Batcher Payment Service Eth Address",
-        long = "payment_service_addr",
-        default_value = "0x7bc06c482DEAd17c0e297aFbC32f6e63d3846650"
-    )]
-    payment_service_addr: String,
-=======
     network: NetworkArg,
->>>>>>> 014bd4d7
 }
 
 #[derive(Parser, Debug)]
@@ -209,15 +181,9 @@
 #[command(version, about, long_about = None)]
 pub struct GetUserBalanceArgs {
     #[arg(
-<<<<<<< HEAD
-        name = "Batcher Payment Service Eth Address",
-        long = "payment_service_addr",
-        default_value = "0x7bc06c482DEAd17c0e297aFbC32f6e63d3846650"
-=======
         name = "The working network's name",
         long = "network",
         default_value = "devnet"
->>>>>>> 014bd4d7
     )]
     network: NetworkArg,
     #[arg(
