--- conflicted
+++ resolved
@@ -13,22 +13,13 @@
 use tokio::sync::Mutex;
 use tokio_tungstenite::connect_async;
 
-<<<<<<< HEAD
 use aligned_sdk::models::{AlignedVerificationData, ProvingSystemId, VerificationData};
 
 use aligned_sdk::utils::parse_proving_system;
 
-=======
-use aligned_batcher_lib::types::{BatchInclusionData, ProvingSystemId, VerificationData};
->>>>>>> 16e0b5bc
 use clap::Subcommand;
 use ethers::utils::hex;
 
-<<<<<<< HEAD
-=======
-use crate::errors::BatcherClientError;
-use crate::types::AlignedVerificationData;
->>>>>>> 16e0b5bc
 use crate::AlignedCommands::GetVerificationKeyCommitment;
 use crate::AlignedCommands::Submit;
 use crate::AlignedCommands::VerifyProofOnchain;
@@ -49,11 +40,7 @@
     #[clap(about = "Verify the proof was included in a verified batch on Ethereum")]
     VerifyProofOnchain(VerifyProofOnchainArgs),
 
-<<<<<<< HEAD
     // GetVerificationKey, command name is get-vk-commitment
-=======
-    // GetVericiationKey, command name is get-vk-commitment
->>>>>>> 16e0b5bc
     #[clap(
         about = "Create verification key for proving system",
         name = "get-vk-commitment"
@@ -134,13 +121,15 @@
     Holesky,
 }
 
-<<<<<<< HEAD
 impl From<ChainArg> for aligned_sdk::models::Chain {
     fn from(chain_arg: ChainArg) -> Self {
         match chain_arg {
             ChainArg::Devnet => aligned_sdk::models::Chain::Devnet,
             ChainArg::Holesky => aligned_sdk::models::Chain::Holesky,
-=======
+        }
+    }
+}
+
 #[derive(Debug, Clone, ValueEnum)]
 pub enum ProvingSystemArg {
     #[clap(name = "GnarkPlonkBls12_381")]
@@ -169,7 +158,6 @@
             ProvingSystemArg::Halo2KZG => ProvingSystemId::Halo2KZG,
             ProvingSystemArg::Halo2IPA => ProvingSystemId::Halo2IPA,
             ProvingSystemArg::Risc0 => ProvingSystemId::Risc0,
->>>>>>> 16e0b5bc
         }
     }
 }
@@ -271,53 +259,8 @@
         if let Some(proving_system) = parse_proving_system(&args.proving_system_flag)? {
             proving_system
         } else {
-<<<<<<< HEAD
             return Err(SubmitError::InvalidProvingSystem(args.proving_system_flag));
         };
-=======
-            let mut num_responses_lock = num_responses.lock().await;
-            *num_responses_lock += 1;
-
-            let data = msg.into_data();
-            match serde_json::from_slice::<BatchInclusionData>(&data) {
-                Ok(batch_inclusion_data) => {
-                    info!("Received response from batcher");
-                    info!(
-                        "Batch merkle root: {}",
-                        hex::encode(batch_inclusion_data.batch_merkle_root)
-                    );
-                    info!("Index in batch: {}", batch_inclusion_data.index_in_batch);
-                    info!("Proof submitted to aligned. See the batch in the explorer:\nhttps://explorer.alignedlayer.com/batches/0x{}", hex::encode(batch_inclusion_data.batch_merkle_root));
-
-                    let verification_data_commitment =
-                        verification_data_commitments_rev.pop().unwrap_or_default();
-
-                    if verify_response(&verification_data_commitment, &batch_inclusion_data) {
-                        save_response(
-                            batch_inclusion_data_directory_path.clone(),
-                            &verification_data_commitment,
-                            &batch_inclusion_data,
-                        )?;
-                    }
-                }
-                Err(e) => {
-                    error!("Error while deserializing batcher response: {}", e);
-                }
-            }
-            if *num_responses_lock == total_messages {
-                info!("All messages responded. Closing connection...");
-                ws_write.lock().await.close().await?;
-                return Ok(());
-            }
-        }
-    }
-
-    Ok(())
-}
-
-fn verification_data_from_args(args: SubmitArgs) -> Result<VerificationData, BatcherClientError> {
-    let proving_system = args.proving_system_flag.into();
->>>>>>> 16e0b5bc
 
     // Read proof file
     let proof = read_file(args.proof_file_name)?;
