--- conflicted
+++ resolved
@@ -234,8 +234,6 @@
 pub struct GetUserNonceArgs {
     #[clap(flatten)]
     network: NetworkArg,
-<<<<<<< HEAD
-=======
     #[arg(
         name = "The user's Ethereum address",
         long = "user_addr",
@@ -253,7 +251,6 @@
         default_value = "http://localhost:8545"
     )]
     eth_rpc_url: String,
->>>>>>> eb0be8d2
     #[arg(
         name = "The user's Ethereum address",
         long = "user_addr",
@@ -407,8 +404,6 @@
     }
 }
 
-<<<<<<< HEAD
-=======
 #[derive(Args, Debug)]
 #[group(required = false, multiple = false)]
 pub struct FeeType {
@@ -436,7 +431,6 @@
     default_fee_estimate: bool,
 }
 
->>>>>>> eb0be8d2
 #[tokio::main]
 async fn main() -> Result<(), AlignedError> {
     env_logger::Builder::from_env(Env::default().default_filter_or("info")).init();
