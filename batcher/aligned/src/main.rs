use std::collections::HashSet;
use std::fs::File;
use std::io::BufReader;
use std::io::Write;
use std::path::PathBuf;
use std::str::FromStr;

use aligned_sdk::communication::serialization::cbor_deserialize;
use aligned_sdk::core::{
    errors::{AlignedError, SubmitError},
    types::{AlignedVerificationData, Network, ProvingSystemId, VerificationData},
};
use aligned_sdk::sdk::get_chain_id;
use aligned_sdk::sdk::get_nonce_from_batcher;
use aligned_sdk::sdk::{deposit_to_aligned, get_balance_in_aligned};
use aligned_sdk::sdk::{get_vk_commitment, is_proof_verified, save_response, submit_multiple};
use clap::Args;
use clap::Parser;
use clap::Subcommand;
use clap::ValueEnum;
use env_logger::Env;
use ethers::prelude::*;
use ethers::utils::format_ether;
use ethers::utils::hex;
use ethers::utils::parse_ether;
use log::warn;
use log::{error, info};
use transaction::eip2718::TypedTransaction;

use crate::AlignedCommands::DepositToBatcher;
use crate::AlignedCommands::GetUserBalance;
use crate::AlignedCommands::GetUserNonce;
use crate::AlignedCommands::GetVkCommitment;
use crate::AlignedCommands::Submit;
use crate::AlignedCommands::VerifyProofOnchain;

#[derive(Parser, Debug)]
#[command(version, about, long_about = None)]
pub struct AlignedArgs {
    #[clap(subcommand)]
    pub command: AlignedCommands,
}

#[allow(clippy::large_enum_variant)]
#[derive(Subcommand, Debug)]
pub enum AlignedCommands {
    #[clap(about = "Submit proof to the batcher")]
    Submit(SubmitArgs),
    #[clap(about = "Verify the proof was included in a verified batch on Ethereum")]
    VerifyProofOnchain(VerifyProofOnchainArgs),
    #[clap(about = "Get commitment for file", name = "get-vk-commitment")]
    GetVkCommitment(GetVkCommitmentArgs),
    #[clap(
        about = "Deposits Ethereum in the batcher to pay for proofs",
        name = "deposit-to-batcher"
    )]
    DepositToBatcher(DepositToBatcherArgs),
    #[clap(about = "Get user balance from the batcher", name = "get-user-balance")]
    GetUserBalance(GetUserBalanceArgs),
    #[clap(about = "Get user nonce from the batcher", name = "get-user-nonce")]
    GetUserNonce(GetUserNonceArgs),
}

#[derive(Parser, Debug)]
#[command(version, about, long_about = None)]
pub struct SubmitArgs {
    #[arg(
        name = "Ethereum RPC provider connection address",
        long = "rpc_url",
        default_value = "http://localhost:8545"
    )]
    eth_rpc_url: String,
    #[arg(name = "Proving system", long = "proving_system")]
    proving_system_flag: ProvingSystemArg,
    #[arg(name = "Proof file path", long = "proof")]
    proof_file_name: PathBuf,
    #[arg(name = "Public input file name", long = "public_input")]
    pub_input_file_name: Option<PathBuf>,
    #[arg(name = "Verification key file name", long = "vk")]
    verification_key_file_name: Option<PathBuf>,
    #[arg(name = "VM prgram code file name", long = "vm_program")]
    vm_program_code_file_name: Option<PathBuf>,
    #[arg(
        name = "Number of repetitions",
        long = "repetitions",
        default_value = "1"
    )]
    repetitions: usize,
    #[arg(
        name = "Proof generator address",
        long = "proof_generator_addr",
        default_value = "0xf39Fd6e51aad88F6F4ce6aB8827279cffFb92266"
    )] // defaults to anvil address 1
    proof_generator_addr: String,
    #[arg(
        name = "Aligned verification data directory Path",
        long = "aligned_verification_data_path",
        default_value = "./aligned_verification_data/"
    )]
    batch_inclusion_data_directory_path: String,
    #[command(flatten)]
    private_key_type: PrivateKeyType,
    #[arg(
        name = "Max Fee (ether)",
        long = "max_fee",
        default_value = "0.0013ether" // 13_000 gas per proof * 100 gwei gas price (upper bound)
    )]
    max_fee: String, // String because U256 expects hex
    #[arg(name = "Nonce", long = "nonce")]
    nonce: Option<String>, // String because U256 expects hex
    #[clap(flatten)]
    network: NetworkArg,
}

#[derive(Parser, Debug)]
#[command(version, about, long_about = None)]
pub struct DepositToBatcherArgs {
    #[arg(
        name = "Ethereum RPC provider address",
        long = "rpc_url",
        default_value = "http://localhost:8545"
    )]
    eth_rpc_url: String,
<<<<<<< HEAD

    #[clap(flatten)]
=======
    #[command(flatten)]
    private_key_type: PrivateKeyType,
    #[arg(
        name = "The working network's name",
        long = "network",
        default_value = "devnet"
    )]
>>>>>>> 1e5be3be
    network: NetworkArg,
    #[arg(name = "Amount to deposit", long = "amount", required = true)]
    amount: String,
}

#[derive(Parser, Debug)]
#[command(version, about, long_about = None)]
pub struct VerifyProofOnchainArgs {
    #[arg(name = "Aligned verification data", long = "aligned-verification-data")]
    batch_inclusion_data: PathBuf,
    #[arg(
        name = "Ethereum RPC provider address",
        long = "rpc_url",
        default_value = "http://localhost:8545"
    )]
    eth_rpc_url: String,

    #[clap(flatten)]
    network: NetworkArg,
}

#[derive(Parser, Debug)]
#[command(version, about, long_about = None)]
pub struct GetVkCommitmentArgs {
    #[arg(name = "Verification key file path", long = "verification_key_file")]
    verification_key_file: PathBuf,
    #[arg(name = "Proving system", long = "proving_system")]
    proving_system: ProvingSystemArg,
    #[arg(name = "Output file", long = "output")]
    output_file: Option<PathBuf>,
}

#[derive(Parser, Debug)]
#[command(version, about, long_about = None)]
pub struct GetUserBalanceArgs {
    #[clap(flatten)]
    network: NetworkArg,
    #[arg(
        name = "Ethereum RPC provider address",
        long = "rpc_url",
        default_value = "http://localhost:8545"
    )]
    eth_rpc_url: String,
    #[arg(
        name = "The user's Ethereum address",
        long = "user_addr",
        required = true
    )]
    user_address: String,
}

#[derive(Parser, Debug)]
#[command(version, about, long_about = None)]
pub struct GetUserNonceArgs {
    #[clap(flatten)]
    network: NetworkArg,
    #[arg(
        name = "The user's Ethereum address",
        long = "user_addr",
        required = true
    )]
    address: String,
}

<<<<<<< HEAD
=======
#[derive(Args, Debug)]
#[group(required = true, multiple = false)]
pub struct PrivateKeyType {
    #[arg(name = "path_to_keystore", long = "keystore_path")]
    keystore_path: Option<PathBuf>,
    #[arg(name = "private_key", long = "private_key")]
    private_key: Option<String>,
}

#[derive(Debug, Clone, ValueEnum, Copy)]
enum NetworkArg {
    Devnet,
    Holesky,
    HoleskyStage,
    Mainnet,
}

impl From<NetworkArg> for Network {
    fn from(env_arg: NetworkArg) -> Self {
        match env_arg {
            NetworkArg::Devnet => Network::Devnet,
            NetworkArg::Holesky => Network::Holesky,
            NetworkArg::HoleskyStage => Network::HoleskyStage,
            NetworkArg::Mainnet => Network::Mainnet,
        }
    }
}

>>>>>>> 1e5be3be
#[derive(Debug, Clone, ValueEnum)]
pub enum ProvingSystemArg {
    #[clap(name = "GnarkPlonkBls12_381")]
    GnarkPlonkBls12_381,
    #[clap(name = "GnarkPlonkBn254")]
    GnarkPlonkBn254,
    #[clap(name = "Groth16Bn254")]
    Groth16Bn254,
    #[clap(name = "SP1")]
    SP1,
    #[clap(name = "Risc0")]
    Risc0,
}

const ANVIL_PRIVATE_KEY: &str = "2a871d0798f97d79848a013d4936a73bf4cc922c825d33c1cf7073dff6d409c6"; // Anvil address 9

impl From<ProvingSystemArg> for ProvingSystemId {
    fn from(proving_system: ProvingSystemArg) -> Self {
        match proving_system {
            ProvingSystemArg::GnarkPlonkBls12_381 => ProvingSystemId::GnarkPlonkBls12_381,
            ProvingSystemArg::GnarkPlonkBn254 => ProvingSystemId::GnarkPlonkBn254,
            ProvingSystemArg::Groth16Bn254 => ProvingSystemId::Groth16Bn254,
            ProvingSystemArg::SP1 => ProvingSystemId::SP1,
            ProvingSystemArg::Risc0 => ProvingSystemId::Risc0,
        }
    }
}

#[derive(Debug, Clone, Copy)]
enum NetworkNameArg {
    Devnet,
    Holesky,
    HoleskyStage,
    Mainnet,
}

impl FromStr for NetworkNameArg {
    type Err = String;
    
    fn from_str(s: &str) -> Result<Self, Self::Err> {
        match s {
            "devnet" => Ok(NetworkNameArg::Devnet),
            "holesky" => Ok(NetworkNameArg::Holesky),
            "holesky-stage" => Ok(NetworkNameArg::HoleskyStage),
            "mainnet" => Ok(NetworkNameArg::Mainnet),
            _ => Err("Unknown network. Possible values: devnet, holesky, holesky-stage, mainnet".to_string()),
        }
    }
}

#[derive(Debug, clap::Args, Clone)]
struct NetworkArg {
    #[arg(
        name = "The working network's name",
        long = "network",
        default_value = "devnet",
        help = "[possible values: devnet, holesky, holesky-stage, mainnet]"
    )]
    network: Option<NetworkNameArg>,
    #[arg(
        name = "Aligned Service Manager Contract Address",
        long = "aligned_service_manager",
        conflicts_with("The working network's name"),
        requires("Batcher Payment Service Contract Address"),
        requires("Batcher URL"),
    )]
    aligned_service_manager_address: Option<String>,

    #[arg(
        name = "Batcher Payment Service Contract Address",
        long = "batcher_payment_service",
        conflicts_with("The working network's name"),
        requires("Aligned Service Manager Contract Address"),
        requires("Batcher URL"),
    )]
    batcher_payment_service_address: Option<String>,

    #[arg(
        name = "Batcher URL",
        long = "batcher_url",
        conflicts_with("The working network's name"),
        requires("Aligned Service Manager Contract Address"),
        requires("Batcher Payment Service Contract Address"),
    )]
    batcher_url: Option<String>,
}

impl From<NetworkArg> for Network {
    fn from(network_arg: NetworkArg) -> Self {
        let mut processed_network_argument = network_arg.clone();

        if network_arg.batcher_url.is_some() || network_arg.aligned_service_manager_address.is_some() || network_arg.batcher_payment_service_address.is_some() {
            processed_network_argument.network = None; // We need this because network is Devnet as default, which is not true for a Custom network
        }

        match processed_network_argument.network {
            None => Network::Custom(
                network_arg.aligned_service_manager_address.unwrap(),
                network_arg.batcher_payment_service_address.unwrap(),
                network_arg.batcher_url.unwrap(),
            ),
            Some(NetworkNameArg::Devnet) => Network::Devnet,
            Some(NetworkNameArg::Holesky) => Network::Holesky,
            Some(NetworkNameArg::HoleskyStage) => Network::HoleskyStage,
            Some(NetworkNameArg::Mainnet) => Network::Mainnet,
        }  
    }
}

#[tokio::main]
async fn main() -> Result<(), AlignedError> {
    env_logger::Builder::from_env(Env::default().default_filter_or("info")).init();
    let args: AlignedArgs = AlignedArgs::parse();

    match args.command {
        Submit(submit_args) => {
            let batch_inclusion_data_directory_path =
                PathBuf::from(&submit_args.batch_inclusion_data_directory_path);

            std::fs::create_dir_all(&batch_inclusion_data_directory_path).map_err(|e| {
                SubmitError::IoError(batch_inclusion_data_directory_path.clone(), e)
            })?;

            if !submit_args.max_fee.ends_with("ether") {
                error!("`max_fee` should be in the format XX.XXether");
                return Ok(());
            }

            let max_fee_ether = submit_args.max_fee.replace("ether", "");

            let max_fee_wei: U256 = parse_ether(&max_fee_ether).map_err(|e| {
                SubmitError::EthereumProviderError(format!("Error while parsing amount: {}", e))
            })?;

            let repetitions = submit_args.repetitions;

            let keystore_path = &submit_args.private_key_type.keystore_path;
            let private_key = &submit_args.private_key_type.private_key;

            let mut wallet = if let Some(keystore_path) = keystore_path {
                let password = rpassword::prompt_password("Please enter your keystore password:")
                    .map_err(|e| SubmitError::GenericError(e.to_string()))?;
                Wallet::decrypt_keystore(keystore_path, password)
                    .map_err(|e| SubmitError::GenericError(e.to_string()))?
            } else if let Some(private_key) = private_key {
                private_key
                    .parse::<LocalWallet>()
                    .map_err(|e| SubmitError::GenericError(e.to_string()))?
            } else {
                warn!("Missing keystore or private key used for payment. This proof will not be included if sent to Eth Mainnet");
                match LocalWallet::from_str(ANVIL_PRIVATE_KEY) {
                    Ok(wallet) => wallet,
                    Err(e) => {
                        warn!(
                            "Failed to create wallet from anvil private key: {}",
                            e.to_string()
                        );
                        return Ok(());
                    }
                }
            };

            let eth_rpc_url = submit_args.eth_rpc_url.clone();

            let chain_id = get_chain_id(eth_rpc_url.as_str()).await?;
            wallet = wallet.with_chain_id(chain_id);

            let nonce = match &submit_args.nonce {
                Some(nonce) => U256::from_dec_str(nonce).map_err(|_| SubmitError::InvalidNonce)?,
                None => get_nonce_from_batcher(submit_args.network.clone().into(), wallet.address())
                    .await
                    .map_err(|e| match e {
                        aligned_sdk::core::errors::GetNonceError::EthRpcError(e) => {
                            SubmitError::GetNonceError(e)
                        }
                        aligned_sdk::core::errors::GetNonceError::ConnectionFailed(e) => {
                            SubmitError::GenericError(e)
                        }
                        aligned_sdk::core::errors::GetNonceError::InvalidRequest(e) => {
                            SubmitError::GenericError(e)
                        }
                        aligned_sdk::core::errors::GetNonceError::SerializationError(e) => {
                            SubmitError::GenericError(e)
                        }
                        aligned_sdk::core::errors::GetNonceError::ProtocolMismatch {
                            current,
                            expected,
                        } => SubmitError::ProtocolVersionMismatch { current, expected },
                        aligned_sdk::core::errors::GetNonceError::UnexpectedResponse(e) => {
                            SubmitError::UnexpectedBatcherResponse(e)
                        }
                    })?,
            };

            warn!("Nonce: {nonce}");

            let verification_data = verification_data_from_args(&submit_args)?;

            let verification_data_arr = vec![verification_data; repetitions];

            info!("Submitting proofs to the Aligned batcher...");

            let aligned_verification_data_vec = submit_multiple(
                submit_args.network.into(),
                &verification_data_arr,
                max_fee_wei,
                wallet.clone(),
                nonce,
            )
            .await;

            let mut unique_batch_merkle_roots = HashSet::new();

            for aligned_verification_data in aligned_verification_data_vec {
                match aligned_verification_data {
                    Ok(aligned_verification_data) => {
                        info!(
                            "Proof submitted to aligned. Batch merkle root: 0x{}",
                            hex::encode(aligned_verification_data.batch_merkle_root)
                        );
                        save_response(
                            batch_inclusion_data_directory_path.clone(),
                            &aligned_verification_data,
                        )?;
                        unique_batch_merkle_roots
                            .insert(aligned_verification_data.batch_merkle_root);
                    }
                    Err(e) => {
                        warn!("Error while submitting proof: {:?}", e);
                        handle_submit_err(e).await;
                        return Ok(());
                    }
                };
            }

            match unique_batch_merkle_roots.len() {
                1 => info!("Proofs submitted to aligned. See the batch in the explorer:"),
                _ => info!("Proofs submitted to aligned. See the batches in the explorer:"),
            }

            for batch_merkle_root in unique_batch_merkle_roots {
                info!(
                    "https://explorer.alignedlayer.com/batches/0x{}",
                    hex::encode(batch_merkle_root)
                );
            }
        }

        VerifyProofOnchain(verify_inclusion_args) => {
            let batch_inclusion_file =
                File::open(verify_inclusion_args.batch_inclusion_data.clone()).map_err(|e| {
                    SubmitError::IoError(verify_inclusion_args.batch_inclusion_data.clone(), e)
                })?;

            let reader = BufReader::new(batch_inclusion_file);

            let aligned_verification_data: AlignedVerificationData =
                cbor_deserialize(reader).map_err(SubmitError::SerializationError)?;

            info!("Verifying response data matches sent proof data...");
            let response = is_proof_verified(
                &aligned_verification_data,
                verify_inclusion_args.network.into(),
                &verify_inclusion_args.eth_rpc_url,
            )
            .await?;

            if response {
                info!("Your proof was verified in Aligned and included in the batch!");
            } else {
                info!("Your proof was not included in the batch.");
            }
        }
        GetVkCommitment(args) => {
            let verification_key_bytes = read_file(args.verification_key_file)?;
            let proving_system = args.proving_system.into();

            let vk_commitment = get_vk_commitment(&verification_key_bytes, proving_system);

            info!("Commitment: {}", hex::encode(vk_commitment));
            if let Some(output_file) = args.output_file {
                let mut file = File::create(output_file.clone())
                    .map_err(|e| SubmitError::IoError(output_file.clone(), e))?;

                file.write_all(hex::encode(vk_commitment).as_bytes())
                    .map_err(|e| SubmitError::IoError(output_file.clone(), e))?;
            }
        }
        DepositToBatcher(deposit_to_batcher_args) => {
            if !deposit_to_batcher_args.amount.ends_with("ether") {
                error!("`amount` should be in the format XX.XXether");
                return Ok(());
            }

            let amount_ether = deposit_to_batcher_args.amount.replace("ether", "");

            let amount_wei = parse_ether(&amount_ether).map_err(|e| {
                SubmitError::EthereumProviderError(format!("Error while parsing amount: {}", e))
            })?;

            let eth_rpc_url = deposit_to_batcher_args.eth_rpc_url;

            let eth_rpc_provider =
                Provider::<Http>::try_from(eth_rpc_url.clone()).map_err(|e| {
                    SubmitError::EthereumProviderError(format!(
                        "Error while connecting to Ethereum: {}",
                        e
                    ))
                })?;

            let keystore_path = &deposit_to_batcher_args.private_key_type.keystore_path;
            let private_key = &deposit_to_batcher_args.private_key_type.private_key;

            let mut wallet = if let Some(keystore_path) = keystore_path {
                let password = rpassword::prompt_password("Please enter your keystore password:")
                    .map_err(|e| SubmitError::GenericError(e.to_string()))?;
                Wallet::decrypt_keystore(keystore_path, password)
                    .map_err(|e| SubmitError::GenericError(e.to_string()))?
            } else if let Some(private_key) = private_key {
                private_key
                    .parse::<LocalWallet>()
                    .map_err(|e| SubmitError::GenericError(e.to_string()))?
            } else {
                warn!("Missing keystore or private key used for payment.");
                return Ok(());
            };

            let chain_id = get_chain_id(eth_rpc_url.as_str()).await?;
            wallet = wallet.with_chain_id(chain_id);

            let client = SignerMiddleware::new(eth_rpc_provider.clone(), wallet.clone());

            match deposit_to_aligned(amount_wei, client, deposit_to_batcher_args.network.into()).await {
                Ok(receipt) => {
                    info!(
                        "Payment sent to the batcher successfully. Tx: 0x{:x}",
                        receipt.transaction_hash
                    );
                }
                Err(e) => {
                    error!("Transaction failed: {:?}", e);
                }
            }
        }
        GetUserBalance(get_user_balance_args) => {
            let user_address = H160::from_str(&get_user_balance_args.user_address).unwrap();
            match get_balance_in_aligned(
                user_address,
                &get_user_balance_args.eth_rpc_url,
                get_user_balance_args.network.into(),
            )
            .await
            {
                Ok(balance) => {
                    info!(
                        "User {} has {} ether in the batcher",
                        user_address,
                        format_ether(balance)
                    );
                }
                Err(e) => {
                    error!("Error while getting user balance: {:?}", e);
                    return Ok(());
                }
            }
        }
        GetUserNonce(args) => {
            let address = H160::from_str(&args.address).unwrap();
            match get_nonce_from_batcher(args.network.into(), address).await {
                Ok(nonce) => {
                    info!("Nonce for address {} is {}", address, nonce);
                }
                Err(e) => {
                    error!("Error while getting nonce: {:?}", e);
                    return Ok(());
                }
            }
        }
    }

    Ok(())
}

fn verification_data_from_args(args: &SubmitArgs) -> Result<VerificationData, SubmitError> {
    let proving_system = args.proving_system_flag.clone().into();

    // Read proof file
    let proof = read_file(args.proof_file_name.clone())?;

    let mut pub_input: Option<Vec<u8>> = None;
    let mut verification_key: Option<Vec<u8>> = None;
    let mut vm_program_code: Option<Vec<u8>> = None;

    match proving_system {
        ProvingSystemId::SP1 => {
            vm_program_code = Some(read_file_option(
                "--vm_program",
                args.vm_program_code_file_name.clone(),
            )?);
        }
        ProvingSystemId::Risc0 => {
            vm_program_code = Some(read_file_option(
                "--vm_program",
                args.vm_program_code_file_name.clone(),
            )?);

            // Risc0 and have zero or none public inputs
            pub_input = args
                .pub_input_file_name
                .clone()
                .map(read_file)
                .transpose()?;
        }
        ProvingSystemId::GnarkPlonkBls12_381
        | ProvingSystemId::GnarkPlonkBn254
        | ProvingSystemId::Groth16Bn254 => {
            verification_key = Some(read_file_option(
                "--vk",
                args.verification_key_file_name.clone(),
            )?);
            pub_input = Some(read_file_option(
                "--public_input",
                args.pub_input_file_name.clone(),
            )?);
        }
    }

    let proof_generator_addr = Address::from_str(&args.proof_generator_addr).map_err(|e| {
        SubmitError::InvalidEthereumAddress(format!("Error while parsing address: {}", e))
    })?;

    Ok(VerificationData {
        proving_system,
        proof,
        pub_input,
        verification_key,
        vm_program_code,
        proof_generator_addr,
    })
}

async fn handle_submit_err(err: SubmitError) {
    match err {
        SubmitError::InvalidNonce => {
            error!("Invalid nonce. try again");
        }
        SubmitError::ProofQueueFlushed => {
            error!("Batch was reset. try resubmitting the proof");
        }
        SubmitError::InvalidProof(reason) => error!("Submitted proof is invalid: {}", reason),
        SubmitError::InsufficientBalance(sender_address) => {
            error!(
                "Insufficient balance to pay for the transaction, address: {}",
                sender_address
            )
        }
        _ => {}
    }
}

fn read_file(file_name: PathBuf) -> Result<Vec<u8>, SubmitError> {
    std::fs::read(&file_name).map_err(|e| SubmitError::IoError(file_name, e))
}

fn read_file_option(param_name: &str, file_name: Option<PathBuf>) -> Result<Vec<u8>, SubmitError> {
    let file_name = file_name.ok_or(SubmitError::MissingRequiredParameter(
        param_name.to_string(),
    ))?;
    read_file(file_name)
}

pub async fn get_user_balance(
    provider: Provider<Http>,
    contract_address: Address,
    user_address: Address,
) -> Result<U256, ProviderError> {
    let selector = &ethers::utils::keccak256("user_balances(address)".as_bytes())[..4];

    let encoded_params = ethers::abi::encode(&[ethers::abi::Token::Address(user_address)]);

    let mut call_data = selector.to_vec();
    call_data.extend_from_slice(&encoded_params);

    let tx = TypedTransaction::Legacy(TransactionRequest {
        to: Some(NameOrAddress::Address(contract_address)),
        data: Some(Bytes(call_data.into())),
        ..Default::default()
    });

    let result = provider.call_raw(&tx).await?;

    if result.len() == 32 {
        let balance = U256::from_big_endian(&result);
        Ok(balance)
    } else {
        Err(ProviderError::CustomError(
            "Invalid response from contract".to_string(),
        ))
    }
}<|MERGE_RESOLUTION|>--- conflicted
+++ resolved
@@ -115,24 +115,15 @@
 #[derive(Parser, Debug)]
 #[command(version, about, long_about = None)]
 pub struct DepositToBatcherArgs {
+    #[command(flatten)]
+    private_key_type: PrivateKeyType,
     #[arg(
         name = "Ethereum RPC provider address",
         long = "rpc_url",
         default_value = "http://localhost:8545"
     )]
     eth_rpc_url: String,
-<<<<<<< HEAD
-
     #[clap(flatten)]
-=======
-    #[command(flatten)]
-    private_key_type: PrivateKeyType,
-    #[arg(
-        name = "The working network's name",
-        long = "network",
-        default_value = "devnet"
-    )]
->>>>>>> 1e5be3be
     network: NetworkArg,
     #[arg(name = "Amount to deposit", long = "amount", required = true)]
     amount: String,
@@ -197,8 +188,6 @@
     address: String,
 }
 
-<<<<<<< HEAD
-=======
 #[derive(Args, Debug)]
 #[group(required = true, multiple = false)]
 pub struct PrivateKeyType {
@@ -208,26 +197,6 @@
     private_key: Option<String>,
 }
 
-#[derive(Debug, Clone, ValueEnum, Copy)]
-enum NetworkArg {
-    Devnet,
-    Holesky,
-    HoleskyStage,
-    Mainnet,
-}
-
-impl From<NetworkArg> for Network {
-    fn from(env_arg: NetworkArg) -> Self {
-        match env_arg {
-            NetworkArg::Devnet => Network::Devnet,
-            NetworkArg::Holesky => Network::Holesky,
-            NetworkArg::HoleskyStage => Network::HoleskyStage,
-            NetworkArg::Mainnet => Network::Mainnet,
-        }
-    }
-}
-
->>>>>>> 1e5be3be
 #[derive(Debug, Clone, ValueEnum)]
 pub enum ProvingSystemArg {
     #[clap(name = "GnarkPlonkBls12_381")]
