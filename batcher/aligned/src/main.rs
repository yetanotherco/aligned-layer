--- conflicted
+++ resolved
@@ -590,11 +590,7 @@
         SubmitError::InvalidNonce => {
             error!("Invalid nonce. try again");
         }
-<<<<<<< HEAD
-        SubmitError::BatchReset => {
-=======
         SubmitError::ProofQueueFlushed => {
->>>>>>> e46024f3
             error!("Batch was reset. try resubmitting the proof");
         }
         SubmitError::InvalidProof => error!("Submitted proof is invalid"),
