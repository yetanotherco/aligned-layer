[package]
name = "aligned"
version = "0.1.0"
edition = "2021"

[dependencies]
serde = { version = "1.0.201", features = ["derive"] }
serde_json = "1.0.117"
futures-util = "0.3.30"
tokio = { version = "1.37.0", features = ["io-std", "time", "macros", "rt", "rt-multi-thread", "sync"] }
tokio-tungstenite = { version = "0.21.0", features = ["rustls-tls-webpki-roots"] }
url = "2.5.0"
log = "0.4.21"
env_logger = "0.11.3"
clap = { version = "4.5.4", features = ["derive"] }
lambdaworks-crypto = { version = "0.7.0", features = ["serde"] }
ethers = { version = "2.0", features = ["ws", "rustls"] }
aligned-batcher-lib = { path = "../aligned-batcher-lib"}
<<<<<<< HEAD
rpassword = "7.3.1"
=======
sha3 = { version = "0.10.8"}
>>>>>>> 01fd4ce3
<|MERGE_RESOLUTION|>--- conflicted
+++ resolved
@@ -16,8 +16,5 @@
 lambdaworks-crypto = { version = "0.7.0", features = ["serde"] }
 ethers = { version = "2.0", features = ["ws", "rustls"] }
 aligned-batcher-lib = { path = "../aligned-batcher-lib"}
-<<<<<<< HEAD
 rpassword = "7.3.1"
-=======
-sha3 = { version = "0.10.8"}
->>>>>>> 01fd4ce3
+sha3 = { version = "0.10.8"}