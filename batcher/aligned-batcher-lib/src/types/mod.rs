<<<<<<< HEAD
use anyhow::anyhow;
use ethers::core::k256::ecdsa::SigningKey;
use ethers::signers::Signer;
use ethers::signers::Wallet;
=======
>>>>>>> 16e0b5bc
use ethers::types::Address;
use ethers::types::Signature;
use ethers::types::SignatureError;
use lambdaworks_crypto::merkle_tree::{
    merkle::MerkleTree, proof::Proof, traits::IsMerkleTreeBackend,
};
use serde::{Deserialize, Serialize};
use sha3::{Digest, Keccak256};

#[derive(Debug, Serialize, Deserialize, Default, Clone, PartialEq, Eq)]
pub enum ProvingSystemId {
    GnarkPlonkBls12_381,
    GnarkPlonkBn254,
    Groth16Bn254,
    #[default]
    SP1,
    Halo2KZG,
    Halo2IPA,
    Risc0,
}

#[derive(Debug, Serialize, Deserialize, Clone)]
pub struct VerificationData {
    pub proving_system: ProvingSystemId,
    pub proof: Vec<u8>,
    pub pub_input: Option<Vec<u8>>,
    pub verification_key: Option<Vec<u8>>,
    pub vm_program_code: Option<Vec<u8>>,
    pub proof_generator_addr: Address,
}

#[derive(Debug, Serialize, Deserialize, Clone, Default)]
pub struct VerificationDataCommitment {
    pub proof_commitment: [u8; 32],
    pub pub_input_commitment: [u8; 32],
    // This could be either the VM code (ELF, bytecode) or the verification key
    // depending on the proving system.
    pub proving_system_aux_data_commitment: [u8; 32],
    pub proof_generator_addr: [u8; 20],
}

impl From<VerificationData> for VerificationDataCommitment {
    fn from(verification_data: VerificationData) -> Self {
        let mut hasher = Keccak256::new();

        // compute proof commitment
        hasher.update(verification_data.proof.as_slice());
        let proof_commitment = hasher.finalize_reset().into();

        // compute public input commitment
        let mut pub_input_commitment = [0u8; 32];
        if let Some(pub_input) = &verification_data.pub_input {
            hasher.update(pub_input);
            pub_input_commitment = hasher.finalize_reset().into();
        }

        // compute proving system auxiliary data commitment
        let mut proving_system_aux_data_commitment = [0u8; 32];
        // FIXME(marian): This should probably be reworked, for the moment when the proving
        // system is SP1, `proving_system_aux_data` stands for the compiled ELF, while in the case
        // of Groth16 and PLONK, stands for the verification key.
        if let Some(vm_program_code) = &verification_data.vm_program_code {
            debug_assert_eq!(verification_data.proving_system, ProvingSystemId::SP1);
            hasher.update(vm_program_code);
            proving_system_aux_data_commitment = hasher.finalize_reset().into();
        } else if let Some(verification_key) = &verification_data.verification_key {
            hasher.update(verification_key);
            proving_system_aux_data_commitment = hasher.finalize_reset().into();
        }

        // serialize proof generator address to bytes
        let proof_generator_addr = verification_data.proof_generator_addr.into();

        VerificationDataCommitment {
            proof_commitment,
            pub_input_commitment,
            proving_system_aux_data_commitment,
            proof_generator_addr,
        }
    }
}

#[derive(Clone, Default)]
pub struct VerificationCommitmentBatch;

impl IsMerkleTreeBackend for VerificationCommitmentBatch {
    type Node = [u8; 32];
    type Data = VerificationDataCommitment;

    fn hash_data(leaf: &Self::Data) -> Self::Node {
        let mut hasher = Keccak256::new();
        hasher.update(leaf.proof_commitment);
        hasher.update(leaf.pub_input_commitment);
        hasher.update(leaf.proving_system_aux_data_commitment);
        hasher.update(leaf.proof_generator_addr);

        hasher.finalize().into()
    }

    fn hash_new_parent(child_1: &Self::Node, child_2: &Self::Node) -> Self::Node {
        let mut hasher = Keccak256::new();
        hasher.update(child_1);
        hasher.update(child_2);
        hasher.finalize().into()
    }
}

/// BatchInclusionData is the information that is retrieved to the clients once
/// the verification data sent by them has been processed by Aligned.
#[derive(Clone, Debug, Serialize, Deserialize)]
pub struct BatchInclusionData {
    pub batch_merkle_root: [u8; 32],
    pub batch_inclusion_proof: Proof<[u8; 32]>,
    pub index_in_batch: usize,
}

impl BatchInclusionData {
    pub fn new(
        verification_data_batch_index: usize,
        batch_merkle_tree: &MerkleTree<VerificationCommitmentBatch>,
    ) -> Self {
        let batch_inclusion_proof = batch_merkle_tree
            .get_proof_by_pos(verification_data_batch_index)
            .unwrap();

        BatchInclusionData {
            batch_merkle_root: batch_merkle_tree.root,
            batch_inclusion_proof,
            index_in_batch: verification_data_batch_index,
        }
    }
}

<<<<<<< HEAD
pub fn parse_proving_system(proving_system: &str) -> anyhow::Result<ProvingSystemId> {
    match proving_system {
        "GnarkPlonkBls12_381" => Ok(ProvingSystemId::GnarkPlonkBls12_381),
        "GnarkPlonkBn254" => Ok(ProvingSystemId::GnarkPlonkBn254),
        "Groth16Bn254" => Ok(ProvingSystemId::Groth16Bn254),
        "SP1" => Ok(ProvingSystemId::SP1),
        "Halo2IPA" => Ok(ProvingSystemId::Halo2IPA),
        "Halo2KZG" => Ok(ProvingSystemId::Halo2KZG),
        "Risc0" => Ok(ProvingSystemId::Risc0),
        _ => Err(anyhow!("Invalid proving system: {}, Available proving systems are: [GnarkPlonkBls12_381, GnarkPlonkBn254, Groth16Bn254, SP1, Halo2KZG, Halo2IPA]", proving_system))
    }
}

#[derive(Debug, Clone, Serialize, Deserialize)]
pub struct ClientMessage {
    pub verification_data: VerificationData,
    pub signature: Signature,
}
=======
#[cfg(test)]
mod test {
    use super::*;

    #[test]
    fn hash_new_parent_is_correct() {
        let mut hasher = Keccak256::new();
        hasher.update(vec![1u8]);
        let child_1 = hasher.finalize_reset().into();
        hasher.update(vec![2u8]);
        let child_2 = hasher.finalize().into();
>>>>>>> 16e0b5bc

impl ClientMessage {
    /// Client message is a wrap around verification data and its signature.
    /// The signature is obtained by calculating the commitments and then hashing them.
    pub async fn new(verification_data: VerificationData, wallet: Wallet<SigningKey>) -> Self {
        let hashed_leaf = VerificationCommitmentBatch::hash_data(&verification_data.clone().into());
        let signature = wallet.sign_message(hashed_leaf).await.unwrap();

        ClientMessage {
            verification_data,
            signature,
        }
    }

    /// The signature of the message is verified, and when it correct, the
    /// recovered address from the signature is returned.
    pub fn verify_signature(&self) -> Result<Address, SignatureError> {
        let hashed_leaf =
            VerificationCommitmentBatch::hash_data(&self.verification_data.clone().into());
        println!("HASHED LEAF: {:?}", hashed_leaf);
        let recovered = self.signature.recover(hashed_leaf)?;
        println!("SIGNATURE: {}", self.signature);
        println!("RECOVERED ADDR: {:?}", recovered);
        self.signature.verify(hashed_leaf, recovered)?;
        Ok(recovered)
    }
}<|MERGE_RESOLUTION|>--- conflicted
+++ resolved
@@ -1,10 +1,6 @@
-<<<<<<< HEAD
-use anyhow::anyhow;
 use ethers::core::k256::ecdsa::SigningKey;
 use ethers::signers::Signer;
 use ethers::signers::Wallet;
-=======
->>>>>>> 16e0b5bc
 use ethers::types::Address;
 use ethers::types::Signature;
 use ethers::types::SignatureError;
@@ -138,38 +134,11 @@
     }
 }
 
-<<<<<<< HEAD
-pub fn parse_proving_system(proving_system: &str) -> anyhow::Result<ProvingSystemId> {
-    match proving_system {
-        "GnarkPlonkBls12_381" => Ok(ProvingSystemId::GnarkPlonkBls12_381),
-        "GnarkPlonkBn254" => Ok(ProvingSystemId::GnarkPlonkBn254),
-        "Groth16Bn254" => Ok(ProvingSystemId::Groth16Bn254),
-        "SP1" => Ok(ProvingSystemId::SP1),
-        "Halo2IPA" => Ok(ProvingSystemId::Halo2IPA),
-        "Halo2KZG" => Ok(ProvingSystemId::Halo2KZG),
-        "Risc0" => Ok(ProvingSystemId::Risc0),
-        _ => Err(anyhow!("Invalid proving system: {}, Available proving systems are: [GnarkPlonkBls12_381, GnarkPlonkBn254, Groth16Bn254, SP1, Halo2KZG, Halo2IPA]", proving_system))
-    }
-}
-
 #[derive(Debug, Clone, Serialize, Deserialize)]
 pub struct ClientMessage {
     pub verification_data: VerificationData,
     pub signature: Signature,
 }
-=======
-#[cfg(test)]
-mod test {
-    use super::*;
-
-    #[test]
-    fn hash_new_parent_is_correct() {
-        let mut hasher = Keccak256::new();
-        hasher.update(vec![1u8]);
-        let child_1 = hasher.finalize_reset().into();
-        hasher.update(vec![2u8]);
-        let child_2 = hasher.finalize().into();
->>>>>>> 16e0b5bc
 
 impl ClientMessage {
     /// Client message is a wrap around verification data and its signature.
