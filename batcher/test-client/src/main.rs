--- conflicted
+++ resolved
@@ -130,10 +130,6 @@
             .expect("Failed to read proof file");
 
     let client = batcher::s3::create_client().await;
-<<<<<<< HEAD
-    // let bytes = bytes::Bytes::from(proof);
-=======
->>>>>>> 769ca6ab
     let bucket_name = "storage.alignedlayer.com";
     let key = "10mb_file";
 
