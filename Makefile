--- conflicted
+++ resolved
@@ -104,14 +104,10 @@
 		--proving-system plonk \
 		--proof task_sender/test_examples/proof.base64 \
 		--public-input task_sender/test_examples/public_inputs.base64 \
-<<<<<<< HEAD
 		--interval 10 \
 		2>&1 | zap-pretty
-=======
-		--interval 10
 
 __DEPLOYMENT__:
 deploy-aligned-contracts: ## Deploy Aligned Contracts
 	@echo "Deploying Aligned Contracts..."
-	@. contracts/scripts/.env && . contracts/scripts/deploy_aligned_contracts.sh
->>>>>>> b56a30e9
+	@. contracts/scripts/.env && . contracts/scripts/deploy_aligned_contracts.sh