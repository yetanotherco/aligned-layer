.PHONY: help tests


help:
	@grep -E '^[a-zA-Z0-9_-]+:.*?## .*$$' $(MAKEFILE_LIST) | awk 'BEGIN {FS = ":.*?## "}; {printf "\033[36m%-30s\033[0m %s\n", $$1, $$2}'

deps: ## Install deps
	git submodule update --init --recursive
	go install github.com/maoueh/zap-pretty@latest

install-foundry:
	curl -L https://foundry.paradigm.xyz | bash

anvil-deploy-eigen-contracts:
	@echo "Deploying Eigen Contracts..."
	. contracts/scripts/anvil/deploy_eigen_contracts.sh

anvil-deploy-aligned-contracts:
	@echo "Deploying Aligned Contracts..."
	. contracts/scripts/anvil/deploy_aligned_contracts.sh

anvil-deploy-all: anvil-deploy-eigen-contracts anvil-deploy-aligned-contracts

anvil-start:
	@echo "Starting Anvil..."
	anvil --load-state contracts/scripts/anvil/state/alignedlayer-deployed-anvil-state.json 

# TODO: Allow enviroment variables / different configuration files
aggregator-start:
	@echo "Starting Aggregator..."
	go run aggregator/cmd/main.go --config aggregator/config/config.yaml \
		--aligned-layer-deployment contracts/script/output/devnet/alignedlayer_deployment_output.json \
		--ecdsa-private-key 0xac0974bec39a17e36ba4a6b4d238ff944bacb478cbed5efcae784d7bf4f2ff80

aggregator-send-dummy-responses:
	@echo "Sending dummy responses to Aggregator..."
	cd aggregator && go run dummy/submit_task_responses.go

bindings:
	cd contracts && ./generate-go-bindings.sh

test:
	go test ./...

__TASK_SENDERS__:
send-plonk-proof: ## Send a PLONK proof using the task sender
	go run task_sender/cmd/main.go send-task \
		--system plonk \
		--proof task_sender/test_examples/proof.base64 \
		--public-input task_sender/test_examples/public_inputs.base64

<<<<<<< HEAD

__DEPLOYMENT__:
deploy-aligned-contracts: ## Deploy Aligned Contracts
	@echo "Deploying Aligned Contracts..."
	@. contracts/scripts/.env && . contracts/scripts/deploy_aligned_contracts.sh
=======
send-plonk-proof-loop: ## Send a PLONK proof using the task sender every 10 seconds
	go run task_sender/cmd/main.go loop-tasks \
		--system plonk \
		--proof task_sender/test_examples/proof.base64 \
		--public-input task_sender/test_examples/public_inputs.base64 \
		--interval 10
>>>>>>> a339ae80
<|MERGE_RESOLUTION|>--- conflicted
+++ resolved
@@ -49,17 +49,14 @@
 		--proof task_sender/test_examples/proof.base64 \
 		--public-input task_sender/test_examples/public_inputs.base64
 
-<<<<<<< HEAD
-
-__DEPLOYMENT__:
-deploy-aligned-contracts: ## Deploy Aligned Contracts
-	@echo "Deploying Aligned Contracts..."
-	@. contracts/scripts/.env && . contracts/scripts/deploy_aligned_contracts.sh
-=======
 send-plonk-proof-loop: ## Send a PLONK proof using the task sender every 10 seconds
 	go run task_sender/cmd/main.go loop-tasks \
 		--system plonk \
 		--proof task_sender/test_examples/proof.base64 \
 		--public-input task_sender/test_examples/public_inputs.base64 \
 		--interval 10
->>>>>>> a339ae80
+
+__DEPLOYMENT__:
+deploy-aligned-contracts: ## Deploy Aligned Contracts
+	@echo "Deploying Aligned Contracts..."
+	@. contracts/scripts/.env && . contracts/scripts/deploy_aligned_contracts.sh