--- conflicted
+++ resolved
@@ -728,8 +728,4 @@
 
 explorer_fetch_old_batches:
 	@cd explorer && \
-<<<<<<< HEAD
-		./scripts/fetch_old_batches.sh 1600000 1716277 
-=======
-	./scripts/fetch_old_batches.sh 1728056 1729806
->>>>>>> 14454a7b
+	./scripts/fetch_old_batches.sh 1728056 1729806