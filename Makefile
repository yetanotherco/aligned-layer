--- conflicted
+++ resolved
@@ -722,8 +722,4 @@
 
 explorer_fetch_old_batches:
 	@cd explorer && \
-<<<<<<< HEAD
-	./scripts/fetch_old_batches.sh 1728056 1729806
-=======
-		./scripts/fetch_old_batches.sh 1600000 1716277 
->>>>>>> 22a832cc
+	./scripts/fetch_old_batches.sh 1728056 1729806