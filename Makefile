--- conflicted
+++ resolved
@@ -109,12 +109,7 @@
 
 __BATCHER__:
 
-<<<<<<< HEAD
 BURST_SIZE=5
-PROVING_SYSTEM?=sp1
-=======
-BURST_SIZE=10
->>>>>>> b643dd66
 
 ./batcher/.env:
 	@echo "To start the Batcher ./batcher/.env needs to be manually"; false;
@@ -136,7 +131,6 @@
 		--proving_system SP1 \
 		--proof test_files/sp1/sp1_fibonacci.proof \
 		--vm_program test_files/sp1/sp1_fibonacci-elf
-<<<<<<< HEAD
 
 batcher_send_sp1_burst_5:
 	@echo "Sending SP1 fibonacci task to Batcher..."
@@ -145,47 +139,40 @@
 		--proof test_files/sp1/sp1_fibonacci.proof \
 		--vm_program test_files/sp1/sp1_fibonacci-elf \
 		--repetitions 5
-=======
->>>>>>> b643dd66
 
 batcher_send_plonk_bn254_task: batcher/client/target/release/batcher-client
 	@echo "Sending Groth16Bn254 1!=0 task to Batcher..."
 	@cd batcher/client/ && cargo run --release -- \
-<<<<<<< HEAD
+		--proving_system GnarkPlonkBn254 \
+		--proof test_files/plonk_bn254/plonk.proof \
+		--public_input test_files/plonk_bn254/plonk_pub_input.pub \
+		--vk test_files/plonk_bn254/plonk.vk
+
+batcher_send_plonk_bls12_381_task: batcher/client/target/release/batcher-client
+	@echo "Sending Groth16 BLS12-381 1!=0 task to Batcher..."
+	@cd batcher/client/ && cargo run --release -- \
+		--proving_system GnarkPlonkBls12_381 \
+		--proof test_files/plonk_bls12_381/plonk.proof \
+		--public_input test_files/plonk_bls12_381/plonk_pub_input.pub \
+		--vk test_files/plonk_bls12_381/plonk.vk \
+
+
+batcher_send_groth16_bn254_task: batcher/client/target/release/batcher-client
+	@echo "Sending Groth16Bn254 1!=0 task to Batcher..."
+	@cd batcher/client/ && cargo run --release -- \
 		--proving_system Groth16Bn254 \
 		--proof test_files/groth16/ineq_1_groth16.proof \
 		--public_input test_files/groth16/ineq_1_groth16.pub \
 		--vk test_files/groth16/ineq_1_groth16.vk
 
 batcher_send_groth16_burst_5: batcher/client/target/release/batcher-client
-=======
-		--proving_system GnarkPlonkBn254 \
-		--proof test_files/plonk_bn254/plonk.proof \
-		--public_input test_files/plonk_bn254/plonk_pub_input.pub \
-		--vk test_files/plonk_bn254/plonk.vk
-
-batcher_send_plonk_bls12_381_task: batcher/client/target/release/batcher-client
-	@echo "Sending Groth16 BLS12-381 1!=0 task to Batcher..."
-	@cd batcher/client/ && cargo run --release -- \
-		--proving_system GnarkPlonkBls12_381 \
-		--proof test_files/plonk_bls12_381/plonk.proof \
-		--public_input test_files/plonk_bls12_381/plonk_pub_input.pub \
-		--vk test_files/plonk_bls12_381/plonk.vk \
-
-
-batcher_send_groth16_bn254_task: batcher/client/target/release/batcher-client
->>>>>>> b643dd66
 	@echo "Sending Groth16Bn254 1!=0 task to Batcher..."
 	@cd batcher/client/ && cargo run --release -- \
 		--proving_system Groth16Bn254 \
 		--proof test_files/groth16/ineq_1_groth16.proof \
 		--public_input test_files/groth16/ineq_1_groth16.pub \
-<<<<<<< HEAD
 		--vk test_files/groth16/ineq_1_groth16.vk \
 		--repetitions 5
-=======
-		--vk test_files/groth16/ineq_1_groth16.vk
->>>>>>> b643dd66
 
 batcher_send_infinite_groth16: ./batcher/client/target/release/batcher-client ## Send a different Groth16 BN254 proof using the task sender every 3 seconds
 	@mkdir -p task_sender/test_examples/gnark_groth16_bn254_infinite_script/infinite_proofs
