--- conflicted
+++ resolved
@@ -12,7 +12,7 @@
 	BUILD_ALL_FFI = $(MAKE) build_all_ffi_macos
 endif
 
-BATCHER_CLIENT_BINARY_NAME := batcher-client
+BATCHER_CLIENT_BINARY_NAME := aligned
 
 help:
 	@grep -E '^[a-zA-Z0-9_-]+:.*?## .*$$' $(MAKEFILE_LIST) | awk 'BEGIN {FS = ":.*?## "}; {printf "\033[36m%-30s\033[0m %s\n", $$1, $$2}'
@@ -139,20 +139,15 @@
 install_batcher:
 	@cargo +nightly-2024-04-17 install --path batcher
 
-<<<<<<< HEAD
 # TODO: The conditional is a temporary solution, when the sp1 no longer throws a warning, this can be removed
 # because the cargo install won't re-compile the binary.
-install_batcher_client:
+install_aligned:
 	@if which $(BATCHER_CLIENT_BINARY_NAME) >/dev/null 2>&1; then \
   		echo "$(BATCHER_CLIENT_BINARY_NAME) is already installed"; \
   	else \
   	  	echo "$(BATCHER_CLIENT_BINARY_NAME) not found, installing..."; \
   	    cargo +nightly-2024-04-17 install --path batcher/client; \
   	fi
-=======
-install_aligned: 
-	@cargo +nightly-2024-04-17 install --path batcher/client
->>>>>>> 0d86b526
 
 build_batcher_client:
 	@cd batcher/client && cargo b --release
