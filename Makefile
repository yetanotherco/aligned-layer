.PHONY: help tests

CONFIG_FILE?=config-files/config.yaml

help:
	@grep -E '^[a-zA-Z0-9_-]+:.*?## .*$$' $(MAKEFILE_LIST) | awk 'BEGIN {FS = ":.*?## "}; {printf "\033[36m%-30s\033[0m %s\n", $$1, $$2}'

deps: ## Install deps
	git submodule update --init --recursive
	go install github.com/maoueh/zap-pretty@latest
	go install github.com/ethereum/go-ethereum/cmd/abigen@latest

install_foundry:
	curl -L https://foundry.paradigm.xyz | bash

install_eigenlayer_cli:
	@go install github.com/Layr-Labs/eigenlayer-cli/cmd/eigenlayer@latest

anvil_deploy_eigen_contracts:
	@echo "Deploying Eigen Contracts..."
	. contracts/scripts/anvil/deploy_eigen_contracts.sh

anvil_deploy_mock_strategy:
	@echo "Deploying Mock Strategy..."
	. contracts/scripts/anvil/deploy_mock_strategy.sh

anvil_deploy_aligned_contracts:
	@echo "Deploying Aligned Contracts..."
	. contracts/scripts/anvil/deploy_aligned_contracts.sh

anvil_start:
	@echo "Starting Anvil..."
	anvil --load-state contracts/scripts/anvil/state/alignedlayer-deployed-anvil-state.json

anvil_start_with_block_time:
	@echo "Starting Anvil..."
	anvil --load-state contracts/scripts/anvil/state/alignedlayer-deployed-anvil-state.json --block-time 5

# TODO: Allow enviroment variables / different configuration files
aggregator_start:
	@echo "Starting Aggregator..."
	@go run aggregator/cmd/main.go --config $(CONFIG_FILE) \
	2>&1 | zap-pretty

aggregator_send_dummy_responses:
	@echo "Sending dummy responses to Aggregator..."
	@cd aggregator && go run dummy/submit_task_responses.go

operator_start:
	@echo "Starting Operator..."
	go run operator/cmd/main.go start --config $(CONFIG_FILE) \
	2>&1 | zap-pretty

bindings:
	cd contracts && ./generate-go-bindings.sh

test:
	go test ./...


get_delegation_manager_address:
	@sed -n 's/.*"delegationManager": "\([^"]*\)".*/\1/p' contracts/script/output/devnet/eigenlayer_deployment_output.json

operator_generate_keys:
	@echo "Generating BLS keys"
	eigenlayer operator keys create --key-type bls --insecure operator
	@echo "Generating ECDSA keys"
	eigenlayer operator keys create --key-type ecdsa --insecure operator

operator_generate_config:
	@echo "Generating operator config"
	eigenlayer operator config create

operator_get_eth:
	@echo "Sending funds to operator address on devnet"
	@. ./scripts/fund_operator_devnet.sh

operator_register_with_eigen_layer:
	@echo "Registering operator with EigenLayer"
	@echo "" | eigenlayer operator register $(CONFIG_FILE)

operator_mint_mock_tokens:
	@echo "Minting tokens"
	. ./scripts/mint_mock_token.sh $(CONFIG_FILE) 1000

operator_deposit_into_mock_strategy:
	@echo "Depositing into strategy"
	$(eval STRATEGY_ADDRESS = $(shell jq -r '.erc20MockStrategy' contracts/script/output/devnet/strategy_deployment_output.json))

	@go run operator/cmd/main.go deposit-into-strategy \
		--config $(CONFIG_FILE) \
		--strategy-address $(STRATEGY_ADDRESS) \
		--amount 1000

operator_deposit_into_strategy:
	@echo "Depositing into strategy"
	@go run operator/cmd/main.go deposit-into-strategy \
		--config $(CONFIG_FILE) \
		--amount 1000

operator_register_with_aligned_layer:
	@echo "Registering operator with AlignedLayer"
	@go run operator/cmd/main.go register \
		--config $(CONFIG_FILE)

operator_deposit_and_register: operator_deposit_into_strategy operator_register_with_aligned_layer

operator_full_registration: operator_get_eth operator_register_with_eigen_layer operator_mint_mock_tokens operator_deposit_into_mock_strategy operator_register_with_aligned_layer

__BATCHER__:

BURST_SIZE=10
PROVING_SYSTEM?=sp1

./batcher/.env:
	@echo "To start the Batcher ./batcher/.env needs to be manually"; false;

batcher_start: ./batcher/.env
	@echo "Starting Batcher..."
	@cargo +nightly-2024-04-17 run --manifest-path ./batcher/Cargo.toml --release -- --config ./config-files/config.yaml --env-file ./batcher/.env


build_batcher_client:
	@cd batcher/client && cargo b --release

batcher/client/target/release/batcher-client:
	@cd batcher/client && cargo b --release

batcher_send_sp1_task: batcher/client/target/release/batcher-client
	@echo "Sending SP1 fibonacci task to Batcher..."
	@cd batcher/client/target/release && ./batcher-client \
		--proving_system SP1 \
		--proof ../../test_files/sp1/sp1_fibonacci.proof \
		--vm_program ../../test_files/sp1/sp1_fibonacci-elf

batcher_send_groth16_task: batcher/client/target/release/batcher-client
	@echo "Sending Groth16Bn254 1!=0 task to Batcher..."
	@cd batcher/client/target/release && ./batcher-client \
		--proving_system Groth16Bn254 \
		--proof ../../test_files/groth16/ineq_1_groth16.proof \
		--public_input ../../test_files/groth16/ineq_1_groth16.pub \
		--vk ../../test_files/groth16/ineq_1_groth16.vk \

<<<<<<< HEAD
batcher_send_plonk_task: batcher/client/target/release/batcher-client
	@echo "Sending PlonkBn254 1!=0 task to Batcher..."
	@cd batcher/client/target/release && ./batcher-client \
		--proving_system GnarkPlonkBn254 \
		--proof ../../test_files/groth16/ineq_1_groth16.proof \
		--public_input ../../test_files/plonk_bn254/ineq_1_plonk_bn254.pub \
		--vk ../../test_files/groth16/ineq_1_plonk_bn254.vk \

batcher_send_infinite_groth16_tasks: ./batcher/client/target/release/batcher-client ## Send a different Groth16 BN254 proof using the task sender every 3 seconds
	@mkdir -p task_sender/test_examples/gnark_groth16_bn254_infinite_script/infinite_proofs	
=======
batcher_send_infinite_groth16: ./batcher/client/target/release/batcher-client ## Send a different Groth16 BN254 proof using the task sender every 3 seconds
	@mkdir -p task_sender/test_examples/gnark_groth16_bn254_infinite_script/infinite_proofs
>>>>>>> 20ec5770
	@echo "Sending a different GROTH16 BN254 proof in a loop every n seconds..."
	@./batcher/client/send_infinite_tasks.sh 4 Groth16


batcher_send_infinite_plonk_bn254_tasks: ./batcher/client/target/release/batcher-client ## Send a different PLONK BN254 proof using the task sender every 3 seconds
	@mkdir -p task_sender/test_examples/gnark_plonk_bn254_infinite_script/infinite_proofs	
	@echo "Sending a different PLONK BN254 proof in a loop every n seconds..."
	@./batcher/client/send_infinite_tasks.sh 4 PlonkBn254

batcher_send_burst_groth16: build_batcher_client
	@echo "Sending a burst of tasks to Batcher..."
	@./batcher/client/send_burst_tasks.sh $(BURST_SIZE)

__TASK_SENDERS__:
 # TODO add a default proving system

send_plonk_bls12_381_proof: ## Send a PLONK BLS12_381 proof using the task sender
	@echo "Sending PLONK BLS12_381 proof..."
	@go run task_sender/cmd/main.go send-task \
		--proving-system plonk_bls12_381 \
		--proof task_sender/test_examples/gnark_plonk_bls12_381_script/plonk.proof \
		--public-input task_sender/test_examples/gnark_plonk_bls12_381_script/plonk_pub_input.pub \
		--verification-key task_sender/test_examples/gnark_plonk_bls12_381_script/plonk.vk \
		--config config-files/config.yaml \
		--quorum-threshold 98 \
		2>&1 | zap-pretty

send_plonk_bls12_381_proof_loop: ## Send a PLONK BLS12_381 proof using the task sender every 10 seconds
	@echo "Sending PLONK BLS12_381 proof in a loop every 10 seconds..."
	@go run task_sender/cmd/main.go loop-tasks \
		--proving-system plonk_bls12_381 \
		--proof task_sender/test_examples/gnark_plonk_bls12_381_script/plonk.proof \
		--public-input task_sender/test_examples/gnark_plonk_bls12_381_script/plonk_pub_input.pub \
		--verification-key task_sender/test_examples/gnark_plonk_bls12_381_script/plonk.vk \
		--config config-files/config.yaml \
		--interval 10 \
		2>&1 | zap-pretty

generate_plonk_bls12_381_proof: ## Run the gnark_plonk_bls12_381_script
	@echo "Running gnark_plonk_bls12_381 script..."
	@go run task_sender/test_examples/gnark_plonk_bls12_381_script/main.go


send_plonk_bn254_proof: ## Send a PLONK BN254 proof using the task sender
	@echo "Sending PLONK BN254 proof..."
	@go run task_sender/cmd/main.go send-task \
		--proving-system plonk_bn254 \
		--proof task_sender/test_examples/gnark_plonk_bn254_script/plonk.proof \
		--public-input task_sender/test_examples/gnark_plonk_bn254_script/plonk_pub_input.pub \
		--verification-key task_sender/test_examples/gnark_plonk_bn254_script/plonk.vk \
		--config config-files/config.yaml \
		2>&1 | zap-pretty

send_plonk_bn254_proof_loop: ## Send a PLONK BN254 proof using the task sender every 10 seconds
	@echo "Sending PLONK BN254 proof in a loop every 10 seconds..."
	@go run task_sender/cmd/main.go loop-tasks \
		--proving-system plonk_bn254 \
		--proof task_sender/test_examples/gnark_plonk_bn254_script/plonk.proof \
		--public-input task_sender/test_examples/gnark_plonk_bn254_script/plonk_pub_input.pub \
		--verification-key task_sender/test_examples/gnark_plonk_bn254_script/plonk.vk \
		--config config-files/config.yaml \
		--interval 10 \
		2>&1 | zap-pretty

generate_plonk_bn254_proof: ## Run the gnark_plonk_bn254_script
	@echo "Running gnark_plonk_bn254 script..."
	@go run task_sender/test_examples/gnark_plonk_bn254_script/main.go

send_infinite_plonk_bn254_proof: ## Send a different Groth16 BN254 proof using the task sender every 3 seconds
	@echo "Sending a different PLONK BN254 proof in a loop every 3 seconds..."
	@go run task_sender/cmd/main.go infinite-tasks \
		--proving-system plonk_bn254 \
		--config config-files/config.yaml \
		--interval 3 \
		2>&1 | zap-pretty

send_groth16_bn254_proof: ## Send a Groth16 BN254 proof using the task sender
	@echo "Sending GROTH16 BN254 proof..."
	@go run task_sender/cmd/main.go send-task \
		--proving-system groth16_bn254 \
		--proof task_sender/test_examples/gnark_groth16_bn254_script/plonk.proof \
		--public-input task_sender/test_examples/gnark_groth16_bn254_script/plonk_pub_input.pub \
		--verification-key task_sender/test_examples/gnark_groth16_bn254_script/plonk.vk \
		--config config-files/config.yaml \
		--quorum-threshold 98 \
		2>&1 | zap-pretty

send_groth16_bn254_proof_loop: ## Send a Groth16 BN254 proof using the task sender every 10 seconds
	@echo "Sending GROTH16 BN254 proof in a loop every 10 seconds..."
	@go run task_sender/cmd/main.go loop-tasks \
		--proving-system groth16_bn254 \
		--proof task_sender/test_examples/gnark_groth16_bn254_script/plonk.proof \
		--public-input task_sender/test_examples/gnark_groth16_bn254_script/plonk_pub_input.pub \
		--verification-key task_sender/test_examples/gnark_groth16_bn254_script/plonk.vk \
		--config config-files/config.yaml \
		--interval 10 \
		2>&1 | zap-pretty

send_infinite_groth16_bn254_proof: ## Send a different Groth16 BN254 proof using the task sender every 3 seconds
	@echo "Sending a different GROTH16 BN254 proof in a loop every 3 seconds..."
	@go run task_sender/cmd/main.go infinite-tasks \
		--proving-system groth16_bn254 \
		--config config-files/config.yaml \
		--interval 3 \
		2>&1 | zap-pretty


generate_groth16_proof: ## Run the gnark_plonk_bn254_script
	@echo "Running gnark_groth_bn254 script..."
	@go run task_sender/test_examples/gnark_groth16_bn254_script/main.go

generate_groth16_ineq_proof: ## Run the gnark_plonk_bn254_script
	@echo "Running gnark_groth_bn254_ineq script..."
	@go run task_sender/test_examples/gnark_groth16_bn254_infinite_script/main.go 1

send_sp1_proof:
	@go run task_sender/cmd/main.go send-task \
    		--proving-system sp1 \
    		--proof task_sender/test_examples/sp1/sp1_fibonacci.proof \
    		--public-input task_sender/test_examples/sp1/elf/riscv32im-succinct-zkvm-elf \
    		--config config-files/config.yaml \
    		2>&1 | zap-pretty

__METRICS__:
run_metrics: ## Run metrics using metrics-docker-compose.yaml
	@echo "Running metrics..."
	@docker-compose -f metrics-docker-compose.yaml up

__DEPLOYMENT__:
deploy_aligned_contracts: ## Deploy Aligned Contracts
	@echo "Deploying Aligned Contracts..."
	@. contracts/scripts/.env && . contracts/scripts/deploy_aligned_contracts.sh

build_aligned_contracts:
	@cd contracts/src/core && forge build

__BUILD__:
build_binaries:
	@echo "Building aggregator..."
	@go build -o ./aggregator/build/aligned-aggregator ./aggregator/cmd/main.go
	@echo "Aggregator built into /aggregator/build/aligned-aggregator" 
	@echo "Building aligned layer operator..."
	@go build -o ./operator/build/aligned-operator ./operator/cmd/main.go
	@echo "Aligned layer operator built into /operator/build/aligned-operator" 
	@echo "Building task sender.."
	@go build -o ./task_sender/build/aligned-task-sender ./task_sender/cmd/main.go
	@echo "Task sender built into /task_sender/build/aligned-task-sender" 

run_local:
	./scripts/run_local.sh

__SP1_FFI__: ##
build_sp1_macos:
	@cd operator/sp1/lib && cargo build --release
	@cp operator/sp1/lib/target/release/libsp1_verifier_ffi.dylib operator/sp1/lib/libsp1_verifier.dylib
	@cp operator/sp1/lib/target/release/libsp1_verifier_ffi.a operator/sp1/lib/libsp1_verifier.a

build_sp1_linux:
	@cd operator/sp1/lib && cargo build --release
	@cp operator/sp1/lib/target/release/libsp1_verifier_ffi.so operator/sp1/lib/libsp1_verifier.so
	@cp operator/sp1/lib/target/release/libsp1_verifier_ffi.a operator/sp1/lib/libsp1_verifier.a

test_sp1_rust_ffi:
	@echo "Testing SP1 Rust FFI source code..."
	@cd operator/sp1/lib && RUST_MIN_STACK=83886080 cargo t --release

test_sp1_go_bindings_macos: build_sp1_macos
	@echo "Testing SP1 Go bindings..."
	go test ./operator/sp1/... -v

test_sp1_go_bindings_linux: build_sp1_linux
	@echo "Testing SP1 Go bindings..."
	go test ./operator/sp1/... -v

# @cp -r task_sender/test_examples/sp1/fibonacci_proof_generator/script/elf task_sender/test_examples/sp1/
generate_sp1_fibonacci_proof:
	@cd task_sender/test_examples/sp1/fibonacci_proof_generator/script && RUST_LOG=info cargo run --release
	@mv task_sender/test_examples/sp1/fibonacci_proof_generator/program/elf/riscv32im-succinct-zkvm-elf task_sender/test_examples/sp1/elf
	@mv task_sender/test_examples/sp1/fibonacci_proof_generator/script/sp1_fibonacci.proof task_sender/test_examples/sp1/
	@echo "Fibonacci proof and ELF generated in task_sender/test_examples/sp1 folder"

__RISC_ZERO_FFI__: ##
build_risc_zero_macos:
	@cd operator/risc_zero/lib && cargo build --release
	@cp operator/risc_zero/lib/target/release/librisc_zero_verifier_ffi.dylib operator/risc_zero/lib/librisc_zero_verifier_ffi.dylib
	@cp operator/risc_zero/lib/target/release/librisc_zero_verifier_ffi.a operator/risc_zero/lib/librisc_zero_verifier_ffi.a

build_risc_zero_linux:
	@cd operator/risc_zero/lib && cargo build --release
	@cp operator/risc_zero/lib/target/release/librisc_zero_verifier_ffi.so operator/risc_zero/lib/librisc_zero_verifier_ffi.so
	@cp operator/risc_zero/lib/target/release/librisc_zero_verifier_ffi.a operator/risc_zero/lib/librisc_zero_verifier_ffi.a

test_risc_zero_rust_ffi:
	@echo "Testing RISC Zero Rust FFI source code..."
	@cd operator/risc_zero/lib && cargo test --release

test_risc_zero_go_bindings_macos: build_risc_zero_macos
	@echo "Testing RISC Zero Go bindings..."
	go test ./operator/risc_zero/... -v

test_risc_zero_go_bindings_linux: build_risc_zero_linux
	@echo "Testing RISC Zero Go bindings..."
	go test ./operator/risc_zero/... -v

generate_risc_zero_fibonacci_proof:
	@cd task_sender/test_examples/risc_zero/fibonacci_proof_generator && \
		cargo clean && \
		rm -f risc_zero_fibonacci.proof && \
		RUST_LOG=info cargo run --release && \
		echo "Fibonacci proof generated in task_sender/test_examples/risc_zero folder" && \
		echo "Fibonacci proof image ID generated in task_sender/test_examples/risc_zero folder"

__MERKLE_TREE_FFI__: ##
build_merkle_tree_macos:
	@cd operator/merkle_tree/lib && cargo build --release
	@cp operator/merkle_tree/lib/target/release/libmerkle_tree.dylib operator/merkle_tree/lib/libmerkle_tree.dylib
	@cp operator/merkle_tree/lib/target/release/libmerkle_tree.a operator/merkle_tree/lib/libmerkle_tree.a

build_merkle_tree_linux:
	@cd operator/merkle_tree/lib && cargo build --release
	@cp operator/merkle_tree/lib/target/release/libmerkle_tree.so operator/merkle_tree/lib/libmerkle_tree.so
	@cp operator/merkle_tree/lib/target/release/libmerkle_tree.a operator/merkle_tree/lib/libmerkle_tree.a

test_merkle_tree_rust_ffi:
	@echo "Testing Merkle Tree Rust FFI source code..."
	@cd operator/merkle_tree/lib && RUST_MIN_STACK=83886080 cargo t --release

test_merkle_tree_go_bindings_macos: build_merkle_tree_macos
	@echo "Testing Merkle Tree Go bindings..."
	go test ./operator/merkle_tree/... -v

test_merkle_tree_go_bindings_linux: build_merkle_tree_linux
	@echo "Testing Merkle Tree Go bindings..."
	go test ./operator/merkle_tree/... -v<|MERGE_RESOLUTION|>--- conflicted
+++ resolved
@@ -141,7 +141,6 @@
 		--public_input ../../test_files/groth16/ineq_1_groth16.pub \
 		--vk ../../test_files/groth16/ineq_1_groth16.vk \
 
-<<<<<<< HEAD
 batcher_send_plonk_task: batcher/client/target/release/batcher-client
 	@echo "Sending PlonkBn254 1!=0 task to Batcher..."
 	@cd batcher/client/target/release && ./batcher-client \
@@ -152,10 +151,6 @@
 
 batcher_send_infinite_groth16_tasks: ./batcher/client/target/release/batcher-client ## Send a different Groth16 BN254 proof using the task sender every 3 seconds
 	@mkdir -p task_sender/test_examples/gnark_groth16_bn254_infinite_script/infinite_proofs	
-=======
-batcher_send_infinite_groth16: ./batcher/client/target/release/batcher-client ## Send a different Groth16 BN254 proof using the task sender every 3 seconds
-	@mkdir -p task_sender/test_examples/gnark_groth16_bn254_infinite_script/infinite_proofs
->>>>>>> 20ec5770
 	@echo "Sending a different GROTH16 BN254 proof in a loop every n seconds..."
 	@./batcher/client/send_infinite_tasks.sh 4 Groth16
 
@@ -164,10 +159,6 @@
 	@mkdir -p task_sender/test_examples/gnark_plonk_bn254_infinite_script/infinite_proofs	
 	@echo "Sending a different PLONK BN254 proof in a loop every n seconds..."
 	@./batcher/client/send_infinite_tasks.sh 4 PlonkBn254
-
-batcher_send_burst_groth16: build_batcher_client
-	@echo "Sending a burst of tasks to Batcher..."
-	@./batcher/client/send_burst_tasks.sh $(BURST_SIZE)
 
 __TASK_SENDERS__:
  # TODO add a default proving system
