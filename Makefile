--- conflicted
+++ resolved
@@ -143,14 +143,6 @@
 		--vm_program test_files/sp1/sp1_fibonacci-elf \
 		--repetitions 5
 
-batcher_send_plonk_bn254_task: batcher/client/target/release/batcher-client
-	@echo "Sending Groth16Bn254 1!=0 task to Batcher..."
-	@cd batcher/client/ && cargo run --release -- \
-		--proving_system GnarkPlonkBn254 \
-		--proof test_files/plonk_bn254/plonk.proof \
-		--public_input test_files/plonk_bn254/plonk_pub_input.pub \
-		--vk test_files/plonk_bn254/plonk.vk
-
 batcher_send_plonk_bls12_381_task: batcher/client/target/release/batcher-client
 	@echo "Sending Groth16 BLS12-381 1!=0 task to Batcher..."
 	@cd batcher/client/ && cargo run --release -- \
@@ -168,7 +160,6 @@
 		--public_input test_files/groth16_bn254/ineq_1_groth16.pub \
 		--vk test_files/groth16_bn254/ineq_1_groth16.vk
 
-<<<<<<< HEAD
 batcher_send_plonk_bn254_task: batcher/client/target/release/batcher-client
 	@echo "Sending PlonkBn254 1!=0 task to Batcher..."
 	@cd batcher/client/ && cargo run --release --  \
@@ -177,9 +168,6 @@
 		--public_input test_files/plonk_bn254/ineq_1_plonk.pub \
 		--vk test_files/plonk_bn254/ineq_1_plonk.vk \
 
-batcher_send_infinite_groth16_tasks: ./batcher/client/target/release/batcher-client ## Send a different Groth16 BN254 proof using the task sender every 3 seconds
-	@mkdir -p task_sender/test_examples/gnark_groth16_bn254_infinite_script/infinite_proofs	
-=======
 batcher_send_groth16_burst_5: batcher/client/target/release/batcher-client
 	@echo "Sending Groth16Bn254 1!=0 task to Batcher..."
 	@cd batcher/client/ && cargo run --release -- \
@@ -189,9 +177,8 @@
 		--vk test_files/groth16/ineq_1_groth16.vk \
 		--repetitions 5
 
-batcher_send_infinite_groth16: ./batcher/client/target/release/batcher-client ## Send a different Groth16 BN254 proof using the task sender every 3 seconds
+batcher_send_infinite_groth16_task: ./batcher/client/target/release/batcher-client ## Send a different Groth16 BN254 proof using the task sender every 3 seconds
 	@mkdir -p task_sender/test_examples/gnark_groth16_bn254_infinite_script/infinite_proofs
->>>>>>> cbd9c1f8
 	@echo "Sending a different GROTH16 BN254 proof in a loop every n seconds..."
 	@./batcher/client/send_infinite_tasks.sh 4 Groth16
 
@@ -229,7 +216,6 @@
 generate_plonk_bls12_381_proof: ## Run the gnark_plonk_bls12_381_script
 	@echo "Running gnark_plonk_bls12_381 script..."
 	@go run task_sender/test_examples/gnark_plonk_bls12_381_script/main.go
-
 
 send_plonk_bn254_proof: ## Send a PLONK BN254 proof using the task sender
 	@echo "Sending PLONK BN254 proof..."
