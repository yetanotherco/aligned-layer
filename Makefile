--- conflicted
+++ resolved
@@ -163,10 +163,7 @@
 	@echo "Running gnark_plonk_bn254 script..."
 	@go run task_sender/test_examples/gnark_plonk_bn254_script/main.go
 
-<<<<<<< HEAD
-
-
-send-groth16_bn254-proof: ## Send a Groth16 BN254 proof using the task sender
+send_groth16_bn254_proof: ## Send a Groth16 BN254 proof using the task sender
 	@echo "Sending GROTH16 BN254 proof..."
 	@go run task_sender/cmd/main.go send-task \
 		--proving-system groth16_bn254 \
@@ -178,7 +175,7 @@
 		--da $(DA_SOLUTION) \
 		2>&1 | zap-pretty
 
-send-groth16_bn254-proof-loop: ## Send a GROTH16 BN254 proof using the task sender every 10 seconds
+send_groth16_bn254_proof_loop: ## Send a Groth16 BN254 proof using the task sender every 10 seconds
 	@echo "Sending GROTH16 BN254 proof in a loop every 10 seconds..."
 	@go run task_sender/cmd/main.go loop-tasks \
 		--proving-system groth16_bn254 \
@@ -190,15 +187,12 @@
 		--da $(DA_SOLUTION) \
 		2>&1 | zap-pretty
 
-generate-groth16-proof: ## Run the gnark_plonk_bn254_script
+generate_groth16_proof: ## Run the gnark_plonk_bn254_script
 	@echo "Running gnark_groth_bn254 script..."
 	@go run task_sender/test_examples/gnark_groth16_bn254_script/main.go
 
 
-send-sp1-proof:
-=======
 send_sp1_proof:
->>>>>>> 14441cb2
 	@go run task_sender/cmd/main.go send-task \
     		--proving-system sp1 \
     		--proof task_sender/test_examples/sp1/sp1_fibonacci.proof \
