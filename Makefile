--- conflicted
+++ resolved
@@ -39,15 +39,7 @@
 	@go run aggregator/cmd/main.go --config $(CONFIG_FILE) \
 	2>&1 | zap-pretty
 
-<<<<<<< HEAD
-operator-start:
-=======
-aggregator_send_dummy_responses:
-	@echo "Sending dummy responses to Aggregator..."
-	@cd aggregator && go run dummy/submit_task_responses.go
-
 operator_start:
->>>>>>> 7814ed4d
 	@echo "Starting Operator..."
 	go run operator/cmd/main.go start --config $(CONFIG_FILE) \
 	2>&1 | zap-pretty
@@ -111,11 +103,7 @@
 __TASK_SENDERS__:
  # TODO add a default proving system
 
-<<<<<<< HEAD
-send-plonk_bls12_381-proof-batch: ## Send a PLONK BLS12_381 proof using the task sender
-=======
-send_plonk_bls12_381_proof: ## Send a PLONK BLS12_381 proof using the task sender
->>>>>>> 7814ed4d
+send_plonk_bls12_381_proof_batch: ## Send a PLONK BLS12_381 proof using the task sender
 	@echo "Sending PLONK BLS12_381 proof..."
 	@go run task_sender/cmd/main.go send-task \
 		--proving-system plonk_bls12_381 \
@@ -128,11 +116,7 @@
 		--batch-size 10 \
 		2>&1 | zap-pretty
 
-<<<<<<< HEAD
-send-plonk_bls12_381-proof-batch-loop: ## Send a PLONK BLS12_381 proof using the task sender every 10 seconds
-=======
 send_plonk_bls12_381_proof_loop: ## Send a PLONK BLS12_381 proof using the task sender every 10 seconds
->>>>>>> 7814ed4d
 	@echo "Sending PLONK BLS12_381 proof in a loop every 10 seconds..."
 	@go run task_sender/cmd/main.go loop-tasks \
 		--proving-system plonk_bls12_381 \
@@ -149,12 +133,8 @@
 	@echo "Running gnark_plonk_bls12_381 script..."
 	@go run task_sender/test_examples/gnark_plonk_bls12_381_script/main.go
 
-<<<<<<< HEAD
-send-plonk_bn254-proof-batch: ## Send a PLONK BN254 proof batch using the task sender
-=======
-
-send_plonk_bn254_proof: ## Send a PLONK BN254 proof using the task sender
->>>>>>> 7814ed4d
+
+send_plonk_bn254_proof_batch: ## Send a PLONK BN254 proof using the task sender
 	@echo "Sending PLONK BN254 proof..."
 	@go run task_sender/cmd/main.go send-task \
 		--proving-system plonk_bn254 \
@@ -166,11 +146,7 @@
 		--batch-size 10 \
 		2>&1 | zap-pretty
 
-<<<<<<< HEAD
-send-plonk_bn254-proof-batch-loop: ## Send a PLONK BN254 proof using the task sender every 10 seconds
-=======
-send_plonk_bn254_proof_loop: ## Send a PLONK BN254 proof using the task sender every 10 seconds
->>>>>>> 7814ed4d
+send_plonk_bn254_proof_batch_loop: ## Send a PLONK BN254 proof using the task sender every 10 seconds
 	@echo "Sending PLONK BN254 proof in a loop every 10 seconds..."
 	@go run task_sender/cmd/main.go loop-tasks \
 		--proving-system plonk_bn254 \
@@ -239,10 +215,8 @@
 	@echo "Testing SP1 Go bindings..."
 	go test ./operator/sp1/... -v
 
-# @cp -r task_sender/test_examples/sp1/fibonacci_proof_generator/script/elf task_sender/test_examples/sp1/
 generate_sp1_fibonacci_proof:
 	@cd task_sender/test_examples/sp1/fibonacci_proof_generator/script && RUST_LOG=info cargo run --release
 	@mv task_sender/test_examples/sp1/fibonacci_proof_generator/program/elf/riscv32im-succinct-zkvm-elf task_sender/test_examples/sp1/elf
 	@mv task_sender/test_examples/sp1/fibonacci_proof_generator/script/sp1_fibonacci.proof task_sender/test_examples/sp1/
-	@echo "Fibonacci proof and ELF generated in task_sender/test_examples/sp1 folder"
-
+	@echo "Fibonacci proof and ELF generated in task_sender/test_examples/sp1 folder"