.PHONY: help tests

help:
	@grep -E '^[a-zA-Z0-9_-]+:.*?## .*$$' $(MAKEFILE_LIST) | awk 'BEGIN {FS = ":.*?## "}; {printf "\033[36m%-30s\033[0m %s\n", $$1, $$2}'

deps: ## Install deps
	git submodule update --init --recursive
	go install github.com/maoueh/zap-pretty@latest

install-foundry:
	curl -L https://foundry.paradigm.xyz | bash

install-eigenlayer-cli:
	@go install github.com/Layr-Labs/eigenlayer-cli/cmd/eigenlayer@latest

anvil-deploy-eigen-contracts:
	@echo "Deploying Eigen Contracts..."
	. contracts/scripts/anvil/deploy_eigen_contracts.sh

anvil-deploy-mock-strategy:
	@echo "Deploying Mock Strategy..."
	. contracts/scripts/anvil/deploy_mock_strategy.sh

anvil-deploy-aligned-contracts:
	@echo "Deploying Aligned Contracts..."
	. contracts/scripts/anvil/deploy_aligned_contracts.sh

anvil-start:
	@echo "Starting Anvil..."
	anvil --load-state contracts/scripts/anvil/state/alignedlayer-deployed-anvil-state.json 

# TODO: Allow enviroment variables / different configuration files
aggregator-start:
	@echo "Starting Aggregator..."
	go run aggregator/cmd/main.go --config config-files/config.yaml

aggregator-send-dummy-responses:
	@echo "Sending dummy responses to Aggregator..."
	cd aggregator && go run dummy/submit_task_responses.go

operator-start:
	@echo "Starting Operator..."
	go run operator/cmd/main.go --base-config-file config-files/config.yaml \
	--operator-config-file operator/config/config.yaml \
	2>&1 | zap-pretty

bindings:
	cd contracts && ./generate-go-bindings.sh

test:
	go test ./...


get-delegation-manager-address:
	@sed -n 's/.*"delegationManager": "\([^"]*\)".*/\1/p' contracts/script/output/devnet/eigenlayer_deployment_output.json

operator-generate-keys:
	@echo "Generating BLS keys"
	eigenlayer operator keys create --key-type bls --insecure operator
	@echo "Generating ECDSA keys"
	eigenlayer operator keys create --key-type ecdsa --insecure operator

operator-generate-config:
	@echo "Generating operator config"
	eigenlayer operator config create

operator-get-eth:
	@echo "Sending funds to operator address on devnet"
	@. ./scripts/fund_operator_devnet.sh

operator-register-with-eigen-layer:
	@echo "Registering operator with EigenLayer"
	@echo "" | eigenlayer operator register config-files/config.yaml

operator-deposit-into-strategy:
	@echo "Depositing into strategy"
	@go run operator/scripts/deposit_into_strategy/main.go \
		--config config-files/config.yaml \
		--strategy-deployment-output contracts/script/output/devnet/strategy_deployment_output.json \
		--amount 1000

operator-register-with-aligned-layer:
	@echo "Registering operator with AlignedLayer"
	@go run operator/scripts/register_with_aligned_layer/main.go \
		--config config-files/config.yaml

operator-deposit-and-register: operator-deposit-into-strategy operator-register-with-aligned-layer

operator-full-registration: operator-get-eth operator-register-with-eigen-layer operator-deposit-into-strategy operator-register-with-aligned-layer

__TASK_SENDERS__:
send-plonk-proof: ## Send a PLONK proof using the task sender
	go run task_sender/cmd/main.go send-task \
		--proving-system plonk \
		--proof task_sender/test_examples/proof.base64 \
		--public-input task_sender/test_examples/public_inputs.base64 \
<<<<<<< HEAD
		2>&1 | zap-pretty
=======
		--config config-files/config.yaml
>>>>>>> a56492ff

send-plonk-proof-loop: ## Send a PLONK proof using the task sender every 10 seconds
	go run task_sender/cmd/main.go loop-tasks \
		--proving-system plonk \
		--proof task_sender/test_examples/proof.base64 \
		--public-input task_sender/test_examples/public_inputs.base64 \
<<<<<<< HEAD
		--interval 10 \
		2>&1 | zap-pretty
=======
		--config config-files/config.yaml \
		--interval 10
>>>>>>> a56492ff

__DEPLOYMENT__:
deploy-aligned-contracts: ## Deploy Aligned Contracts
	@echo "Deploying Aligned Contracts..."
	@. contracts/scripts/.env && . contracts/scripts/deploy_aligned_contracts.sh<|MERGE_RESOLUTION|>--- conflicted
+++ resolved
@@ -94,24 +94,17 @@
 		--proving-system plonk \
 		--proof task_sender/test_examples/proof.base64 \
 		--public-input task_sender/test_examples/public_inputs.base64 \
-<<<<<<< HEAD
+		--config config-files/config.yaml \
 		2>&1 | zap-pretty
-=======
-		--config config-files/config.yaml
->>>>>>> a56492ff
 
 send-plonk-proof-loop: ## Send a PLONK proof using the task sender every 10 seconds
 	go run task_sender/cmd/main.go loop-tasks \
 		--proving-system plonk \
 		--proof task_sender/test_examples/proof.base64 \
 		--public-input task_sender/test_examples/public_inputs.base64 \
-<<<<<<< HEAD
-		--interval 10 \
+		--config config-files/config.yaml \
+		--interval 10 \ 
 		2>&1 | zap-pretty
-=======
-		--config config-files/config.yaml \
-		--interval 10
->>>>>>> a56492ff
 
 __DEPLOYMENT__:
 deploy-aligned-contracts: ## Deploy Aligned Contracts
