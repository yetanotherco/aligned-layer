--- conflicted
+++ resolved
@@ -3,31 +3,288 @@
 CONFIG_FILE?=config-files/config.yaml
 
 help:
-	@grep -E '^[a-zA-Z0-9_-]+:.*?## .*$$' $(MAKEFILE_LIST) | awk 'BEGIN {FS = ":.*?## "}; {printf "\033[36m%-36s\033[0m %s\n", $$1, $$2}'
-
-__DEPENDENCIES__: ## ____
+	@grep -E '^[a-zA-Z0-9_-]+:.*?## .*$$' $(MAKEFILE_LIST) | awk 'BEGIN {FS = ":.*?## "}; {printf "\033[36m%-30s\033[0m %s\n", $$1, $$2}'
+
 deps: ## Install deps
 	git submodule update --init --recursive
 	go install github.com/maoueh/zap-pretty@latest
 	go install github.com/ethereum/go-ethereum/cmd/abigen@latest
 
-install_foundry: ## Install Foundry
+install_foundry:
 	curl -L https://foundry.paradigm.xyz | bash
 
-install_eigenlayer_cli: ## Install EigenLayer CLI
+install_eigenlayer_cli:
 	@go install github.com/Layr-Labs/eigenlayer-cli/cmd/eigenlayer@latest
 
-
-__TESTS__: ## ____
-test: ## Run go tests
+anvil_deploy_eigen_contracts:
+	@echo "Deploying Eigen Contracts..."
+	. contracts/scripts/anvil/deploy_eigen_contracts.sh
+
+anvil_deploy_mock_strategy:
+	@echo "Deploying Mock Strategy..."
+	. contracts/scripts/anvil/deploy_mock_strategy.sh
+
+anvil_deploy_aligned_contracts:
+	@echo "Deploying Aligned Contracts..."
+	. contracts/scripts/anvil/deploy_aligned_contracts.sh
+
+anvil_start:
+	@echo "Starting Anvil..."
+	anvil --load-state contracts/scripts/anvil/state/alignedlayer-deployed-anvil-state.json
+
+anvil_start_with_block_time:
+	@echo "Starting Anvil..."
+	anvil --load-state contracts/scripts/anvil/state/alignedlayer-deployed-anvil-state.json --block-time 5
+
+# TODO: Allow enviroment variables / different configuration files
+aggregator_start:
+	@echo "Starting Aggregator..."
+	@go run aggregator/cmd/main.go --config $(CONFIG_FILE) \
+	2>&1 | zap-pretty
+
+aggregator_send_dummy_responses:
+	@echo "Sending dummy responses to Aggregator..."
+	@cd aggregator && go run dummy/submit_task_responses.go
+
+operator_start:
+	@echo "Starting Operator..."
+	go run operator/cmd/main.go start --config $(CONFIG_FILE) \
+	2>&1 | zap-pretty
+
+operator_register_and_start: operator_full_registration operator_start
+
+bindings:
+	cd contracts && ./generate-go-bindings.sh
+
+test:
 	go test ./...
 
 
-__BUILD__: ## ____
-bindings: ## Generate Go bindings to interact with Aligned Contracts
-	cd contracts && ./generate-go-bindings.sh
-
-build_binaries: ## Build all binaries (aggregator, operator, task sender)
+get_delegation_manager_address:
+	@sed -n 's/.*"delegationManager": "\([^"]*\)".*/\1/p' contracts/script/output/devnet/eigenlayer_deployment_output.json
+
+operator_generate_keys:
+	@echo "Generating BLS keys"
+	eigenlayer operator keys create --key-type bls --insecure operator
+	@echo "Generating ECDSA keys"
+	eigenlayer operator keys create --key-type ecdsa --insecure operator
+
+operator_generate_config:
+	@echo "Generating operator config"
+	eigenlayer operator config create
+
+operator_get_eth:
+	@echo "Sending funds to operator address on devnet"
+	@. ./scripts/fund_operator_devnet.sh
+
+operator_register_with_eigen_layer:
+	@echo "Registering operator with EigenLayer"
+	@echo "" | eigenlayer operator register $(CONFIG_FILE)
+
+operator_mint_mock_tokens:
+	@echo "Minting tokens"
+	. ./scripts/mint_mock_token.sh $(CONFIG_FILE) 1000
+
+operator_deposit_into_mock_strategy:
+	@echo "Depositing into strategy"
+	$(eval STRATEGY_ADDRESS = $(shell jq -r '.erc20MockStrategy' contracts/script/output/devnet/strategy_deployment_output.json))
+
+	@go run operator/cmd/main.go deposit-into-strategy \
+		--config $(CONFIG_FILE) \
+		--strategy-address $(STRATEGY_ADDRESS) \
+		--amount 1000
+
+operator_deposit_into_strategy:
+	@echo "Depositing into strategy"
+	@go run operator/cmd/main.go deposit-into-strategy \
+		--config $(CONFIG_FILE) \
+		--amount 1000
+
+operator_register_with_aligned_layer:
+	@echo "Registering operator with AlignedLayer"
+	@go run operator/cmd/main.go register \
+		--config $(CONFIG_FILE)
+
+operator_deposit_and_register: operator_deposit_into_strategy operator_register_with_aligned_layer
+
+operator_full_registration: operator_get_eth operator_register_with_eigen_layer operator_mint_mock_tokens operator_deposit_into_mock_strategy operator_register_with_aligned_layer
+
+__BATCHER__:
+
+BURST_SIZE=10
+
+./batcher/.env:
+	@echo "To start the Batcher ./batcher/.env needs to be manually"; false;
+
+batcher_start: ./batcher/.env
+	@echo "Starting Batcher..."
+	@cargo +nightly-2024-04-17 run --manifest-path ./batcher/Cargo.toml --release -- --config ./config-files/config.yaml --env-file ./batcher/.env
+
+
+build_batcher_client:
+	@cd batcher/client && cargo b --release
+
+batcher/client/target/release/batcher-client:
+	@cd batcher/client && cargo b --release
+
+batcher_send_sp1_task:
+	@echo "Sending SP1 fibonacci task to Batcher..."
+	@cd batcher/client/ && cargo run --release -- \
+		--proving_system SP1 \
+		--proof test_files/sp1/sp1_fibonacci.proof \
+		--vm_program test_files/sp1/sp1_fibonacci-elf
+
+batcher_send_plonk_bn254_task: batcher/client/target/release/batcher-client
+	@echo "Sending Groth16Bn254 1!=0 task to Batcher..."
+	@cd batcher/client/ && cargo run --release -- \
+		--proving_system GnarkPlonkBn254 \
+		--proof test_files/plonk_bn254/plonk.proof \
+		--public_input test_files/plonk_bn254/plonk_pub_input.pub \
+		--vk test_files/plonk_bn254/plonk.vk
+
+batcher_send_plonk_bls12_381_task: batcher/client/target/release/batcher-client
+	@echo "Sending Groth16 BLS12-381 1!=0 task to Batcher..."
+	@cd batcher/client/ && cargo run --release -- \
+		--proving_system GnarkPlonkBls12_381 \
+		--proof test_files/plonk_bls12_381/plonk.proof \
+		--public_input test_files/plonk_bls12_381/plonk_pub_input.pub \
+		--vk test_files/plonk_bls12_381/plonk.vk \
+
+
+batcher_send_groth16_bn254_task: batcher/client/target/release/batcher-client
+	@echo "Sending Groth16Bn254 1!=0 task to Batcher..."
+	@cd batcher/client/ && cargo run --release -- \
+		--proving_system Groth16Bn254 \
+		--proof test_files/groth16/ineq_1_groth16.proof \
+		--public_input test_files/groth16/ineq_1_groth16.pub \
+		--vk test_files/groth16/ineq_1_groth16.vk
+
+batcher_send_infinite_groth16: ./batcher/client/target/release/batcher-client ## Send a different Groth16 BN254 proof using the task sender every 3 seconds
+	@mkdir -p task_sender/test_examples/gnark_groth16_bn254_infinite_script/infinite_proofs
+	@echo "Sending a different GROTH16 BN254 proof in a loop every n seconds..."
+	@./batcher/client/send_infinite_tasks.sh 4
+
+batcher_send_burst_groth16: build_batcher_client
+	@echo "Sending a burst of tasks to Batcher..."
+	@./batcher/client/send_burst_tasks.sh $(BURST_SIZE)
+
+__TASK_SENDERS__:
+ # TODO add a default proving system
+
+send_plonk_bls12_381_proof: ## Send a PLONK BLS12_381 proof using the task sender
+	@echo "Sending PLONK BLS12_381 proof..."
+	@go run task_sender/cmd/main.go send-task \
+		--proving-system plonk_bls12_381 \
+		--proof task_sender/test_examples/gnark_plonk_bls12_381_script/plonk.proof \
+		--public-input task_sender/test_examples/gnark_plonk_bls12_381_script/plonk_pub_input.pub \
+		--verification-key task_sender/test_examples/gnark_plonk_bls12_381_script/plonk.vk \
+		--config config-files/config.yaml \
+		--quorum-threshold 98 \
+		2>&1 | zap-pretty
+
+send_plonk_bls12_381_proof_loop: ## Send a PLONK BLS12_381 proof using the task sender every 10 seconds
+	@echo "Sending PLONK BLS12_381 proof in a loop every 10 seconds..."
+	@go run task_sender/cmd/main.go loop-tasks \
+		--proving-system plonk_bls12_381 \
+		--proof task_sender/test_examples/gnark_plonk_bls12_381_script/plonk.proof \
+		--public-input task_sender/test_examples/gnark_plonk_bls12_381_script/plonk_pub_input.pub \
+		--verification-key task_sender/test_examples/gnark_plonk_bls12_381_script/plonk.vk \
+		--config config-files/config.yaml \
+		--interval 10 \
+		2>&1 | zap-pretty
+
+generate_plonk_bls12_381_proof: ## Run the gnark_plonk_bls12_381_script
+	@echo "Running gnark_plonk_bls12_381 script..."
+	@go run task_sender/test_examples/gnark_plonk_bls12_381_script/main.go
+
+
+send_plonk_bn254_proof: ## Send a PLONK BN254 proof using the task sender
+	@echo "Sending PLONK BN254 proof..."
+	@go run task_sender/cmd/main.go send-task \
+		--proving-system plonk_bn254 \
+		--proof task_sender/test_examples/gnark_plonk_bn254_script/plonk.proof \
+		--public-input task_sender/test_examples/gnark_plonk_bn254_script/plonk_pub_input.pub \
+		--verification-key task_sender/test_examples/gnark_plonk_bn254_script/plonk.vk \
+		--config config-files/config.yaml \
+		2>&1 | zap-pretty
+
+send_plonk_bn254_proof_loop: ## Send a PLONK BN254 proof using the task sender every 10 seconds
+	@echo "Sending PLONK BN254 proof in a loop every 10 seconds..."
+	@go run task_sender/cmd/main.go loop-tasks \
+		--proving-system plonk_bn254 \
+		--proof task_sender/test_examples/gnark_plonk_bn254_script/plonk.proof \
+		--public-input task_sender/test_examples/gnark_plonk_bn254_script/plonk_pub_input.pub \
+		--verification-key task_sender/test_examples/gnark_plonk_bn254_script/plonk.vk \
+		--config config-files/config.yaml \
+		--interval 10 \
+		2>&1 | zap-pretty
+
+generate_plonk_bn254_proof: ## Run the gnark_plonk_bn254_script
+	@echo "Running gnark_plonk_bn254 script..."
+	@go run task_sender/test_examples/gnark_plonk_bn254_script/main.go
+
+send_groth16_bn254_proof: ## Send a Groth16 BN254 proof using the task sender
+	@echo "Sending GROTH16 BN254 proof..."
+	@go run task_sender/cmd/main.go send-task \
+		--proving-system groth16_bn254 \
+		--proof task_sender/test_examples/gnark_groth16_bn254_script/plonk.proof \
+		--public-input task_sender/test_examples/gnark_groth16_bn254_script/plonk_pub_input.pub \
+		--verification-key task_sender/test_examples/gnark_groth16_bn254_script/plonk.vk \
+		--config config-files/config.yaml \
+		--quorum-threshold 98 \
+		2>&1 | zap-pretty
+
+send_groth16_bn254_proof_loop: ## Send a Groth16 BN254 proof using the task sender every 10 seconds
+	@echo "Sending GROTH16 BN254 proof in a loop every 10 seconds..."
+	@go run task_sender/cmd/main.go loop-tasks \
+		--proving-system groth16_bn254 \
+		--proof task_sender/test_examples/gnark_groth16_bn254_script/plonk.proof \
+		--public-input task_sender/test_examples/gnark_groth16_bn254_script/plonk_pub_input.pub \
+		--verification-key task_sender/test_examples/gnark_groth16_bn254_script/plonk.vk \
+		--config config-files/config.yaml \
+		--interval 10 \
+		2>&1 | zap-pretty
+
+send_infinite_groth16_bn254_proof: ## Send a different Groth16 BN254 proof using the task sender every 3 seconds
+	@echo "Sending a different GROTH16 BN254 proof in a loop every 3 seconds..."
+	@go run task_sender/cmd/main.go infinite-tasks \
+		--proving-system groth16_bn254 \
+		--config config-files/config.yaml \
+		--interval 3 \
+		2>&1 | zap-pretty
+
+
+generate_groth16_proof: ## Run the gnark_plonk_bn254_script
+	@echo "Running gnark_groth_bn254 script..."
+	@go run task_sender/test_examples/gnark_groth16_bn254_script/main.go
+
+generate_groth16_ineq_proof: ## Run the gnark_plonk_bn254_script
+	@echo "Running gnark_groth_bn254_ineq script..."
+	@go run task_sender/test_examples/gnark_groth16_bn254_infinite_script/main.go 1
+
+send_sp1_proof:
+	@go run task_sender/cmd/main.go send-task \
+    		--proving-system sp1 \
+    		--proof task_sender/test_examples/sp1/sp1_fibonacci.proof \
+    		--public-input task_sender/test_examples/sp1/elf/riscv32im-succinct-zkvm-elf \
+    		--config config-files/config.yaml \
+    		2>&1 | zap-pretty
+
+__METRICS__:
+run_metrics: ## Run metrics using metrics-docker-compose.yaml
+	@echo "Running metrics..."
+	@docker-compose -f metrics-docker-compose.yaml up
+
+__DEPLOYMENT__:
+deploy_aligned_contracts: ## Deploy Aligned Contracts
+	@echo "Deploying Aligned Contracts..."
+	@. contracts/scripts/.env && . contracts/scripts/deploy_aligned_contracts.sh
+
+build_aligned_contracts:
+	@cd contracts/src/core && forge build
+
+__BUILD__:
+build_binaries:
 	@echo "Building aggregator..."
 	@go build -o ./aggregator/build/aligned-aggregator ./aggregator/cmd/main.go
 	@echo "Aggregator built into /aggregator/build/aligned-aggregator"
@@ -38,315 +295,34 @@
 	@go build -o ./task_sender/build/aligned-task-sender ./task_sender/cmd/main.go
 	@echo "Task sender built into /task_sender/build/aligned-task-sender"
 
-build_aligned_contracts: ## Build Aligned Contracts
-	@cd contracts/src/core && forge build
-
-
-__DEPLOYMENT__: ## ____
-deploy_aligned_contracts: ## Deploy Aligned Contracts
-	@echo "Deploying Aligned Contracts..."
-	@. contracts/scripts/.env && . contracts/scripts/deploy_aligned_contracts.sh
-
-
-__ANVIL__: ## ____
-anvil_deploy_eigen_contracts: ## Deploy Eigen Contracts
-	@echo "Deploying Eigen Contracts..."
-	. contracts/scripts/anvil/deploy_eigen_contracts.sh
-
-anvil_deploy_mock_strategy: ## Deploy Mock Strategy (ERC20)
-	@echo "Deploying Mock Strategy..."
-	. contracts/scripts/anvil/deploy_mock_strategy.sh
-
-anvil_deploy_aligned_contracts: ## Deploy Aligned Contracts
-	@echo "Deploying Aligned Contracts..."
-	. contracts/scripts/anvil/deploy_aligned_contracts.sh
-
-anvil_start: ## Start Anvil with Eigen and Aligned Contracts
-	@echo "Starting Anvil..."
-	anvil --load-state contracts/scripts/anvil/state/alignedlayer-deployed-anvil-state.json
-
-anvil_start_with_block_time: ## Start Anvil with Eigen and Aligned Contracts using 5s as block time
-	@echo "Starting Anvil..."
-	anvil --load-state contracts/scripts/anvil/state/alignedlayer-deployed-anvil-state.json --block-time 5
-
-
-__AGGREGATOR__: ## ____
-# TODO: Allow enviroment variables / different configuration files
-aggregator_start: ## Start Aggregator with CONFIG_FILE (default: config-files/config.yaml)
-	@echo "Starting Aggregator..."
-	@go run aggregator/cmd/main.go --config $(CONFIG_FILE) \
-	2>&1 | zap-pretty
-
-aggregator_send_dummy_responses:
-	@echo "Sending dummy responses to Aggregator..."
-	@cd aggregator && go run dummy/submit_task_responses.go
-
-
-__OPERATOR__: ## ____
-operator_start: ## Start Operator with CONFIG_FILE (default: config-files/config.yaml)
-	@echo "Starting Operator..."
-	go run operator/cmd/main.go start --config $(CONFIG_FILE) \
-	2>&1 | zap-pretty
-
-<<<<<<< HEAD
-get_delegation_manager_address: ##TODO where is it used?
-=======
-operator_register_and_start: operator_full_registration operator_start
-
-bindings:
-	cd contracts && ./generate-go-bindings.sh
-
-test:
-	go test ./...
-
-
-get_delegation_manager_address:
->>>>>>> 56d1f5ae
-	@sed -n 's/.*"delegationManager": "\([^"]*\)".*/\1/p' contracts/script/output/devnet/eigenlayer_deployment_output.json
-
-
-__OPERATOR_REGISTRATION__: ## ____
-operator_generate_keys: ## Generate BLS and ECDSA keys for the operator
-	@echo "Generating BLS keys"
-	eigenlayer operator keys create --key-type bls --insecure operator
-	@echo "Generating ECDSA keys"
-	eigenlayer operator keys create --key-type ecdsa --insecure operator
-
-operator_generate_config: ## Generate operator config
-	@echo "Generating operator config"
-	eigenlayer operator config create
-
-operator_get_eth: ## Get ETH on devnet
-	@echo "Sending funds to operator address on devnet"
-	@. ./scripts/fund_operator_devnet.sh
-
-operator_register_with_eigen_layer: ## Register operator with EigenLayer with CONFIG_FILE (default: config-files/config.yaml)
-	@echo "Registering operator with EigenLayer"
-	eigenlayer operator register $(CONFIG_FILE)
-
-operator_mint_mock_tokens: ## Mint tokens for operator for devnet with CONFIG_FILE (default: config-files/config.yaml)
-	@echo "Minting tokens"
-	. ./scripts/mint_mock_token.sh $(CONFIG_FILE) 1000
-
-operator_deposit_into_mock_strategy: ## Deposit into mock strategy for devnet with CONFIG_FILE (default: config-files/config.yaml)
-	@echo "Depositing into strategy"
-	$(eval STRATEGY_ADDRESS = $(shell jq -r '.erc20MockStrategy' contracts/script/output/devnet/strategy_deployment_output.json))
-
-	@go run operator/cmd/main.go deposit-into-strategy \
-		--config $(CONFIG_FILE) \
-		--strategy-address $(STRATEGY_ADDRESS) \
-		--amount 1000
-
-operator_deposit_into_strategy: ## Deposit into strategy with CONFIG_FILE (default: config-files/config.yaml)
-	@echo "Depositing into strategy"
-	@go run operator/cmd/main.go deposit-into-strategy \
-		--config $(CONFIG_FILE) \
-		--amount 1000
-
-operator_register_with_aligned_layer: ## Register operator with AlignedLayer with CONFIG_FILE (default: config-files/config.yaml)
-	@echo "Registering operator with AlignedLayer"
-	@go run operator/cmd/main.go register \
-		--config $(CONFIG_FILE)
-
-operator_deposit_and_register: operator_deposit_into_strategy operator_register_with_aligned_layer
-
-operator_full_registration: operator_get_eth operator_register_with_eigen_layer operator_mint_mock_tokens operator_deposit_into_mock_strategy operator_register_with_aligned_layer ## Register operator with EigenLayer and AlignedLayer with CONFIG_FILE (default: config-files/config.yaml) for devnet
-
-
-__BATCHER__:
-
-BURST_SIZE=10
-
-./batcher/.env:
-	@echo "To start the Batcher ./batcher/.env needs to be manually"; false;
-
-batcher_start: ./batcher/.env
-	@echo "Starting Batcher..."
-	@cargo +nightly-2024-04-17 run --manifest-path ./batcher/Cargo.toml --release -- --config ./config-files/config.yaml --env-file ./batcher/.env
-
-build_batcher_client:
-	@cd batcher/client && cargo b --release
-
-batcher/client/target/release/batcher-client:
-	@cd batcher/client && cargo b --release
-
-batcher_send_sp1_task:
-	@echo "Sending SP1 fibonacci task to Batcher..."
-	@cd batcher/client/ && cargo run --release -- \
-		--proving_system SP1 \
-		--proof test_files/sp1/sp1_fibonacci.proof \
-		--vm_program test_files/sp1/sp1_fibonacci-elf
-
-batcher_send_plonk_bn254_task: batcher/client/target/release/batcher-client
-	@echo "Sending Groth16Bn254 1!=0 task to Batcher..."
-	@cd batcher/client/ && cargo run --release -- \
-		--proving_system GnarkPlonkBn254 \
-		--proof test_files/plonk_bn254/plonk.proof \
-		--public_input test_files/plonk_bn254/plonk_pub_input.pub \
-		--vk test_files/plonk_bn254/plonk.vk
-
-batcher_send_plonk_bls12_381_task: batcher/client/target/release/batcher-client
-	@echo "Sending Groth16 BLS12-381 1!=0 task to Batcher..."
-	@cd batcher/client/ && cargo run --release -- \
-		--proving_system GnarkPlonkBls12_381 \
-		--proof test_files/plonk_bls12_381/plonk.proof \
-		--public_input test_files/plonk_bls12_381/plonk_pub_input.pub \
-		--vk test_files/plonk_bls12_381/plonk.vk \
-
-
-batcher_send_groth16_bn254_task: batcher/client/target/release/batcher-client
-	@echo "Sending Groth16Bn254 1!=0 task to Batcher..."
-	@cd batcher/client/ && cargo run --release -- \
-		--proving_system Groth16Bn254 \
-		--proof test_files/groth16/ineq_1_groth16.proof \
-		--public_input test_files/groth16/ineq_1_groth16.pub \
-		--vk test_files/groth16/ineq_1_groth16.vk
-
-batcher_send_infinite_groth16: ./batcher/client/target/release/batcher-client ## Send a different Groth16 BN254 proof using the task sender every 3 seconds
-	@mkdir -p task_sender/test_examples/gnark_groth16_bn254_infinite_script/infinite_proofs
-	@echo "Sending a different GROTH16 BN254 proof in a loop every n seconds..."
-	@./batcher/client/send_infinite_tasks.sh 4
-
-batcher_send_burst_groth16: build_batcher_client
-	@echo "Sending a burst of tasks to Batcher..."
-	@./batcher/client/send_burst_tasks.sh $(BURST_SIZE)
-
-__TASK_SENDERS__: ## ____
- # TODO add a default proving system
-
-send_plonk_bls12_381_proof: ## Send a PLONK BLS12_381 proof using the task sender
-	@echo "Sending PLONK BLS12_381 proof..."
-	@go run task_sender/cmd/main.go send-task \
-		--proving-system plonk_bls12_381 \
-		--proof task_sender/test_examples/gnark_plonk_bls12_381_script/plonk.proof \
-		--public-input task_sender/test_examples/gnark_plonk_bls12_381_script/plonk_pub_input.pub \
-		--verification-key task_sender/test_examples/gnark_plonk_bls12_381_script/plonk.vk \
-		--config config-files/config.yaml \
-		--quorum-threshold 98 \
-		2>&1 | zap-pretty
-
-send_plonk_bls12_381_proof_loop: ## Send a PLONK BLS12_381 proof using the task sender every 10 seconds
-	@echo "Sending PLONK BLS12_381 proof in a loop every 10 seconds..."
-	@go run task_sender/cmd/main.go loop-tasks \
-		--proving-system plonk_bls12_381 \
-		--proof task_sender/test_examples/gnark_plonk_bls12_381_script/plonk.proof \
-		--public-input task_sender/test_examples/gnark_plonk_bls12_381_script/plonk_pub_input.pub \
-		--verification-key task_sender/test_examples/gnark_plonk_bls12_381_script/plonk.vk \
-		--config config-files/config.yaml \
-		--interval 10 \
-		2>&1 | zap-pretty
-
-generate_plonk_bls12_381_proof: ## Run the gnark_plonk_bls12_381_script
-	@echo "Running gnark_plonk_bls12_381 script..."
-	@go run task_sender/test_examples/gnark_plonk_bls12_381_script/main.go
-
-
-send_plonk_bn254_proof: ## Send a PLONK BN254 proof using the task sender
-	@echo "Sending PLONK BN254 proof..."
-	@go run task_sender/cmd/main.go send-task \
-		--proving-system plonk_bn254 \
-		--proof task_sender/test_examples/gnark_plonk_bn254_script/plonk.proof \
-		--public-input task_sender/test_examples/gnark_plonk_bn254_script/plonk_pub_input.pub \
-		--verification-key task_sender/test_examples/gnark_plonk_bn254_script/plonk.vk \
-		--config config-files/config.yaml \
-		2>&1 | zap-pretty
-
-send_plonk_bn254_proof_loop: ## Send a PLONK BN254 proof using the task sender every 10 seconds
-	@echo "Sending PLONK BN254 proof in a loop every 10 seconds..."
-	@go run task_sender/cmd/main.go loop-tasks \
-		--proving-system plonk_bn254 \
-		--proof task_sender/test_examples/gnark_plonk_bn254_script/plonk.proof \
-		--public-input task_sender/test_examples/gnark_plonk_bn254_script/plonk_pub_input.pub \
-		--verification-key task_sender/test_examples/gnark_plonk_bn254_script/plonk.vk \
-		--config config-files/config.yaml \
-		--interval 10 \
-		2>&1 | zap-pretty
-
-generate_plonk_bn254_proof: ## Run the gnark_plonk_bn254_script
-	@echo "Running gnark_plonk_bn254 script..."
-	@go run task_sender/test_examples/gnark_plonk_bn254_script/main.go
-
-send_groth16_bn254_proof: ## Send a Groth16 BN254 proof using the task sender
-	@echo "Sending GROTH16 BN254 proof..."
-	@go run task_sender/cmd/main.go send-task \
-		--proving-system groth16_bn254 \
-		--proof task_sender/test_examples/gnark_groth16_bn254_script/plonk.proof \
-		--public-input task_sender/test_examples/gnark_groth16_bn254_script/plonk_pub_input.pub \
-		--verification-key task_sender/test_examples/gnark_groth16_bn254_script/plonk.vk \
-		--config config-files/config.yaml \
-		--quorum-threshold 98 \
-		2>&1 | zap-pretty
-
-send_groth16_bn254_proof_loop: ## Send a Groth16 BN254 proof using the task sender every 10 seconds
-	@echo "Sending GROTH16 BN254 proof in a loop every 10 seconds..."
-	@go run task_sender/cmd/main.go loop-tasks \
-		--proving-system groth16_bn254 \
-		--proof task_sender/test_examples/gnark_groth16_bn254_script/plonk.proof \
-		--public-input task_sender/test_examples/gnark_groth16_bn254_script/plonk_pub_input.pub \
-		--verification-key task_sender/test_examples/gnark_groth16_bn254_script/plonk.vk \
-		--config config-files/config.yaml \
-		--interval 10 \
-		2>&1 | zap-pretty
-
-send_infinite_groth16_bn254_proof: ## Send a different Groth16 BN254 proof using the task sender every 3 seconds
-	@echo "Sending a different GROTH16 BN254 proof in a loop every 3 seconds..."
-	@go run task_sender/cmd/main.go infinite-tasks \
-		--proving-system groth16_bn254 \
-		--config config-files/config.yaml \
-		--interval 3 \
-		2>&1 | zap-pretty
-
-generate_groth16_proof: ## Run the gnark_plonk_bn254_script
-	@echo "Running gnark_groth_bn254 script..."
-	@go run task_sender/test_examples/gnark_groth16_bn254_script/main.go
-
-generate_groth16_ineq_proof: ## Run the gnark_plonk_bn254_script
-	@echo "Running gnark_groth_bn254_ineq script..."
-	@go run task_sender/test_examples/gnark_groth16_bn254_infinite_script/main.go 1
-
-send_sp1_proof: ## Send an SP1 proof using the task sender
-	@go run task_sender/cmd/main.go send-task \
-    		--proving-system sp1 \
-    		--proof task_sender/test_examples/sp1/sp1_fibonacci.proof \
-    		--public-input task_sender/test_examples/sp1/elf/riscv32im-succinct-zkvm-elf \
-    		--config config-files/config.yaml \
-    		2>&1 | zap-pretty
-
-
-__METRICS__: ## ____
-run_metrics: ## Run metrics using metrics-docker-compose.yaml
-	@echo "Running metrics..."
-	@docker-compose -f metrics-docker-compose.yaml up
-
-
 run_local:
 	./scripts/run_local.sh
 
-__SP1_FFI__: ## ____
-build_sp1_macos: ## Build SP1 Rust FFI for MacOS
+__SP1_FFI__: ##
+build_sp1_macos:
 	@cd operator/sp1/lib && cargo build --release
 	@cp operator/sp1/lib/target/release/libsp1_verifier_ffi.dylib operator/sp1/lib/libsp1_verifier.dylib
 	@cp operator/sp1/lib/target/release/libsp1_verifier_ffi.a operator/sp1/lib/libsp1_verifier.a
 
-build_sp1_linux: ## Build SP1 Rust FFI for Linux
+build_sp1_linux:
 	@cd operator/sp1/lib && cargo build --release
 	@cp operator/sp1/lib/target/release/libsp1_verifier_ffi.so operator/sp1/lib/libsp1_verifier.so
 	@cp operator/sp1/lib/target/release/libsp1_verifier_ffi.a operator/sp1/lib/libsp1_verifier.a
 
-test_sp1_rust_ffi: ## Test SP1 Rust FFI source code
+test_sp1_rust_ffi:
 	@echo "Testing SP1 Rust FFI source code..."
 	@cd operator/sp1/lib && RUST_MIN_STACK=83886080 cargo t --release
 
-test_sp1_go_bindings_macos: build_sp1_macos ## Test SP1 Go bindings for MacOS
+test_sp1_go_bindings_macos: build_sp1_macos
 	@echo "Testing SP1 Go bindings..."
 	go test ./operator/sp1/... -v
 
-test_sp1_go_bindings_linux: build_sp1_linux ## Test SP1 Go bindings for Linux
+test_sp1_go_bindings_linux: build_sp1_linux
 	@echo "Testing SP1 Go bindings..."
 	go test ./operator/sp1/... -v
 
 # @cp -r task_sender/test_examples/sp1/fibonacci_proof_generator/script/elf task_sender/test_examples/sp1/
-generate_sp1_fibonacci_proof: ## Generate SP1 Fibonacci proof and ELF
+generate_sp1_fibonacci_proof:
 	@cd task_sender/test_examples/sp1/fibonacci_proof_generator/script && RUST_LOG=info cargo run --release
 	@mv task_sender/test_examples/sp1/fibonacci_proof_generator/program/elf/riscv32im-succinct-zkvm-elf task_sender/test_examples/sp1/elf
 	@mv task_sender/test_examples/sp1/fibonacci_proof_generator/script/sp1_fibonacci.proof task_sender/test_examples/sp1/
