--- conflicted
+++ resolved
@@ -763,10 +763,6 @@
 	@echo "Sending SP1 fibonacci task to Batcher..."
 	docker exec $(shell docker ps | grep batcher | awk '{print $$1}') aligned submit \
               --private_key $(DOCKER_PROOFS_PRIVATE_KEY) \
-<<<<<<< HEAD
-              --batcher_url 'ws://[::1]:8080' \
-=======
->>>>>>> 75297ce1
               --proving_system SP1 \
               --proof ./scripts/test_files/sp1/sp1_fibonacci.proof \
               --vm_program ./scripts/test_files/sp1/sp1_fibonacci.elf \
@@ -778,10 +774,6 @@
 	@echo "Sending Risc0 fibonacci task to Batcher..."
 	docker exec $(shell docker ps | grep batcher | awk '{print $$1}') aligned submit \
               --private_key $(DOCKER_PROOFS_PRIVATE_KEY) \
-<<<<<<< HEAD
-              --batcher_url 'ws://[::1]:8080' \
-=======
->>>>>>> 75297ce1
               --proving_system Risc0 \
               --proof ./scripts/test_files/risc_zero/fibonacci_proof_generator/risc_zero_fibonacci.proof \
               --vm_program ./scripts/test_files/risc_zero/fibonacci_proof_generator/fibonacci_id.bin \
@@ -794,10 +786,6 @@
 	@echo "Sending Groth16Bn254 1!=0 task to Batcher..."
 	docker exec $(shell docker ps | grep batcher | awk '{print $$1}') aligned submit \
               --private_key $(DOCKER_PROOFS_PRIVATE_KEY) \
-<<<<<<< HEAD
-              --batcher_url 'ws://[::1]:8080' \
-=======
->>>>>>> 75297ce1
               --proving_system GnarkPlonkBn254 \
               --proof ./scripts/test_files/gnark_plonk_bn254_script/plonk.proof \
               --public_input ./scripts/test_files/gnark_plonk_bn254_script/plonk_pub_input.pub \
@@ -810,10 +798,6 @@
 	@echo "Sending Groth16 BLS12-381 1!=0 task to Batcher..."
 	docker exec $(shell docker ps | grep batcher | awk '{print $$1}') aligned submit \
               --private_key $(DOCKER_PROOFS_PRIVATE_KEY) \
-<<<<<<< HEAD
-              --batcher_url 'ws://[::1]:8080' \
-=======
->>>>>>> 75297ce1
               --proving_system GnarkPlonkBls12_381 \
               --proof ./scripts/test_files/gnark_plonk_bls12_381_script/plonk.proof \
               --public_input ./scripts/test_files/gnark_plonk_bls12_381_script/plonk_pub_input.pub \
@@ -868,11 +852,7 @@
 	@echo "Verifying proofs..."
 	docker exec $(shell docker ps | grep batcher | awk '{print $$1}') \
 	sh -c ' \
-<<<<<<< HEAD
-	    for proof in ./aligned_verification_data/*; do \
-=======
 	    for proof in ./aligned_verification_data/*.cbor; do \
->>>>>>> 75297ce1
 			  echo "Verifying $${proof}"; \
 	      aligned verify-proof-onchain \
 	                --aligned-verification-data $${proof} \
@@ -880,26 +860,16 @@
 	    done \
 	  '
 
-<<<<<<< HEAD
-=======
 DOCKER_PROOFS_WAIT_TIME=30
 
->>>>>>> 75297ce1
 docker_verify_proof_submission_success: 
 	@echo "Verifying proofs were successfully submitted..."
 	docker exec $(shell docker ps | grep batcher | awk '{print $$1}') \
 	sh -c ' \
-<<<<<<< HEAD
-			if [ ! -d "./aligned_verification_data" ]; then echo "ERROR: aligned_verification_data direcroty does not exist." && exit 1; fi; \
-			echo "Waiting 1 minute before starting proof verification. \n"; \
-			sleep 60; \
-			for proof in ./aligned_verification_data/*; do \
-=======
 			if [ -z "$$(ls -A ./aligned_verification_data)" ]; then echo "ERROR: There are no proofs on aligned_verification_data/ directory" && exit 1; fi; \
 			echo "Waiting $(DOCKER_PROOFS_WAIT_TIME) seconds before starting proof verification. \n"; \
 			sleep $(DOCKER_PROOFS_WAIT_TIME); \
 			for proof in ./aligned_verification_data/*.cbor; do \
->>>>>>> 75297ce1
 				echo "Verifying proof $${proof} \n"; \
 				verification=$$(aligned verify-proof-onchain \
 									--aligned-verification-data $${proof} \
@@ -912,13 +882,10 @@
 				fi; \
 				echo "---------------------------------------------------------------------------------------------------"; \
 			done; \
-<<<<<<< HEAD
-=======
 			if [ $$(ls -1 ./aligned_verification_data/*.cbor | wc -l) -ne 10 ]; then \
 				echo "ERROR: Some proofs were verified successfully, but some proofs are missing in the aligned_verification_data/ directory"; \
 				exit 1; \
 			fi; \
->>>>>>> 75297ce1
 			echo "All proofs verified successfully!"; \
 		'
 
