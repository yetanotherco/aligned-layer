.PHONY: help tests

CONFIG_FILE?=config-files/config.yaml

help:
	@grep -E '^[a-zA-Z0-9_-]+:.*?## .*$$' $(MAKEFILE_LIST) | awk 'BEGIN {FS = ":.*?## "}; {printf "\033[36m%-30s\033[0m %s\n", $$1, $$2}'

deps: ## Install deps
	git submodule update --init --recursive
	go install github.com/maoueh/zap-pretty@latest
	go install github.com/ethereum/go-ethereum/cmd/abigen@latest

install_foundry:
	curl -L https://foundry.paradigm.xyz | bash

install_eigenlayer_cli:
	@go install github.com/Layr-Labs/eigenlayer-cli/cmd/eigenlayer@latest

anvil_deploy_eigen_contracts:
	@echo "Deploying Eigen Contracts..."
	. contracts/scripts/anvil/deploy_eigen_contracts.sh

anvil_deploy_mock_strategy:
	@echo "Deploying Mock Strategy..."
	. contracts/scripts/anvil/deploy_mock_strategy.sh

anvil_deploy_aligned_contracts:
	@echo "Deploying Aligned Contracts..."
	. contracts/scripts/anvil/deploy_aligned_contracts.sh

anvil_start:
	@echo "Starting Anvil..."
	anvil --load-state contracts/scripts/anvil/state/alignedlayer-deployed-anvil-state.json

anvil_start_with_block_time:
	@echo "Starting Anvil..."
	anvil --load-state contracts/scripts/anvil/state/alignedlayer-deployed-anvil-state.json --block-time 5

# TODO: Allow enviroment variables / different configuration files
aggregator_start:
	@echo "Starting Aggregator..."
	@go run aggregator/cmd/main.go --config $(CONFIG_FILE) \
	2>&1 | zap-pretty

aggregator_send_dummy_responses:
	@echo "Sending dummy responses to Aggregator..."
	@cd aggregator && go run dummy/submit_task_responses.go

operator_start:
	@echo "Starting Operator..."
	go run operator/cmd/main.go start --config $(CONFIG_FILE) \
	2>&1 | zap-pretty

bindings:
	cd contracts && ./generate-go-bindings.sh

test:
	go test ./...


get_delegation_manager_address:
	@sed -n 's/.*"delegationManager": "\([^"]*\)".*/\1/p' contracts/script/output/devnet/eigenlayer_deployment_output.json

operator_generate_keys:
	@echo "Generating BLS keys"
	eigenlayer operator keys create --key-type bls --insecure operator
	@echo "Generating ECDSA keys"
	eigenlayer operator keys create --key-type ecdsa --insecure operator

operator_generate_config:
	@echo "Generating operator config"
	eigenlayer operator config create

operator_get_eth:
	@echo "Sending funds to operator address on devnet"
	@. ./scripts/fund_operator_devnet.sh

operator_register_with_eigen_layer:
	@echo "Registering operator with EigenLayer"
	@echo "" | eigenlayer operator register $(CONFIG_FILE)

operator_mint_mock_tokens:
	@echo "Minting tokens"
	. ./scripts/mint_mock_token.sh $(CONFIG_FILE) 1000

operator_deposit_into_mock_strategy:
	@echo "Depositing into strategy"
	$(eval STRATEGY_ADDRESS = $(shell jq -r '.erc20MockStrategy' contracts/script/output/devnet/strategy_deployment_output.json))

	@go run operator/cmd/main.go deposit-into-strategy \
		--config $(CONFIG_FILE) \
		--strategy-address $(STRATEGY_ADDRESS) \
		--amount 1000

operator_deposit_into_strategy:
	@echo "Depositing into strategy"
	@go run operator/cmd/main.go deposit-into-strategy \
		--config $(CONFIG_FILE) \
		--amount 1000

operator_register_with_aligned_layer:
	@echo "Registering operator with AlignedLayer"
	@go run operator/cmd/main.go register \
		--config $(CONFIG_FILE)

operator_deposit_and_register: operator_deposit_into_strategy operator_register_with_aligned_layer

operator_full_registration: operator_get_eth operator_register_with_eigen_layer operator_mint_mock_tokens operator_deposit_into_mock_strategy operator_register_with_aligned_layer

__BATCHER__:

BURST_SIZE=10
PROVING_SYSTEM?=sp1

./batcher/.env:
	@echo "To start the Batcher ./batcher/.env needs to be manually"; false;

batcher_start: ./batcher/.env
	@echo "Starting Batcher..."
	@cargo +nightly-2024-04-17 run --manifest-path ./batcher/Cargo.toml --release -- --config ./config-files/config.yaml --env-file ./batcher/.env

<<<<<<< HEAD
=======

build_batcher_client:
	@cd batcher/client && cargo b --release

>>>>>>> 9a129395
batcher/client/target/release/batcher-client:
	@cd batcher/client && cargo b --release

batcher_send_sp1_task: batcher/client/target/release/batcher-client
	@echo "Sending SP1 fibonacci task to Batcher..."
	@cd batcher/client/target/release && ./batcher-client \
		--proving_system SP1 \
		--proof ../../test_files/sp1/sp1_fibonacci.proof \
		--vm_program ../../test_files/sp1/sp1_fibonacci-elf

batcher_send_groth16_task: batcher/client/target/release/batcher-client
	@echo "Sending Groth16Bn254 1!=0 task to Batcher..."
	@cd batcher/client/target/release && ./batcher-client \
		--proving_system Groth16Bn254 \
		--proof ../../test_files/groth16/ineq_1_groth16.proof \
		--public_input ../../test_files/groth16/ineq_1_groth16.pub \
		--vk ../../test_files/groth16/ineq_1_groth16.vk \

<<<<<<< HEAD
batcher_send_infinite_tasks: ./batcher/client/target/release/batcher-client ## Send a different Groth16 BN254 proof using the task sender every 3 seconds
=======
batcher_send_infinite_groth16: ./batcher/client/target/release/batcher-client ## Send a different Groth16 BN254 proof using the task sender every 3 seconds
>>>>>>> 9a129395
	@mkdir -p task_sender/test_examples/gnark_groth16_bn254_infinite_script/infinite_proofs
	@echo "Sending a different GROTH16 BN254 proof in a loop every n seconds..."
	@./batcher/client/send_infinite_tasks.sh 4

<<<<<<< HEAD
batcher_send_burst_tasks:
	@echo "Sending a burst of tasks to Batcher..."
	@./batcher/test-client/send_burst_tasks.sh
=======
batcher_send_burst_groth16: build_batcher_client
	@echo "Sending a burst of tasks to Batcher..."
	@./batcher/client/send_burst_tasks.sh $(BURST_SIZE)
>>>>>>> 9a129395

__TASK_SENDERS__:
 # TODO add a default proving system

send_plonk_bls12_381_proof: ## Send a PLONK BLS12_381 proof using the task sender
	@echo "Sending PLONK BLS12_381 proof..."
	@go run task_sender/cmd/main.go send-task \
		--proving-system plonk_bls12_381 \
		--proof task_sender/test_examples/gnark_plonk_bls12_381_script/plonk.proof \
		--public-input task_sender/test_examples/gnark_plonk_bls12_381_script/plonk_pub_input.pub \
		--verification-key task_sender/test_examples/gnark_plonk_bls12_381_script/plonk.vk \
		--config config-files/config.yaml \
		--quorum-threshold 98 \
		2>&1 | zap-pretty

send_plonk_bls12_381_proof_loop: ## Send a PLONK BLS12_381 proof using the task sender every 10 seconds
	@echo "Sending PLONK BLS12_381 proof in a loop every 10 seconds..."
	@go run task_sender/cmd/main.go loop-tasks \
		--proving-system plonk_bls12_381 \
		--proof task_sender/test_examples/gnark_plonk_bls12_381_script/plonk.proof \
		--public-input task_sender/test_examples/gnark_plonk_bls12_381_script/plonk_pub_input.pub \
		--verification-key task_sender/test_examples/gnark_plonk_bls12_381_script/plonk.vk \
		--config config-files/config.yaml \
		--interval 10 \
		2>&1 | zap-pretty

generate_plonk_bls12_381_proof: ## Run the gnark_plonk_bls12_381_script
	@echo "Running gnark_plonk_bls12_381 script..."
	@go run task_sender/test_examples/gnark_plonk_bls12_381_script/main.go


send_plonk_bn254_proof: ## Send a PLONK BN254 proof using the task sender
	@echo "Sending PLONK BN254 proof..."
	@go run task_sender/cmd/main.go send-task \
		--proving-system plonk_bn254 \
		--proof task_sender/test_examples/gnark_plonk_bn254_script/plonk.proof \
		--public-input task_sender/test_examples/gnark_plonk_bn254_script/plonk_pub_input.pub \
		--verification-key task_sender/test_examples/gnark_plonk_bn254_script/plonk.vk \
		--config config-files/config.yaml \
		2>&1 | zap-pretty

send_plonk_bn254_proof_loop: ## Send a PLONK BN254 proof using the task sender every 10 seconds
	@echo "Sending PLONK BN254 proof in a loop every 10 seconds..."
	@go run task_sender/cmd/main.go loop-tasks \
		--proving-system plonk_bn254 \
		--proof task_sender/test_examples/gnark_plonk_bn254_script/plonk.proof \
		--public-input task_sender/test_examples/gnark_plonk_bn254_script/plonk_pub_input.pub \
		--verification-key task_sender/test_examples/gnark_plonk_bn254_script/plonk.vk \
		--config config-files/config.yaml \
		--interval 10 \
		2>&1 | zap-pretty

generate_plonk_bn254_proof: ## Run the gnark_plonk_bn254_script
	@echo "Running gnark_plonk_bn254 script..."
	@go run task_sender/test_examples/gnark_plonk_bn254_script/main.go

send_groth16_bn254_proof: ## Send a Groth16 BN254 proof using the task sender
	@echo "Sending GROTH16 BN254 proof..."
	@go run task_sender/cmd/main.go send-task \
		--proving-system groth16_bn254 \
		--proof task_sender/test_examples/gnark_groth16_bn254_script/plonk.proof \
		--public-input task_sender/test_examples/gnark_groth16_bn254_script/plonk_pub_input.pub \
		--verification-key task_sender/test_examples/gnark_groth16_bn254_script/plonk.vk \
		--config config-files/config.yaml \
		--quorum-threshold 98 \
		2>&1 | zap-pretty

send_groth16_bn254_proof_loop: ## Send a Groth16 BN254 proof using the task sender every 10 seconds
	@echo "Sending GROTH16 BN254 proof in a loop every 10 seconds..."
	@go run task_sender/cmd/main.go loop-tasks \
		--proving-system groth16_bn254 \
		--proof task_sender/test_examples/gnark_groth16_bn254_script/plonk.proof \
		--public-input task_sender/test_examples/gnark_groth16_bn254_script/plonk_pub_input.pub \
		--verification-key task_sender/test_examples/gnark_groth16_bn254_script/plonk.vk \
		--config config-files/config.yaml \
		--interval 10 \
		2>&1 | zap-pretty

send_infinite_groth16_bn254_proof: ## Send a different Groth16 BN254 proof using the task sender every 3 seconds
	@echo "Sending a different GROTH16 BN254 proof in a loop every 3 seconds..."
	@go run task_sender/cmd/main.go infinite-tasks \
		--proving-system groth16_bn254 \
		--config config-files/config.yaml \
		--interval 3 \
		2>&1 | zap-pretty


generate_groth16_proof: ## Run the gnark_plonk_bn254_script
	@echo "Running gnark_groth_bn254 script..."
	@go run task_sender/test_examples/gnark_groth16_bn254_script/main.go

generate_groth16_ineq_proof: ## Run the gnark_plonk_bn254_script
	@echo "Running gnark_groth_bn254_ineq script..."
	@go run task_sender/test_examples/gnark_groth16_bn254_infinite_script/main.go 1

send_sp1_proof:
	@go run task_sender/cmd/main.go send-task \
    		--proving-system sp1 \
    		--proof task_sender/test_examples/sp1/sp1_fibonacci.proof \
    		--public-input task_sender/test_examples/sp1/elf/riscv32im-succinct-zkvm-elf \
    		--config config-files/config.yaml \
    		2>&1 | zap-pretty

__METRICS__:
run_metrics: ## Run metrics using metrics-docker-compose.yaml
	@echo "Running metrics..."
	@docker-compose -f metrics-docker-compose.yaml up

__DEPLOYMENT__:
deploy_aligned_contracts: ## Deploy Aligned Contracts
	@echo "Deploying Aligned Contracts..."
	@. contracts/scripts/.env && . contracts/scripts/deploy_aligned_contracts.sh

build_aligned_contracts:
	@cd contracts/src/core && forge build

__BUILD__:
build_binaries:
	@echo "Building aggregator..."
	@go build -o ./aggregator/build/aligned-aggregator ./aggregator/cmd/main.go
	@echo "Aggregator built into /aggregator/build/aligned-aggregator" 
	@echo "Building aligned layer operator..."
	@go build -o ./operator/build/aligned-operator ./operator/cmd/main.go
	@echo "Aligned layer operator built into /operator/build/aligned-operator" 
	@echo "Building task sender.."
	@go build -o ./task_sender/build/aligned-task-sender ./task_sender/cmd/main.go
	@echo "Task sender built into /task_sender/build/aligned-task-sender" 

run_local:
	./scripts/run_local.sh

__SP1_FFI__: ##
build_sp1_macos:
	@cd operator/sp1/lib && cargo build --release
	@cp operator/sp1/lib/target/release/libsp1_verifier_ffi.dylib operator/sp1/lib/libsp1_verifier.dylib
	@cp operator/sp1/lib/target/release/libsp1_verifier_ffi.a operator/sp1/lib/libsp1_verifier.a

build_sp1_linux:
	@cd operator/sp1/lib && cargo build --release
	@cp operator/sp1/lib/target/release/libsp1_verifier_ffi.so operator/sp1/lib/libsp1_verifier.so
	@cp operator/sp1/lib/target/release/libsp1_verifier_ffi.a operator/sp1/lib/libsp1_verifier.a

test_sp1_rust_ffi:
	@echo "Testing SP1 Rust FFI source code..."
	@cd operator/sp1/lib && RUST_MIN_STACK=83886080 cargo t --release

test_sp1_go_bindings_macos: build_sp1_macos
	@echo "Testing SP1 Go bindings..."
	go test ./operator/sp1/... -v

test_sp1_go_bindings_linux: build_sp1_linux
	@echo "Testing SP1 Go bindings..."
	go test ./operator/sp1/... -v

# @cp -r task_sender/test_examples/sp1/fibonacci_proof_generator/script/elf task_sender/test_examples/sp1/
generate_sp1_fibonacci_proof:
	@cd task_sender/test_examples/sp1/fibonacci_proof_generator/script && RUST_LOG=info cargo run --release
	@mv task_sender/test_examples/sp1/fibonacci_proof_generator/program/elf/riscv32im-succinct-zkvm-elf task_sender/test_examples/sp1/elf
	@mv task_sender/test_examples/sp1/fibonacci_proof_generator/script/sp1_fibonacci.proof task_sender/test_examples/sp1/
	@echo "Fibonacci proof and ELF generated in task_sender/test_examples/sp1 folder"

__RISC_ZERO_FFI__: ##
build_risc_zero_macos:
	@cd operator/risc_zero/lib && cargo build --release
	@cp operator/risc_zero/lib/target/release/librisc_zero_verifier_ffi.dylib operator/risc_zero/lib/librisc_zero_verifier_ffi.dylib
	@cp operator/risc_zero/lib/target/release/librisc_zero_verifier_ffi.a operator/risc_zero/lib/librisc_zero_verifier_ffi.a

build_risc_zero_linux:
	@cd operator/risc_zero/lib && cargo build --release
	@cp operator/risc_zero/lib/target/release/librisc_zero_verifier_ffi.so operator/risc_zero/lib/librisc_zero_verifier_ffi.so
	@cp operator/risc_zero/lib/target/release/librisc_zero_verifier_ffi.a operator/risc_zero/lib/librisc_zero_verifier_ffi.a

test_risc_zero_rust_ffi:
	@echo "Testing RISC Zero Rust FFI source code..."
	@cd operator/risc_zero/lib && cargo test --release

test_risc_zero_go_bindings_macos: build_risc_zero_macos
	@echo "Testing RISC Zero Go bindings..."
	go test ./operator/risc_zero/... -v

test_risc_zero_go_bindings_linux: build_risc_zero_linux
	@echo "Testing RISC Zero Go bindings..."
	go test ./operator/risc_zero/... -v

generate_risc_zero_fibonacci_proof:
	@cd task_sender/test_examples/risc_zero/fibonacci_proof_generator && \
		cargo clean && \
		rm -f risc_zero_fibonacci.proof && \
		RUST_LOG=info cargo run --release && \
		echo "Fibonacci proof generated in task_sender/test_examples/risc_zero folder" && \
		echo "Fibonacci proof image ID generated in task_sender/test_examples/risc_zero folder"

__MERKLE_TREE_FFI__: ##
build_merkle_tree_macos:
	@cd operator/merkle_tree/lib && cargo build --release
	@cp operator/merkle_tree/lib/target/release/libmerkle_tree.dylib operator/merkle_tree/lib/libmerkle_tree.dylib
	@cp operator/merkle_tree/lib/target/release/libmerkle_tree.a operator/merkle_tree/lib/libmerkle_tree.a

build_merkle_tree_linux:
	@cd operator/merkle_tree/lib && cargo build --release
	@cp operator/merkle_tree/lib/target/release/libmerkle_tree.so operator/merkle_tree/lib/libmerkle_tree.so
	@cp operator/merkle_tree/lib/target/release/libmerkle_tree.a operator/merkle_tree/lib/libmerkle_tree.a

test_merkle_tree_rust_ffi:
	@echo "Testing Merkle Tree Rust FFI source code..."
	@cd operator/merkle_tree/lib && RUST_MIN_STACK=83886080 cargo t --release

test_merkle_tree_go_bindings_macos: build_merkle_tree_macos
	@echo "Testing Merkle Tree Go bindings..."
	go test ./operator/merkle_tree/... -v

test_merkle_tree_go_bindings_linux: build_merkle_tree_linux
	@echo "Testing Merkle Tree Go bindings..."
	go test ./operator/merkle_tree/... -v<|MERGE_RESOLUTION|>--- conflicted
+++ resolved
@@ -119,13 +119,10 @@
 	@echo "Starting Batcher..."
 	@cargo +nightly-2024-04-17 run --manifest-path ./batcher/Cargo.toml --release -- --config ./config-files/config.yaml --env-file ./batcher/.env
 
-<<<<<<< HEAD
-=======
 
 build_batcher_client:
 	@cd batcher/client && cargo b --release
 
->>>>>>> 9a129395
 batcher/client/target/release/batcher-client:
 	@cd batcher/client && cargo b --release
 
@@ -144,24 +141,14 @@
 		--public_input ../../test_files/groth16/ineq_1_groth16.pub \
 		--vk ../../test_files/groth16/ineq_1_groth16.vk \
 
-<<<<<<< HEAD
-batcher_send_infinite_tasks: ./batcher/client/target/release/batcher-client ## Send a different Groth16 BN254 proof using the task sender every 3 seconds
-=======
 batcher_send_infinite_groth16: ./batcher/client/target/release/batcher-client ## Send a different Groth16 BN254 proof using the task sender every 3 seconds
->>>>>>> 9a129395
 	@mkdir -p task_sender/test_examples/gnark_groth16_bn254_infinite_script/infinite_proofs
 	@echo "Sending a different GROTH16 BN254 proof in a loop every n seconds..."
 	@./batcher/client/send_infinite_tasks.sh 4
 
-<<<<<<< HEAD
-batcher_send_burst_tasks:
-	@echo "Sending a burst of tasks to Batcher..."
-	@./batcher/test-client/send_burst_tasks.sh
-=======
 batcher_send_burst_groth16: build_batcher_client
 	@echo "Sending a burst of tasks to Batcher..."
 	@./batcher/client/send_burst_tasks.sh $(BURST_SIZE)
->>>>>>> 9a129395
 
 __TASK_SENDERS__:
  # TODO add a default proving system
