.PHONY: help tests

CONFIG_FILE?=config-files/config.yaml

help:
	@grep -E '^[a-zA-Z0-9_-]+:.*?## .*$$' $(MAKEFILE_LIST) | awk 'BEGIN {FS = ":.*?## "}; {printf "\033[36m%-30s\033[0m %s\n", $$1, $$2}'

deps: ## Install deps
	git submodule update --init --recursive
	go install github.com/maoueh/zap-pretty@latest
	go install github.com/ethereum/go-ethereum/cmd/abigen@latest

install_foundry:
	curl -L https://foundry.paradigm.xyz | bash

install_eigenlayer_cli:
	@go install github.com/Layr-Labs/eigenlayer-cli/cmd/eigenlayer@latest

anvil_deploy_eigen_contracts:
	@echo "Deploying Eigen Contracts..."
	. contracts/scripts/anvil/deploy_eigen_contracts.sh

anvil_deploy_mock_strategy:
	@echo "Deploying Mock Strategy..."
	. contracts/scripts/anvil/deploy_mock_strategy.sh

anvil_deploy_aligned_contracts:
	@echo "Deploying Aligned Contracts..."
	. contracts/scripts/anvil/deploy_aligned_contracts.sh

anvil_start:
	@echo "Starting Anvil..."
	anvil --load-state contracts/scripts/anvil/state/alignedlayer-deployed-anvil-state.json

anvil_start_with_block_time:
	@echo "Starting Anvil..."
	anvil --load-state contracts/scripts/anvil/state/alignedlayer-deployed-anvil-state.json --block-time 3

# TODO: Allow enviroment variables / different configuration files
aggregator_start:
	@echo "Starting Aggregator..."
	@go run aggregator/cmd/main.go --config $(CONFIG_FILE) \
	2>&1 | zap-pretty

aggregator_send_dummy_responses:
	@echo "Sending dummy responses to Aggregator..."
	@cd aggregator && go run dummy/submit_task_responses.go

operator_start:
	@echo "Starting Operator..."
	go run operator/cmd/main.go start --config $(CONFIG_FILE) \
	2>&1 | zap-pretty

operator_register_and_start: operator_full_registration operator_start

bindings:
	cd contracts && ./generate-go-bindings.sh

test:
	go test ./...


get_delegation_manager_address:
	@sed -n 's/.*"delegationManager": "\([^"]*\)".*/\1/p' contracts/script/output/devnet/eigenlayer_deployment_output.json

operator_generate_keys:
	@echo "Generating BLS keys"
	eigenlayer operator keys create --key-type bls --insecure operator
	@echo "Generating ECDSA keys"
	eigenlayer operator keys create --key-type ecdsa --insecure operator

operator_generate_config:
	@echo "Generating operator config"
	eigenlayer operator config create

operator_get_eth:
	@echo "Sending funds to operator address on devnet"
	@. ./scripts/fund_operator_devnet.sh

operator_register_with_eigen_layer:
	@echo "Registering operator with EigenLayer"
	@echo "" | eigenlayer operator register $(CONFIG_FILE)

operator_mint_mock_tokens:
	@echo "Minting tokens"
	. ./scripts/mint_mock_token.sh $(CONFIG_FILE) 1000

operator_deposit_into_mock_strategy:
	@echo "Depositing into strategy"
	$(eval STRATEGY_ADDRESS = $(shell jq -r '.erc20MockStrategy' contracts/script/output/devnet/strategy_deployment_output.json))

	@go run operator/cmd/main.go deposit-into-strategy \
		--config $(CONFIG_FILE) \
		--strategy-address $(STRATEGY_ADDRESS) \
		--amount 1000

operator_deposit_into_strategy:
	@echo "Depositing into strategy"
	@go run operator/cmd/main.go deposit-into-strategy \
		--config $(CONFIG_FILE) \
		--amount 1000

operator_register_with_aligned_layer:
	@echo "Registering operator with AlignedLayer"
	@go run operator/cmd/main.go register \
		--config $(CONFIG_FILE)

operator_deposit_and_register: operator_deposit_into_strategy operator_register_with_aligned_layer

operator_full_registration: operator_get_eth operator_register_with_eigen_layer operator_mint_mock_tokens operator_deposit_into_mock_strategy operator_register_with_aligned_layer

__BATCHER__:

BURST_SIZE=5

./batcher/.env:
	@echo "To start the Batcher ./batcher/.env needs to be manually"; false;

batcher_start: ./batcher/.env
	@echo "Starting Batcher..."
	@cargo +nightly-2024-04-17 run --manifest-path ./batcher/Cargo.toml --release -- --config ./config-files/config.yaml --env-file ./batcher/.env

build_batcher_client:
	@cd batcher/client && cargo b --release

batcher/client/target/release/batcher-client:
	@cd batcher/client && cargo b --release

batcher_send_sp1_task:
	@echo "Sending SP1 fibonacci task to Batcher..."
	@cd batcher/client/ && cargo run --release -- \
		--proving_system SP1 \
		--proof test_files/sp1/sp1_fibonacci.proof \
		--vm_program test_files/sp1/sp1_fibonacci-elf \
		--proof_generator_addr 0x66f9664f97F2b50F62D13eA064982f936dE76657

batcher_send_sp1_burst:
	@echo "Sending SP1 fibonacci task to Batcher..."
	@cd batcher/client/ && cargo run --release -- \
		--proving_system SP1 \
		--proof test_files/sp1/sp1_fibonacci.proof \
		--vm_program test_files/sp1/sp1_fibonacci-elf \
<<<<<<< HEAD
		--repetitions 15
=======
		--repetitions 5 \
		--proof_generator_addr 0x66f9664f97F2b50F62D13eA064982f936dE76657
>>>>>>> b8a3710e

batcher_send_plonk_bn254_task: batcher/client/target/release/batcher-client
	@echo "Sending Groth16Bn254 1!=0 task to Batcher..."
	@cd batcher/client/ && cargo run --release -- \
		--proving_system GnarkPlonkBn254 \
		--proof test_files/plonk_bn254/plonk.proof \
		--public_input test_files/plonk_bn254/plonk_pub_input.pub \
		--vk test_files/plonk_bn254/plonk.vk \
		--proof_generator_addr 0x66f9664f97F2b50F62D13eA064982f936dE76657

batcher_send_plonk_bn254_burst: batcher/client/target/release/batcher-client
	@echo "Sending Groth16Bn254 1!=0 task to Batcher..."
	@cd batcher/client/ && cargo run --release -- \
		--proving_system GnarkPlonkBn254 \
		--proof test_files/plonk_bn254/plonk.proof \
		--public_input test_files/plonk_bn254/plonk_pub_input.pub \
		--vk test_files/plonk_bn254/plonk.vk \
		--repetitions 15

batcher_send_plonk_bls12_381_task: batcher/client/target/release/batcher-client
	@echo "Sending Groth16 BLS12-381 1!=0 task to Batcher..."
	@cd batcher/client/ && cargo run --release -- \
		--proving_system GnarkPlonkBls12_381 \
		--proof test_files/plonk_bls12_381/plonk.proof \
		--public_input test_files/plonk_bls12_381/plonk_pub_input.pub \
		--vk test_files/plonk_bls12_381/plonk.vk \
		--proof_generator_addr 0x66f9664f97F2b50F62D13eA064982f936dE76657

batcher_send_plonk_bls12_381_burst: batcher/client/target/release/batcher-client
	@echo "Sending Groth16 BLS12-381 1!=0 task to Batcher..."
	@cd batcher/client/ && cargo run --release -- \
		--proving_system GnarkPlonkBls12_381 \
		--proof test_files/plonk_bls12_381/plonk.proof \
		--public_input test_files/plonk_bls12_381/plonk_pub_input.pub \
		--vk test_files/plonk_bls12_381/plonk.vk \
		--repetitions 15


batcher_send_groth16_bn254_task: batcher/client/target/release/batcher-client
	@echo "Sending Groth16Bn254 1!=0 task to Batcher..."
	@cd batcher/client/ && cargo run --release -- \
		--proving_system Groth16Bn254 \
		--proof test_files/groth16/ineq_1_groth16.proof \
		--public_input test_files/groth16/ineq_1_groth16.pub \
		--vk test_files/groth16/ineq_1_groth16.vk \
		--proof_generator_addr 0x66f9664f97F2b50F62D13eA064982f936dE76657

batcher_send_groth16_burst: batcher/client/target/release/batcher-client
	@echo "Sending Groth16Bn254 1!=0 task to Batcher..."
	@cd batcher/client/ && cargo run --release -- \
		--proving_system Groth16Bn254 \
		--proof test_files/groth16/ineq_1_groth16.proof \
		--public_input test_files/groth16/ineq_1_groth16.pub \
		--vk test_files/groth16/ineq_1_groth16.vk \
<<<<<<< HEAD
		--repetitions 15
=======
		--repetitions 5 \
		--proof_generator_addr 0x66f9664f97F2b50F62D13eA064982f936dE76657
>>>>>>> b8a3710e

batcher_send_infinite_groth16: ./batcher/client/target/release/batcher-client ## Send a different Groth16 BN254 proof using the task sender every 3 seconds
	@mkdir -p task_sender/test_examples/gnark_groth16_bn254_infinite_script/infinite_proofs
	@echo "Sending a different GROTH16 BN254 proof in a loop every n seconds..."
	@./batcher/client/send_infinite_tasks.sh 4

batcher_send_burst_groth16: build_batcher_client
	@echo "Sending a burst of tasks to Batcher..."
	@./batcher/client/send_burst_tasks.sh $(BURST_SIZE)

batcher_send_halo2_ipa_task: batcher/client/target/release/batcher-client
	@echo "Sending Halo2 IPA 1!=0 task to Batcher..."
	@cd batcher/client/ && cargo run --release -- \
		--proving_system Halo2IPA \
		--proof test_files/halo2_ipa/proof.bin \
		--public_input test_files/halo2_ipa/pub_input.bin \
		--vk test_files/halo2_ipa/params.bin \

batcher_send_halo2_ipa_task_burst_5: batcher/client/target/release/batcher-client
	@echo "Sending Halo2 IPA 1!=0 task to Batcher..."
	@cd batcher/client/ && cargo run --release -- \
		--proving_system Halo2IPA \
		--proof test_files/halo2_ipa/proof.bin \
		--public_input test_files/halo2_ipa/pub_input.bin \
		--vk test_files/halo2_ipa/params.bin \
		--repetitions 5

__TASK_SENDERS__:
 # TODO add a default proving system

send_plonk_bls12_381_proof: ## Send a PLONK BLS12_381 proof using the task sender
	@echo "Sending PLONK BLS12_381 proof..."
	@go run task_sender/cmd/main.go send-task \
		--proving-system plonk_bls12_381 \
		--proof task_sender/test_examples/gnark_plonk_bls12_381_script/plonk.proof \
		--public-input task_sender/test_examples/gnark_plonk_bls12_381_script/plonk_pub_input.pub \
		--verification-key task_sender/test_examples/gnark_plonk_bls12_381_script/plonk.vk \
		--config config-files/config.yaml \
		--quorum-threshold 98 \
		2>&1 | zap-pretty

send_plonk_bls12_381_proof_loop: ## Send a PLONK BLS12_381 proof using the task sender every 10 seconds
	@echo "Sending PLONK BLS12_381 proof in a loop every 10 seconds..."
	@go run task_sender/cmd/main.go loop-tasks \
		--proving-system plonk_bls12_381 \
		--proof task_sender/test_examples/gnark_plonk_bls12_381_script/plonk.proof \
		--public-input task_sender/test_examples/gnark_plonk_bls12_381_script/plonk_pub_input.pub \
		--verification-key task_sender/test_examples/gnark_plonk_bls12_381_script/plonk.vk \
		--config config-files/config.yaml \
		--interval 10 \
		2>&1 | zap-pretty

generate_plonk_bls12_381_proof: ## Run the gnark_plonk_bls12_381_script
	@echo "Running gnark_plonk_bls12_381 script..."
	@go run task_sender/test_examples/gnark_plonk_bls12_381_script/main.go


send_plonk_bn254_proof: ## Send a PLONK BN254 proof using the task sender
	@echo "Sending PLONK BN254 proof..."
	@go run task_sender/cmd/main.go send-task \
		--proving-system plonk_bn254 \
		--proof task_sender/test_examples/gnark_plonk_bn254_script/plonk.proof \
		--public-input task_sender/test_examples/gnark_plonk_bn254_script/plonk_pub_input.pub \
		--verification-key task_sender/test_examples/gnark_plonk_bn254_script/plonk.vk \
		--config config-files/config.yaml \
		2>&1 | zap-pretty

send_plonk_bn254_proof_loop: ## Send a PLONK BN254 proof using the task sender every 10 seconds
	@echo "Sending PLONK BN254 proof in a loop every 10 seconds..."
	@go run task_sender/cmd/main.go loop-tasks \
		--proving-system plonk_bn254 \
		--proof task_sender/test_examples/gnark_plonk_bn254_script/plonk.proof \
		--public-input task_sender/test_examples/gnark_plonk_bn254_script/plonk_pub_input.pub \
		--verification-key task_sender/test_examples/gnark_plonk_bn254_script/plonk.vk \
		--config config-files/config.yaml \
		--interval 10 \
		2>&1 | zap-pretty

generate_plonk_bn254_proof: ## Run the gnark_plonk_bn254_script
	@echo "Running gnark_plonk_bn254 script..."
	@go run task_sender/test_examples/gnark_plonk_bn254_script/main.go

send_groth16_bn254_proof: ## Send a Groth16 BN254 proof using the task sender
	@echo "Sending GROTH16 BN254 proof..."
	@go run task_sender/cmd/main.go send-task \
		--proving-system groth16_bn254 \
		--proof task_sender/test_examples/gnark_groth16_bn254_script/plonk.proof \
		--public-input task_sender/test_examples/gnark_groth16_bn254_script/plonk_pub_input.pub \
		--verification-key task_sender/test_examples/gnark_groth16_bn254_script/plonk.vk \
		--config config-files/config.yaml \
		--quorum-threshold 98 \
		2>&1 | zap-pretty

send_groth16_bn254_proof_loop: ## Send a Groth16 BN254 proof using the task sender every 10 seconds
	@echo "Sending GROTH16 BN254 proof in a loop every 10 seconds..."
	@go run task_sender/cmd/main.go loop-tasks \
		--proving-system groth16_bn254 \
		--proof task_sender/test_examples/gnark_groth16_bn254_script/plonk.proof \
		--public-input task_sender/test_examples/gnark_groth16_bn254_script/plonk_pub_input.pub \
		--verification-key task_sender/test_examples/gnark_groth16_bn254_script/plonk.vk \
		--config config-files/config.yaml \
		--interval 10 \
		2>&1 | zap-pretty

send_infinite_groth16_bn254_proof: ## Send a different Groth16 BN254 proof using the task sender every 3 seconds
	@echo "Sending a different GROTH16 BN254 proof in a loop every 3 seconds..."
	@go run task_sender/cmd/main.go infinite-tasks \
		--proving-system groth16_bn254 \
		--config config-files/config.yaml \
		--interval 3 \
		2>&1 | zap-pretty


generate_groth16_proof: ## Run the gnark_plonk_bn254_script
	@echo "Running gnark_groth_bn254 script..."
	@go run task_sender/test_examples/gnark_groth16_bn254_script/main.go

generate_groth16_ineq_proof: ## Run the gnark_plonk_bn254_script
	@echo "Running gnark_groth_bn254_ineq script..."
	@go run task_sender/test_examples/gnark_groth16_bn254_infinite_script/main.go 1

send_sp1_proof:
	@go run task_sender/cmd/main.go send-task \
    		--proving-system sp1 \
    		--proof task_sender/test_examples/sp1/sp1_fibonacci.proof \
    		--public-input task_sender/test_examples/sp1/elf/riscv32im-succinct-zkvm-elf \
    		--config config-files/config.yaml \
    		2>&1 | zap-pretty

send_halo2_ipa_proof: ## Send a Halo2 IPA proof using the task sender
	@echo "Sending Halo2 IPA proof..."
	@go run task_sender/cmd/main.go send-task \
		--proving-system halo2_ipa \
		--proof task_sender/test_examples/halo2_ipa/proof.bin \
		--public-input task_sender/test_examples/halo2_ipa/pub_input.bin \
		--verification-key task_sender/test_examples/halo2_ipa/params.bin \
		--config config-files/config.yaml \
		2>&1 | zap-pretty

send_halo2_ipa_proof_loop: ## Send a Halo2 IPA proof using the task sender every 10 seconds
	@echo "Sending Halo2 IPA proof in a loop every 10 seconds..."
	@go run task_sender/cmd/main.go loop-tasks \
		--proving-system halo2_ipa \
		--proof task_sender/test_examples/halo2_ipa/proof.bin \
		--public-input task_sender/test_examples/halo2_ipa/pub_input.bin \
		--verification-key task_sender/test_examples/halo2_ipa/params.bin \
		--config config-files/config.yaml \
		--interval 10 \
		2>&1 | zap-pretty

__METRICS__:
run_metrics: ## Run metrics using metrics-docker-compose.yaml
	@echo "Running metrics..."
	@docker-compose -f metrics-docker-compose.yaml up

__DEPLOYMENT__:
deploy_aligned_contracts: ## Deploy Aligned Contracts
	@echo "Deploying Aligned Contracts..."
	@. contracts/scripts/.env && . contracts/scripts/deploy_aligned_contracts.sh

build_aligned_contracts:
	@cd contracts/src/core && forge build

__BUILD__:
build_binaries:
	@echo "Building aggregator..."
	@go build -o ./aggregator/build/aligned-aggregator ./aggregator/cmd/main.go
	@echo "Aggregator built into /aggregator/build/aligned-aggregator"
	@echo "Building aligned layer operator..."
	@go build -o ./operator/build/aligned-operator ./operator/cmd/main.go
	@echo "Aligned layer operator built into /operator/build/aligned-operator"
	@echo "Building task sender.."
	@go build -o ./task_sender/build/aligned-task-sender ./task_sender/cmd/main.go
	@echo "Task sender built into /task_sender/build/aligned-task-sender"

run_local:
	./scripts/run_local.sh

__SP1_FFI__: ##
build_sp1_macos:
	@cd operator/sp1/lib && cargo build --release
	@cp operator/sp1/lib/target/release/libsp1_verifier_ffi.dylib operator/sp1/lib/libsp1_verifier.dylib
	@cp operator/sp1/lib/target/release/libsp1_verifier_ffi.a operator/sp1/lib/libsp1_verifier.a

build_sp1_linux:
	@cd operator/sp1/lib && cargo build --release
	@cp operator/sp1/lib/target/release/libsp1_verifier_ffi.so operator/sp1/lib/libsp1_verifier.so
	@cp operator/sp1/lib/target/release/libsp1_verifier_ffi.a operator/sp1/lib/libsp1_verifier.a

test_sp1_rust_ffi:
	@echo "Testing SP1 Rust FFI source code..."
	@cd operator/sp1/lib && RUST_MIN_STACK=83886080 cargo t --release

test_sp1_go_bindings_macos: build_sp1_macos
	@echo "Testing SP1 Go bindings..."
	go test ./operator/sp1/... -v

test_sp1_go_bindings_linux: build_sp1_linux
	@echo "Testing SP1 Go bindings..."
	go test ./operator/sp1/... -v

# @cp -r task_sender/test_examples/sp1/fibonacci_proof_generator/script/elf task_sender/test_examples/sp1/
generate_sp1_fibonacci_proof:
	@cd task_sender/test_examples/sp1/fibonacci_proof_generator/script && RUST_LOG=info cargo run --release
	@mv task_sender/test_examples/sp1/fibonacci_proof_generator/program/elf/riscv32im-succinct-zkvm-elf task_sender/test_examples/sp1/elf
	@mv task_sender/test_examples/sp1/fibonacci_proof_generator/script/sp1_fibonacci.proof task_sender/test_examples/sp1/
	@echo "Fibonacci proof and ELF generated in task_sender/test_examples/sp1 folder"

__RISC_ZERO_FFI__: ##
build_risc_zero_macos:
	@cd operator/risc_zero/lib && cargo build --release
	@cp operator/risc_zero/lib/target/release/librisc_zero_verifier_ffi.dylib operator/risc_zero/lib/librisc_zero_verifier_ffi.dylib
	@cp operator/risc_zero/lib/target/release/librisc_zero_verifier_ffi.a operator/risc_zero/lib/librisc_zero_verifier_ffi.a

build_risc_zero_linux:
	@cd operator/risc_zero/lib && cargo build --release
	@cp operator/risc_zero/lib/target/release/librisc_zero_verifier_ffi.so operator/risc_zero/lib/librisc_zero_verifier_ffi.so
	@cp operator/risc_zero/lib/target/release/librisc_zero_verifier_ffi.a operator/risc_zero/lib/librisc_zero_verifier_ffi.a

test_risc_zero_rust_ffi:
	@echo "Testing RISC Zero Rust FFI source code..."
	@cd operator/risc_zero/lib && cargo test --release

test_risc_zero_go_bindings_macos: build_risc_zero_macos
	@echo "Testing RISC Zero Go bindings..."
	go test ./operator/risc_zero/... -v

test_risc_zero_go_bindings_linux: build_risc_zero_linux
	@echo "Testing RISC Zero Go bindings..."
	go test ./operator/risc_zero/... -v

generate_risc_zero_fibonacci_proof:
	@cd task_sender/test_examples/risc_zero/fibonacci_proof_generator && \
		cargo clean && \
		rm -f risc_zero_fibonacci.proof && \
		RUST_LOG=info cargo run --release && \
		echo "Fibonacci proof generated in task_sender/test_examples/risc_zero folder" && \
		echo "Fibonacci proof image ID generated in task_sender/test_examples/risc_zero folder"

__MERKLE_TREE_FFI__: ##
build_merkle_tree_macos:
	@cd operator/merkle_tree/lib && cargo build --release
	@cp operator/merkle_tree/lib/target/release/libmerkle_tree.dylib operator/merkle_tree/lib/libmerkle_tree.dylib
	@cp operator/merkle_tree/lib/target/release/libmerkle_tree.a operator/merkle_tree/lib/libmerkle_tree.a

build_merkle_tree_linux:
	@cd operator/merkle_tree/lib && cargo build --release
	@cp operator/merkle_tree/lib/target/release/libmerkle_tree.so operator/merkle_tree/lib/libmerkle_tree.so
	@cp operator/merkle_tree/lib/target/release/libmerkle_tree.a operator/merkle_tree/lib/libmerkle_tree.a

test_merkle_tree_rust_ffi:
	@echo "Testing Merkle Tree Rust FFI source code..."
	@cd operator/merkle_tree/lib && RUST_MIN_STACK=83886080 cargo t --release

test_merkle_tree_go_bindings_macos: build_merkle_tree_macos
	@echo "Testing Merkle Tree Go bindings..."
	go test ./operator/merkle_tree/... -v

test_merkle_tree_go_bindings_linux: build_merkle_tree_linux
	@echo "Testing Merkle Tree Go bindings..."
	go test ./operator/merkle_tree/... -v

__HALO2_IPA_FFI__: ##
build_halo2_ipa_macos:
	@cd operator/halo2ipa/lib && cargo build --release
	@cp operator/halo2ipa/lib/target/release/libhalo2ipa_verifier_ffi.dylib operator/halo2ipa/lib/libhalo2ipa_verifier.dylib
	@cp operator/halo2ipa/lib/target/release/libhalo2ipa_verifier_ffi.a operator/halo2ipa/lib/libhalo2ipa_verifier.a

build_halo2_ipa_linux:
	@cd operator/halo2ipa/lib && cargo build --release
	@cp operator/halo2ipa/lib/target/release/libhalo2ipa_verifier_ffi.so operator/halo2ipa/lib/libhalo2ipa_verifier.so
	@cp operator/halo2ipa/lib/target/release/libhalo2ipa_verifier_ffi.a operator/halo2ipa/lib/libhalo2ipa_verifier.a

test_halo2_ipa_rust_ffi:
	@echo "Testing Halo2-KZG Rust FFI source code..."
	@cd operator/halo2ipa/lib && cargo t --release

test_halo2_ipa_go_bindings_macos: build_halo2_ipa_macos
	@echo "Testing Halo2-KZG Go bindings..."
	go test ./operator/halo2ipa/... -v

test_halo2_ipa_go_bindings_linux: build_halo2_ipa_linux
	@echo "Testing Halo2-KZG Go bindings..."
	go test ./operator/halo2ipa/... -v

generate_halo2_ipa_proof:
	@cd task_sender/test_examples/halo2_ipa && \
	cargo clean && \
	rm params.bin proof.bin pub_input.bin && \
	RUST_LOG=info cargo run --release && \
	echo "Generating halo2 plonk proof..." && \
	echo "Generated halo2 plonk proof!"
	
__EXPLORER__:
run_devnet_explorer: 
	@cd explorer/ && \
		mix setup && \
		cp .env.dev .env && \
		./start.sh

run_explorer:
	@cd explorer/ && \
		mix setup && \
		./start.sh<|MERGE_RESOLUTION|>--- conflicted
+++ resolved
@@ -140,12 +140,8 @@
 		--proving_system SP1 \
 		--proof test_files/sp1/sp1_fibonacci.proof \
 		--vm_program test_files/sp1/sp1_fibonacci-elf \
-<<<<<<< HEAD
-		--repetitions 15
-=======
-		--repetitions 5 \
+		--repetitions 15 \
 		--proof_generator_addr 0x66f9664f97F2b50F62D13eA064982f936dE76657
->>>>>>> b8a3710e
 
 batcher_send_plonk_bn254_task: batcher/client/target/release/batcher-client
 	@echo "Sending Groth16Bn254 1!=0 task to Batcher..."
@@ -163,6 +159,7 @@
 		--proof test_files/plonk_bn254/plonk.proof \
 		--public_input test_files/plonk_bn254/plonk_pub_input.pub \
 		--vk test_files/plonk_bn254/plonk.vk \
+		--proof_generator_addr 0x66f9664f97F2b50F62D13eA064982f936dE76657 \
 		--repetitions 15
 
 batcher_send_plonk_bls12_381_task: batcher/client/target/release/batcher-client
@@ -181,6 +178,7 @@
 		--proof test_files/plonk_bls12_381/plonk.proof \
 		--public_input test_files/plonk_bls12_381/plonk_pub_input.pub \
 		--vk test_files/plonk_bls12_381/plonk.vk \
+		--proof_generator_addr 0x66f9664f97F2b50F62D13eA064982f936dE76657 \
 		--repetitions 15
 
 
@@ -200,12 +198,8 @@
 		--proof test_files/groth16/ineq_1_groth16.proof \
 		--public_input test_files/groth16/ineq_1_groth16.pub \
 		--vk test_files/groth16/ineq_1_groth16.vk \
-<<<<<<< HEAD
-		--repetitions 15
-=======
-		--repetitions 5 \
+		--repetitions 15 \
 		--proof_generator_addr 0x66f9664f97F2b50F62D13eA064982f936dE76657
->>>>>>> b8a3710e
 
 batcher_send_infinite_groth16: ./batcher/client/target/release/batcher-client ## Send a different Groth16 BN254 proof using the task sender every 3 seconds
 	@mkdir -p task_sender/test_examples/gnark_groth16_bn254_infinite_script/infinite_proofs
