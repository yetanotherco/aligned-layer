.PHONY: help tests

OS := $(shell uname -s)

CONFIG_FILE?=config-files/config.yaml
AGG_CONFIG_FILE?=config-files/config-aggregator.yaml

OPERATOR_VERSION=v0.4.1

ifeq ($(OS),Linux)
	BUILD_ALL_FFI = $(MAKE) build_all_ffi_linux
endif

ifeq ($(OS),Darwin)
	BUILD_ALL_FFI = $(MAKE) build_all_ffi_macos
endif

FFI_FOR_RELEASE ?= true

ifeq ($(FFI_FOR_RELEASE),true)
	RELEASE_FLAG=--release
	TARGET_REL_PATH=release
else
	RELEASE_FLAG=
	TARGET_REL_PATH=debug
endif

help:
	@grep -E '^[a-zA-Z0-9_-]+:.*?## .*$$' $(MAKEFILE_LIST) | awk 'BEGIN {FS = ":.*?## "}; {printf "\033[36m%-30s\033[0m %s\n", $$1, $$2}'

submodules:
	git submodule update --init --recursive
	@echo "Updated submodules"

deps: submodules build_all_ffi ## Install deps

go_deps:
	@echo "Installing Go dependencies..."
	go install github.com/maoueh/zap-pretty@latest
	go install github.com/ethereum/go-ethereum/cmd/abigen@latest
	go install github.com/Layr-Labs/eigenlayer-cli/cmd/eigenlayer@latest

install_foundry:
	curl -L https://foundry.paradigm.xyz | bash

anvil_deploy_eigen_contracts:
	@echo "Deploying Eigen Contracts..."
	. contracts/scripts/anvil/deploy_eigen_contracts.sh

anvil_deploy_aligned_contracts:
	@echo "Deploying Aligned Contracts..."
	. contracts/scripts/anvil/deploy_aligned_contracts.sh

anvil_upgrade_aligned_contracts:
	@echo "Upgrading Aligned Contracts..."
	. contracts/scripts/anvil/upgrade_aligned_contracts.sh

anvil_upgrade_registry_coordinator:
	@echo "Upgrading Registry Coordinator Contracts..."
	. contracts/scripts/anvil/upgrade_registry_coordinator.sh

anvil_upgrade_bls_apk_registry:
	@echo "Upgrading Bls Apk Registry Contract..."
	. contracts/scripts/anvil/upgrade_bls_apk_registry.sh

anvil_upgrade_stake_registry:
	@echo "Upgrading Stake Registry Contract..."
	. contracts/scripts/anvil/upgrade_stake_registry.sh

anvil_upgrade_index_registry:
	@echo "Upgrading Index Registry Contracts..."
	. contracts/scripts/anvil/upgrade_index_registry.sh

anvil_start:
	@echo "Starting Anvil..."
	anvil --load-state contracts/scripts/anvil/state/alignedlayer-deployed-anvil-state.json

anvil_start_with_block_time:
	@echo "Starting Anvil..."
	anvil --load-state contracts/scripts/anvil/state/alignedlayer-deployed-anvil-state.json --block-time 7

aggregator_start:
	@echo "Starting Aggregator..."
	@go run aggregator/cmd/main.go --config $(AGG_CONFIG_FILE) \
	2>&1 | zap-pretty

aggregator_send_dummy_responses:
	@echo "Sending dummy responses to Aggregator..."
	@cd aggregator && go run dummy/submit_task_responses.go

operator_start:
	@echo "Starting Operator..."
	go run operator/cmd/main.go start --config $(CONFIG_FILE) \
	2>&1 | zap-pretty

operator_register_and_start: operator_full_registration operator_start

build_operator: deps
	@echo "Building Operator..."
	@go build -ldflags "-X main.Version=$(OPERATOR_VERSION)" -o ./operator/build/aligned-operator ./operator/cmd/main.go
	@echo "Operator built into /operator/build/aligned-operator"

update_operator:
	@echo "Updating Operator..."
	@./scripts/fetch_latest_release.sh
	@make build_operator
	@./operator/build/aligned-operator --version

bindings:
	cd contracts && ./generate-go-bindings.sh

test:
	go test ./...


get_delegation_manager_address:
	@sed -n 's/.*"delegationManager": "\([^"]*\)".*/\1/p' contracts/script/output/devnet/eigenlayer_deployment_output.json

operator_generate_keys:
	@echo "Generating BLS keys"
	eigenlayer operator keys create --key-type bls --insecure operator
	@echo "Generating ECDSA keys"
	eigenlayer operator keys create --key-type ecdsa --insecure operator

operator_generate_config:
	@echo "Generating operator config"
	eigenlayer operator config create

operator_get_eth:
	@echo "Sending funds to operator address on devnet"
	@. ./scripts/fund_operator_devnet.sh

operator_register_with_eigen_layer:
	@echo "Registering operator with EigenLayer"
	@echo "" | eigenlayer operator register $(CONFIG_FILE)

operator_mint_mock_tokens:
	@echo "Minting tokens"
	. ./scripts/mint_mock_token.sh $(CONFIG_FILE) 1000

operator_whitelist_devnet:
	@echo "Whitelisting operator"
	$(eval OPERATOR_ADDRESS = $(shell yq -r '.operator.address' $(CONFIG_FILE)))
	@echo "Operator address: $(OPERATOR_ADDRESS)"
	RPC_URL="http://localhost:8545" PRIVATE_KEY="0xac0974bec39a17e36ba4a6b4d238ff944bacb478cbed5efcae784d7bf4f2ff80" OUTPUT_PATH=./script/output/devnet/alignedlayer_deployment_output.json ./contracts/scripts/whitelist_operator.sh $(OPERATOR_ADDRESS)

operator_whitelist:
	@echo "Whitelisting operator $(OPERATOR_ADDRESS)"
	@. contracts/scripts/.env && . contracts/scripts/whitelist_operator.sh $(OPERATOR_ADDRESS)

operator_deposit_into_mock_strategy:
	@echo "Depositing into strategy"
	$(eval STRATEGY_ADDRESS = $(shell jq -r '.addresses.strategies.MOCK' contracts/script/output/devnet/eigenlayer_deployment_output.json))

	@go run operator/cmd/main.go deposit-into-strategy \
		--config $(CONFIG_FILE) \
		--strategy-address $(STRATEGY_ADDRESS) \
		--amount 1000

operator_deposit_into_strategy:
	@echo "Depositing into strategy"
	@go run operator/cmd/main.go deposit-into-strategy \
		--config $(CONFIG_FILE) \
		--amount 1000

operator_register_with_aligned_layer:
	@echo "Registering operator with AlignedLayer"
	@go run operator/cmd/main.go register \
		--config $(CONFIG_FILE)

operator_deposit_and_register: operator_deposit_into_strategy operator_register_with_aligned_layer

operator_full_registration: operator_get_eth operator_register_with_eigen_layer operator_mint_mock_tokens operator_deposit_into_mock_strategy operator_whitelist_devnet operator_register_with_aligned_layer

__BATCHER__:

BURST_SIZE=5

user_fund_payment_service:
	@. ./scripts/user_fund_payment_service_devnet.sh

./batcher/aligned-batcher/.env:
	@echo "To start the Batcher ./batcher/aligned-batcher/.env needs to be manually set"; false;

batcher_start: ./batcher/aligned-batcher/.env user_fund_payment_service
	@echo "Starting Batcher..."
	@cargo run --manifest-path ./batcher/aligned-batcher/Cargo.toml --release -- --config ./config-files/config-batcher.yaml --env-file ./batcher/aligned-batcher/.env

batcher_start_local: user_fund_payment_service
	@echo "Starting Batcher..."
	@$(MAKE) run_storage &
	@cargo run --manifest-path ./batcher/aligned-batcher/Cargo.toml --release -- --config ./config-files/config-batcher.yaml --env-file ./batcher/aligned-batcher/.env.dev

install_batcher:
	@cargo install --path batcher/aligned-batcher

install_aligned:
	@./batcher/aligned/install_aligned.sh

uninstall_aligned:
	@rm -rf ~/.aligned && echo "Aligned uninstalled"

install_aligned_compiling:
	@cargo install --path batcher/aligned

build_batcher_client:
	@cd batcher/aligned && cargo b --release

batcher/target/release/aligned:
	@cd batcher/aligned && cargo b --release


RPC_URL=http://localhost:8545
BATCHER_PAYMENTS_CONTRACT_ADDRESS=0x7969c5eD335650692Bc04293B07F5BF2e7A673C0

batcher_send_sp1_task:
	@echo "Sending SP1 fibonacci task to Batcher..."
	@cd batcher/aligned/ && cargo run --release -- submit \
		--proving_system SP1 \
		--proof ../../scripts/test_files/sp1/sp1_fibonacci.proof \
		--vm_program ../../scripts/test_files/sp1/sp1_fibonacci.elf \
		--proof_generator_addr 0x66f9664f97F2b50F62D13eA064982f936dE76657 \
		--rpc_url $(RPC_URL) \
		--payment_service_addr $(BATCHER_PAYMENTS_CONTRACT_ADDRESS)

batcher_send_sp1_burst:
	@echo "Sending SP1 fibonacci task to Batcher..."
	@cd batcher/aligned/ && cargo run --release -- submit \
		--proving_system SP1 \
		--proof ../../scripts/test_files/sp1/sp1_fibonacci.proof \
		--vm_program ../../scripts/test_files/sp1/sp1_fibonacci.elf \
		--repetitions 15 \
		--proof_generator_addr 0x66f9664f97F2b50F62D13eA064982f936dE76657 \
		--rpc_url $(RPC_URL) \
		--payment_service_addr $(BATCHER_PAYMENTS_CONTRACT_ADDRESS)

batcher_send_infinite_sp1:
	@echo "Sending infinite SP1 fibonacci task to Batcher..."
	@./batcher/aligned/send_infinite_sp1_tasks/send_infinite_sp1_tasks.sh

batcher_send_risc0_task:
	@echo "Sending Risc0 fibonacci task to Batcher..."
	@cd batcher/aligned/ && cargo run --release -- submit \
		--proving_system Risc0 \
		--proof ../../scripts/test_files/risc_zero/fibonacci_proof_generator/risc_zero_fibonacci.proof \
        --vm_program ../../scripts/test_files/risc_zero/fibonacci_proof_generator/fibonacci_id.bin \
        --public_input ../../scripts/test_files/risc_zero/fibonacci_proof_generator/risc_zero_fibonacci.pub \
		--proof_generator_addr 0x66f9664f97F2b50F62D13eA064982f936dE76657 \
		--rpc_url $(RPC_URL) \
		--payment_service_addr $(BATCHER_PAYMENTS_CONTRACT_ADDRESS)

batcher_send_risc0_burst:
	@echo "Sending Risc0 fibonacci task to Batcher..."
	@cd batcher/aligned/ && cargo run --release -- submit \
		--proving_system Risc0 \
		--proof ../../scripts/test_files/risc_zero/fibonacci_proof_generator/risc_zero_fibonacci.proof \
        --vm_program ../../scripts/test_files/risc_zero/fibonacci_proof_generator/fibonacci_id.bin \
        --public_input ../../scripts/test_files/risc_zero/fibonacci_proof_generator/risc_zero_fibonacci.pub \
        --repetitions 15 \
		--proof_generator_addr 0x66f9664f97F2b50F62D13eA064982f936dE76657 \
		--rpc_url $(RPC_URL) \
		--payment_service_addr $(BATCHER_PAYMENTS_CONTRACT_ADDRESS)

batcher_send_plonk_bn254_task: batcher/target/release/aligned
	@echo "Sending Groth16Bn254 1!=0 task to Batcher..."
	@cd batcher/aligned/ && cargo run --release -- submit \
		--proving_system GnarkPlonkBn254 \
		--proof ../../scripts/test_files/gnark_plonk_bn254_script/plonk.proof \
		--public_input ../../scripts/test_files/gnark_plonk_bn254_script/plonk_pub_input.pub \
		--vk ../../scripts/test_files/gnark_plonk_bn254_script/plonk.vk \
		--proof_generator_addr 0x66f9664f97F2b50F62D13eA064982f936dE76657 \
		--rpc_url $(RPC_URL) \
		--payment_service_addr $(BATCHER_PAYMENTS_CONTRACT_ADDRESS)

batcher_send_plonk_bn254_burst: batcher/target/release/aligned
	@echo "Sending Groth16Bn254 1!=0 task to Batcher..."
	@cd batcher/aligned/ && cargo run --release -- submit \
		--proving_system GnarkPlonkBn254 \
		--proof ../../scripts/test_files/gnark_plonk_bn254_script/plonk.proof \
		--public_input ../../scripts/test_files/gnark_plonk_bn254_script/plonk_pub_input.pub \
		--vk ../../scripts/test_files/gnark_plonk_bn254_script/plonk.vk \
		--proof_generator_addr 0x66f9664f97F2b50F62D13eA064982f936dE76657 \
		--rpc_url $(RPC_URL) \
		--payment_service_addr $(BATCHER_PAYMENTS_CONTRACT_ADDRESS)

batcher_send_plonk_bls12_381_task: batcher/target/release/aligned
	@echo "Sending Groth16 BLS12-381 1!=0 task to Batcher..."
	@cd batcher/aligned/ && cargo run --release -- submit \
		--proving_system GnarkPlonkBls12_381 \
		--proof ../../scripts/test_files/gnark_plonk_bls12_381_script/plonk.proof \
		--public_input ../../scripts/test_files/gnark_plonk_bls12_381_script/plonk_pub_input.pub \
		--vk ../../scripts/test_files/gnark_plonk_bls12_381_script/plonk.vk \
		--proof_generator_addr 0x66f9664f97F2b50F62D13eA064982f936dE76657 \
		--rpc_url $(RPC_URL) \
		--payment_service_addr $(BATCHER_PAYMENTS_CONTRACT_ADDRESS)

batcher_send_plonk_bls12_381_burst: batcher/target/release/aligned
	@echo "Sending Groth16 BLS12-381 1!=0 task to Batcher..."
	@cd batcher/aligned/ && cargo run --release -- submit \
		--proving_system GnarkPlonkBls12_381 \
		--proof ../../scripts/test_files/gnark_plonk_bls12_381_script/plonk.proof \
		--public_input ../../scripts/test_files/gnark_plonk_bls12_381_script/plonk_pub_input.pub \
		--vk ../../scripts/test_files/gnark_plonk_bls12_381_script/plonk.vk \
		--proof_generator_addr 0x66f9664f97F2b50F62D13eA064982f936dE76657 \
		--repetitions 15 \
		--rpc_url $(RPC_URL) \
		--payment_service_addr $(BATCHER_PAYMENTS_CONTRACT_ADDRESS)


batcher_send_groth16_bn254_task: batcher/target/release/aligned
	@echo "Sending Groth16Bn254 1!=0 task to Batcher..."
	@cd batcher/aligned/ && cargo run --release -- submit \
		--proving_system Groth16Bn254 \
		--proof ../../scripts/test_files/gnark_groth16_bn254_infinite_script/infinite_proofs/ineq_1_groth16.proof \
		--public_input ../../scripts/test_files/gnark_groth16_bn254_infinite_script/infinite_proofs/ineq_1_groth16.pub \
		--vk ../../scripts/test_files/gnark_groth16_bn254_infinite_script/infinite_proofs/ineq_1_groth16.vk \
		--proof_generator_addr 0x66f9664f97F2b50F62D13eA064982f936dE76657 \
		--rpc_url $(RPC_URL) \
		--payment_service_addr $(BATCHER_PAYMENTS_CONTRACT_ADDRESS)

batcher_send_infinite_groth16: batcher/target/release/aligned ## Send a different Groth16 BN254 proof using the client every 3 seconds
	@mkdir -p scripts/test_files/gnark_groth16_bn254_infinite_script/infinite_proofs
	@echo "Sending a different GROTH16 BN254 proof in a loop every n seconds..."
	@./batcher/aligned/send_infinite_tasks.sh 4

batcher_send_burst_groth16: batcher/target/release/aligned
	@echo "Sending a burst of tasks to Batcher..."
	@mkdir -p scripts/test_files/gnark_groth16_bn254_infinite_script/infinite_proofs
	@./batcher/aligned/send_burst_tasks.sh $(BURST_SIZE) $(START_COUNTER)

batcher_send_halo2_ipa_task: batcher/target/release/aligned
	@echo "Sending Halo2 IPA 1!=0 task to Batcher..."
	@cd batcher/aligned/ && cargo run --release -- submit \
		--proving_system Halo2IPA \
		--proof ../../scripts/test_files/halo2_ipa/proof.bin \
		--public_input ../../scripts/test_files/halo2_ipa/pub_input.bin \
		--vk ../../scripts/test_files/halo2_ipa/params.bin \
		--rpc_url $(RPC_URL) \
		--payment_service_addr $(BATCHER_PAYMENTS_CONTRACT_ADDRESS)

batcher_send_halo2_ipa_task_burst_5: batcher/target/release/aligned
	@echo "Sending Halo2 IPA 1!=0 task to Batcher..."
	@cd batcher/aligned/ && cargo run --release -- submit \
		--proving_system Halo2IPA \
		--proof ../../scripts/test_files/halo2_ipa/proof.bin \
		--public_input ../../scripts/test_files/halo2_ipa/pub_input.bin \
		--vk ../../scripts/test_files/halo2_ipa/params.bin \
		--repetitions 5 \
		--rpc_url $(RPC_URL) \
		--payment_service_addr $(BATCHER_PAYMENTS_CONTRACT_ADDRESS)

batcher_send_halo2_kzg_task: batcher/target/release/aligned
	@echo "Sending Halo2 KZG 1!=0 task to Batcher..."
	@cd batcher/aligned/ && cargo run --release -- submit \
		--proving_system Halo2KZG \
		--proof ../../scripts/test_files/halo2_kzg/proof.bin \
		--public_input ../../scripts/test_files/halo2_kzg/pub_input.bin \
		--vk ../../scripts/test_files/halo2_kzg/params.bin \
		--proof_generator_addr 0x66f9664f97F2b50F62D13eA064982f936dE76657 \
		--rpc_url $(RPC_URL) \
		--payment_service_addr $(BATCHER_PAYMENTS_CONTRACT_ADDRESS)

batcher_send_halo2_kzg_task_burst_5: batcher/target/release/aligned
	@echo "Sending Halo2 KZG 1!=0 task to Batcher..."
	@cd batcher/aligned/ && cargo run --release -- submit \
		--proving_system Halo2KZG \
		--proof ../../scripts/test_files/halo2_kzg/proof.bin \
		--public_input ../../scripts/test_files/halo2_kzg/pub_input.bin \
		--vk ../../scripts/test_files/halo2_kzg/params.bin \
		--repetitions 5 \
		--proof_generator_addr 0x66f9664f97F2b50F62D13eA064982f936dE76657 \
		--rpc_url $(RPC_URL) \
		--payment_service_addr $(BATCHER_PAYMENTS_CONTRACT_ADDRESS)

__GENERATE_PROOFS__:
 # TODO add a default proving system

generate_plonk_bls12_381_proof: ## Run the gnark_plonk_bls12_381_script
	@echo "Running gnark_plonk_bls12_381 script..."
	@go run scripts/test_files/gnark_plonk_bls12_381_script/main.go

generate_plonk_bn254_proof: ## Run the gnark_plonk_bn254_script
	@echo "Running gnark_plonk_bn254 script..."
	@go run scripts/test_files/gnark_plonk_bn254_script/main.go

generate_groth16_proof: ## Run the gnark_plonk_bn254_script
	@echo "Running gnark_groth_bn254 script..."
	@go run scripts/test_files/gnark_groth16_bn254_script/main.go

generate_groth16_ineq_proof: ## Run the gnark_plonk_bn254_script
	@echo "Running gnark_groth_bn254_ineq script..."
	@go run scripts/test_files/gnark_groth16_bn254_infinite_script/cmd/main.go 1

__METRICS__:
run_metrics: ## Run metrics using metrics-docker-compose.yaml
	@echo "Running metrics..."
	@docker compose -f metrics-docker-compose.yaml up

__STORAGE__:
run_storage: ## Run storage using storage-docker-compose.yaml
	@echo "Running storage..."
	@docker compose -f storage-docker-compose.yaml up

__DEPLOYMENT__:
deploy_aligned_contracts: ## Deploy Aligned Contracts
	@echo "Deploying Aligned Contracts..."
	@. contracts/scripts/.env && . contracts/scripts/deploy_aligned_contracts.sh

upgrade_aligned_contracts: ## Upgrade Aligned Contracts
	@echo "Upgrading Aligned Contracts..."
	@. contracts/scripts/.env && . contracts/scripts/upgrade_aligned_contracts.sh

upgrade_registry_coordinator: ## Upgrade Registry Coordinator
	@echo "Upgrading Registry Coordinator..."
	@. contracts/scripts/.env && . contracts/scripts/upgrade_registry_coordinator.sh

upgrade_bls_apk_registry: ## Upgrade Registry Coordinator
	@echo "Upgrading BLS Apk Registry Coordinator..."
	@. contracts/scripts/.env && . contracts/scripts/upgrade_bls_apk_registry.sh

upgrade_index_registry: ## Upgrade Registry Coordinator
	@echo "Upgrading Index Registry..."
	@. contracts/scripts/.env && . contracts/scripts/upgrade_index_registry.sh

upgrade_stake_registry: ## Upgrade Stake Registry
	@echo "Upgrading Stake Registry..."
	@. contracts/scripts/.env && . contracts/scripts/upgrade_stake_registry.sh

deploy_verify_batch_inclusion_caller:
	@echo "Deploying VerifyBatchInclusionCaller contract..."
	@. examples/verify/.env && . examples/verify/scripts/deploy_verify_batch_inclusion_caller.sh

deploy_batcher_payment_service:
	@echo "Deploying BatcherPayments contract..."
	@. contracts/scripts/.env && . contracts/scripts/deploy_batcher_payment_service.sh

upgrade_batcher_payment_service:
	@echo "Upgrading BatcherPayments contract..."
	@. contracts/scripts/.env && . contracts/scripts/upgrade_batcher_payment_service.sh

build_aligned_contracts:
	@cd contracts/src/core && forge build

__BUILD__:
build_binaries:
	@echo "Building aggregator..."
	@go build -o ./aggregator/build/aligned-aggregator ./aggregator/cmd/main.go
	@echo "Aggregator built into /aggregator/build/aligned-aggregator"
	@echo "Building aligned layer operator..."
	@go build -ldflags "-X main.Version=$(OPERATOR_VERSION)" -o ./operator/build/aligned-operator ./operator/cmd/main.go
	@echo "Aligned layer operator built into /operator/build/aligned-operator"

__SP1_FFI__: ##
build_sp1_macos:
	@cd operator/sp1/lib && cargo build $(RELEASE_FLAG)
	@cp operator/sp1/lib/target/$(TARGET_REL_PATH)/libsp1_verifier_ffi.dylib operator/sp1/lib/libsp1_verifier.dylib

build_sp1_linux:
	@cd operator/sp1/lib && cargo build $(RELEASE_FLAG)
	@cp operator/sp1/lib/target/$(TARGET_REL_PATH)/libsp1_verifier_ffi.so operator/sp1/lib/libsp1_verifier.so

test_sp1_rust_ffi:
	@echo "Testing SP1 Rust FFI source code..."
	@cd operator/sp1/lib && RUST_MIN_STACK=83886080 cargo t --release

test_sp1_go_bindings_macos: build_sp1_macos
	@echo "Testing SP1 Go bindings..."
	go test ./operator/sp1/... -v

test_sp1_go_bindings_linux: build_sp1_linux
	@echo "Testing SP1 Go bindings..."
	go test ./operator/sp1/... -v

# @cp -r scripts/test_files/sp1/fibonacci_proof_generator/script/sp1_fibonacci.elf scripts/test_files/sp1/
generate_sp1_fibonacci_proof:
	@cd scripts/test_files/sp1/fibonacci_proof_generator/script && RUST_LOG=info cargo run --release
	@mv scripts/test_files/sp1/fibonacci_proof_generator/program/elf/riscv32im-succinct-zkvm-elf scripts/test_files/sp1/sp1_fibonacci.elf
	@mv scripts/test_files/sp1/fibonacci_proof_generator/script/sp1_fibonacci.proof scripts/test_files/sp1/
	@echo "Fibonacci proof and ELF generated in scripts/test_files/sp1 folder"

__RISC_ZERO_FFI__: ##
build_risc_zero_macos:
	@cd operator/risc_zero/lib && cargo build $(RELEASE_FLAG)
	@cp operator/risc_zero/lib/target/$(TARGET_REL_PATH)/librisc_zero_verifier_ffi.dylib operator/risc_zero/lib/librisc_zero_verifier_ffi.dylib

build_risc_zero_linux:
	@cd operator/risc_zero/lib && cargo build $(RELEASE_FLAG)
	@cp operator/risc_zero/lib/target/$(TARGET_REL_PATH)/librisc_zero_verifier_ffi.so operator/risc_zero/lib/librisc_zero_verifier_ffi.so

test_risc_zero_rust_ffi:
	@echo "Testing RISC Zero Rust FFI source code..."
	@cd operator/risc_zero/lib && cargo test --release

test_risc_zero_go_bindings_macos: build_risc_zero_macos
	@echo "Testing RISC Zero Go bindings..."
	go test ./operator/risc_zero/... -v

test_risc_zero_go_bindings_linux: build_risc_zero_linux
	@echo "Testing RISC Zero Go bindings..."
	go test ./operator/risc_zero/... -v

generate_risc_zero_fibonacci_proof:
	@cd scripts/test_files/risc_zero/fibonacci_proof_generator && \
		RUST_LOG=info cargo run --release && \
		echo "Fibonacci proof, pub input and image ID generated in scripts/test_files/risc_zero folder"

__MERKLE_TREE_FFI__: ##
build_merkle_tree_macos:
	@cd operator/merkle_tree/lib && cargo build $(RELEASE_FLAG)
	@cp operator/merkle_tree/lib/target/$(TARGET_REL_PATH)/libmerkle_tree.dylib operator/merkle_tree/lib/libmerkle_tree.dylib
	@cp operator/merkle_tree/lib/target/$(TARGET_REL_PATH)/libmerkle_tree.a operator/merkle_tree/lib/libmerkle_tree.a

build_merkle_tree_linux:
	@cd operator/merkle_tree/lib && cargo build $(RELEASE_FLAG)
	@cp operator/merkle_tree/lib/target/$(TARGET_REL_PATH)/libmerkle_tree.so operator/merkle_tree/lib/libmerkle_tree.so
	@cp operator/merkle_tree/lib/target/$(TARGET_REL_PATH)/libmerkle_tree.a operator/merkle_tree/lib/libmerkle_tree.a

test_merkle_tree_rust_ffi:
	@echo "Testing Merkle Tree Rust FFI source code..."
	@cd operator/merkle_tree/lib && RUST_MIN_STACK=83886080 cargo t --release

test_merkle_tree_go_bindings_macos: build_merkle_tree_macos
	@echo "Testing Merkle Tree Go bindings..."
	go test ./operator/merkle_tree/... -v

test_merkle_tree_go_bindings_linux: build_merkle_tree_linux
	@echo "Testing Merkle Tree Go bindings..."
	go test ./operator/merkle_tree/... -v

__HALO2_KZG_FFI__: ##
build_halo2_kzg_macos:
	@cd operator/halo2kzg/lib && cargo build $(RELEASE_FLAG)
	@cp operator/halo2kzg/lib/target/$(TARGET_REL_PATH)/libhalo2kzg_verifier_ffi.dylib operator/halo2kzg/lib/libhalo2kzg_verifier.dylib
	@cp operator/halo2kzg/lib/target/$(TARGET_REL_PATH)/libhalo2kzg_verifier_ffi.a operator/halo2kzg/lib/libhalo2kzg_verifier.a

build_halo2_kzg_linux:
	@cd operator/halo2kzg/lib && cargo build $(RELEASE_FLAG)
	@cp operator/halo2kzg/lib/target/$(TARGET_REL_PATH)/libhalo2kzg_verifier_ffi.so operator/halo2kzg/lib/libhalo2kzg_verifier.so
	@cp operator/halo2kzg/lib/target/$(TARGET_REL_PATH)/libhalo2kzg_verifier_ffi.a operator/halo2kzg/lib/libhalo2kzg_verifier.a

test_halo2_kzg_rust_ffi:
	@echo "Testing Halo2-KZG Rust FFI source code..."
	@cd operator/halo2kzg/lib && cargo t --release

test_halo2_kzg_go_bindings_macos: build_halo2_kzg_macos
	@echo "Testing Halo2-KZG Go bindings..."
	go test ./operator/halo2kzg/... -v

test_halo2_kzg_go_bindings_linux: build_halo2_kzg_linux
	@echo "Testing Halo2-KZG Go bindings..."
	go test ./operator/halo2kzg/... -v

generate_halo2_kzg_proof:
	@cd scripts/test_files/halo2_kzg && \
	cargo clean && \
	rm -f params.bin proof.bin pub_input.bin && \
	RUST_LOG=info cargo run --release && \
	echo "Generating halo2 plonk proof..." && \
	echo "Generated halo2 plonk proof!"

__HALO2_IPA_FFI__: ##
build_halo2_ipa_macos:
	@cd operator/halo2ipa/lib && cargo build $(RELEASE_FLAG)
	@cp operator/halo2ipa/lib/target/$(TARGET_REL_PATH)/libhalo2ipa_verifier_ffi.dylib operator/halo2ipa/lib/libhalo2ipa_verifier.dylib
	@cp operator/halo2ipa/lib/target/$(TARGET_REL_PATH)/libhalo2ipa_verifier_ffi.a operator/halo2ipa/lib/libhalo2ipa_verifier.a

build_halo2_ipa_linux:
	@cd operator/halo2ipa/lib && cargo build $(RELEASE_FLAG)
	@cp operator/halo2ipa/lib/target/$(TARGET_REL_PATH)/libhalo2ipa_verifier_ffi.so operator/halo2ipa/lib/libhalo2ipa_verifier.so
	@cp operator/halo2ipa/lib/target/$(TARGET_REL_PATH)/libhalo2ipa_verifier_ffi.a operator/halo2ipa/lib/libhalo2ipa_verifier.a

test_halo2_ipa_rust_ffi:
	@echo "Testing Halo2-KZG Rust FFI source code..."
	@cd operator/halo2ipa/lib && cargo t --release

test_halo2_ipa_go_bindings_macos: build_halo2_ipa_macos
	@echo "Testing Halo2-KZG Go bindings..."
	go test ./operator/halo2ipa/... -v

test_halo2_ipa_go_bindings_linux: build_halo2_ipa_linux
	@echo "Testing Halo2-KZG Go bindings..."
	go test ./operator/halo2ipa/... -v

generate_halo2_ipa_proof:
	@cd scripts/test_files/halo2_ipa && \
	cargo clean && \
	rm -f params.bin proof.bin pub_input.bin && \
	RUST_LOG=info cargo run --release && \
	echo "Generating halo2 plonk proof..." && \
	echo "Generated halo2 plonk proof!"


__BUILD_ALL_FFI__:

build_all_ffi: ## Build all FFIs
	$(BUILD_ALL_FFI)
	@echo "Created FFIs"

build_all_ffi_macos: ## Build all FFIs for macOS
	@echo "Building all FFIs for macOS..."
	@$(MAKE) build_sp1_macos
	@$(MAKE) build_risc_zero_macos
	@$(MAKE) build_merkle_tree_macos
	@$(MAKE) build_halo2_ipa_macos
	@$(MAKE) build_halo2_kzg_macos
	@echo "All macOS FFIs built successfully."

build_all_ffi_linux: ## Build all FFIs for Linux
	@echo "Building all FFIs for Linux..."
	@$(MAKE) build_sp1_linux
	@$(MAKE) build_risc_zero_linux
	@$(MAKE) build_merkle_tree_linux
	@$(MAKE) build_halo2_ipa_linux
	@$(MAKE) build_halo2_kzg_linux
	@echo "All Linux FFIs built successfully."


__EXPLORER__:
run_explorer: run_db ecto_setup_db
	@cd explorer/ && \
		pnpm install --prefix assets && \
		mix setup && \
		./start.sh

build_db:
	@cd explorer && \
		docker build -t explorer-postgres-image .

run_db: remove_db_container
	@cd explorer && \
		docker run -d --name explorer-postgres-container -p 5432:5432 -v explorer-postgres-data:/var/lib/postgresql/data explorer-postgres-image

ecto_setup_db:
		@cd explorer/ && \
		./ecto_setup_db.sh

remove_db_container:
	@cd explorer && \
		docker stop explorer-postgres-container || true  && \
		docker rm explorer-postgres-container || true

clean_db: remove_db_container
	@cd explorer && \
		docker volume rm explorer-postgres-data || true

dump_db:
	@cd explorer && \
		docker exec -t explorer-postgres-container pg_dumpall -c -U explorer_user > dump.$$(date +\%Y\%m\%d_\%H\%M\%S).sql
	@echo "Dumped database successfully to /explorer"

recover_db: run_db
	@read -p $$'\e[32mEnter the dump file to recover (e.g., dump.20230607_123456.sql): \e[0m' DUMP_FILE && \
	cd explorer && \
	docker cp $$DUMP_FILE explorer-postgres-container:/dump.sql && \
	docker exec -t explorer-postgres-container psql -U explorer_user -d explorer_db -f /dump.sql && \
	echo "Recovered database successfully from $$DUMP_FILE"

explorer_fetch_old_batches:
	@cd explorer && \
	./scripts/fetch_old_batches.sh 1728056 1729806

explorer_fetch_old_operators_strategies_restakes:
	@cd explorer && \
<<<<<<< HEAD
	./scripts/fetch_old_operators_strategies_restakes.sh 0
=======
	./scripts/fetch_old_operators_strategies_restakes.sh 0

__TRACKER__:

tracker_devnet_start: tracker_run_db
	@cd operator_tracker/ && \
		cargo run -r -- --env-file .env.dev

tracker_install: tracker_build_db
	cargo install --path ./operator_tracker

tracker_build_db:
	@cd operator_tracker && \
		docker build -t tracker-postgres-image .

tracker_run_db: tracker_build_db tracker_remove_db_container
	@cd operator_tracker && \
		docker run -d --name tracker-postgres-container -p 5433:5432 -v tracker-postgres-data:/var/lib/postgresql/data tracker-postgres-image

tracker_remove_db_container:
	docker stop tracker-postgres-container || true  && \
	    docker rm tracker-postgres-container || true

tracker_clean_db: tracker_remove_db_container
	docker volume rm tracker-postgres-data || true

tracker_dump_db:
	@cd operator_tracker && \
		docker exec -t tracker-postgres-container pg_dumpall -c -U tracker_user > dump.$$(date +\%Y\%m\%d_\%H\%M\%S).sql
	@echo "Dumped database successfully to /operator_tracker"
>>>>>>> f470f128
<|MERGE_RESOLUTION|>--- conflicted
+++ resolved
@@ -661,9 +661,6 @@
 
 explorer_fetch_old_operators_strategies_restakes:
 	@cd explorer && \
-<<<<<<< HEAD
-	./scripts/fetch_old_operators_strategies_restakes.sh 0
-=======
 	./scripts/fetch_old_operators_strategies_restakes.sh 0
 
 __TRACKER__:
@@ -693,5 +690,4 @@
 tracker_dump_db:
 	@cd operator_tracker && \
 		docker exec -t tracker-postgres-container pg_dumpall -c -U tracker_user > dump.$$(date +\%Y\%m\%d_\%H\%M\%S).sql
-	@echo "Dumped database successfully to /operator_tracker"
->>>>>>> f470f128
+	@echo "Dumped database successfully to /operator_tracker"