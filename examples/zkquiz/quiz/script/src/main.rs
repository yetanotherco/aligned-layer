#![feature(slice_flatten)]
use std::io;
use std::sync::Arc;

use aligned_sdk::core::types::{
    AlignedVerificationData, Network, PriceEstimate, ProvingSystemId, VerificationData,
};
use aligned_sdk::sdk::{estimate_fee, get_payment_service_address};
use aligned_sdk::sdk::{get_next_nonce, submit_and_wait_verification};
use clap::Parser;
use dialoguer::Confirm;
use ethers::prelude::*;
use ethers::providers::{Http, Provider};
use ethers::signers::{LocalWallet, Signer};
use ethers::types::{Address, Bytes, H160, U256};
use sp1_sdk::{ProverClient, SP1Stdin};

abigen!(VerifierContract, "VerifierContract.json",);

const ELF: &[u8] = include_bytes!("../../program/elf/riscv32im-succinct-zkvm-elf");

#[derive(Parser, Debug)]
#[command(version, about, long_about = None)]
struct Args {
    #[arg(short, long)]
    keystore_path: String,
    #[arg(
        short,
        long,
        default_value = "https://ethereum-holesky-rpc.publicnode.com"
    )]
    rpc_url: String,
    #[arg(short, long, default_value = "wss://batcher.alignedlayer.com")]
    batcher_url: String,
    #[arg(short, long, default_value = "holesky")]
    network: Network,
    #[arg(short, long, default_value = "17000")]
    chain_id: u64,
    #[arg(short, long)]
    verifier_contract_address: H160,
}

#[tokio::main]
async fn main() {
    println!("Welcome to the zkQuiz! Answer questions, generate a zkProof, and claim your NFT!");

    let args = Args::parse();
    let rpc_url = args.rpc_url.clone();

    let keystore_password = rpassword::prompt_password("Enter keystore password: ")
        .expect("Failed to read keystore password");

    let wallet = LocalWallet::decrypt_keystore(args.keystore_path, &keystore_password)
        .expect("Failed to decrypt keystore")
        .with_chain_id(args.chain_id);

    let provider =
        Provider::<Http>::try_from(rpc_url.as_str()).expect("Failed to connect to provider");

    let signer = Arc::new(SignerMiddleware::new(provider.clone(), wallet.clone()));

    if Confirm::with_theme(&dialoguer::theme::ColorfulTheme::default())
        .with_prompt("Do you want to deposit 0.004eth in Aligned ?\nIf you already deposited Ethereum to Aligned before, this is not needed")
        .interact()
        .expect("Failed to read user input") {   
            deposit_to_batcher(wallet.address(), signer.clone(), args.network).await.expect("Failed to pay for proof submission");
    }

    let provider =
        Provider::<Http>::try_from(rpc_url.as_str()).expect("Failed to connect to provider");

    let signer = Arc::new(SignerMiddleware::new(provider.clone(), wallet.clone()));

    if Confirm::with_theme(&dialoguer::theme::ColorfulTheme::default())
        .with_prompt("Do you want to deposit 0.004eth in Aligned ?\nIf you already deposited Ethereum to Aligned before, this is not needed")
        .interact()
        .expect("Failed to read user input") {   
            deposit_to_batcher(wallet.address(), signer.clone()).await.expect("Failed to pay for proof submission");
    }

    // Generate proof.
    let mut stdin = SP1Stdin::new();

    println!(
        "You will be asked 3 questions. Please answer with the corresponding letter (a, b or c)."
    );

    let mut user_awnsers = "".to_string();
    let question1 = "Who invented bitcoin";
    let answers1 = ["Sreeram Kannan", "Vitalik Buterin", "Satoshi Nakamoto"];
    user_awnsers.push(ask_question(question1, &answers1));

    let question2 = "What is the largest ocean on Earth?";
    let answers2 = ["Atlantic", "Indian", "Pacific"];
    user_awnsers.push(ask_question(question2, &answers2));

    let question3 = "What is the most aligned color";
    let answers3 = ["Green", "Red", "Blue"];
    user_awnsers.push(ask_question(question3, &answers3));

    stdin.write(&user_awnsers);

    println!("Generating Proof ");

    let client = ProverClient::new();
    let (pk, vk) = client.setup(ELF);

    let Ok(proof) = client.prove(&pk, stdin).run() else {
        println!("Incorrect answers!");
        return;
    };

    println!("Proof generated successfully. Verifying proof...");
    client.verify(&proof, &vk).expect("verification failed");
    println!("Proof verified successfully.");

    println!("Payment successful. Submitting proof...");

    // Serialize proof into bincode (format used by sp1)
    let proof = bincode::serialize(&proof).expect("Failed to serialize proof");

    let verification_data = VerificationData {
        proving_system: ProvingSystemId::SP1,
        proof,
        proof_generator_addr: wallet.address(),
        vm_program_code: Some(ELF.to_vec()),
        verification_key: None,
        pub_input: None,
    };

    let max_fee = estimate_fee(&rpc_url, PriceEstimate::Default)
        .await
        .expect("failed to fetch gas price from the blockchain");

    let max_fee_string = ethers::utils::format_units(max_fee, 18).unwrap();

    if !Confirm::with_theme(&dialoguer::theme::ColorfulTheme::default())
        .with_prompt(format!("Aligned will use at most {max_fee_string} eth to verify your proof. Do you want to continue?"))
        .interact()
        .expect("Failed to read user input")
    {   return; }

<<<<<<< HEAD
    let nonce = get_next_nonce(&rpc_url, wallet.address(), args.network)
=======
    let nonce = get_next_nonce(&rpc_url, wallet.address(), NETWORK)
>>>>>>> 2fec1361
        .await
        .expect("Failed to get next nonce");

    let aligned_verification_data = submit_and_wait_verification(
<<<<<<< HEAD
        &args.rpc_url,
        &rpc_url,
        args.network,
=======
        BATCHER_URL,
        &rpc_url,
        NETWORK,
>>>>>>> 2fec1361
        &verification_data,
        max_fee,
        wallet.clone(),
        nonce,
    )
    .await
    .unwrap();

    println!(
        "Proof submitted and verified successfully on batch {}, claiming prize...",
        hex::encode(aligned_verification_data.batch_merkle_root)
    );

    claim_nft_with_verified_proof(
        &aligned_verification_data,
        signer,
        &args.verifier_contract_address,
    )
    .await
    .expect("Claiming of NFT failed ...");
}

fn ask_question(question: &str, answers: &[&str]) -> char {
    println!("{}", question);
    for (i, answer) in answers.iter().enumerate() {
        println!("{}. {}", (b'a' + i as u8) as char, answer);
    }

    read_answer()
}

fn is_valid_answer(answer: char) -> bool {
    answer == 'a' || answer == 'b' || answer == 'c'
}

fn read_answer() -> char {
    loop {
        let mut answer = String::new();

        io::stdin()
            .read_line(&mut answer)
            .expect("Failed to read from stdin");

        answer = answer.trim().to_string();
        if answer.len() != 1 {
            println!("Please enter a valid answer (a, b or c)");
            continue;
        }

        let c = answer.chars().next().unwrap();
        if !is_valid_answer(c) {
            println!("Please enter a valid answer (a, b or c)");
            continue;
        }

        return c;
    }
}

async fn deposit_to_batcher(
    from: Address,
    signer: Arc<SignerMiddleware<Provider<Http>, LocalWallet>>,
    network: Network,
) -> anyhow::Result<()> {
<<<<<<< HEAD
    let addr = get_payment_service_address(network);
=======
    let addr = get_payment_service_address(NETWORK);
>>>>>>> 2fec1361

    let tx = TransactionRequest::new()
        .from(from)
        .to(addr)
        .value(4000000000000000u128);

    match signer
        .send_transaction(tx, None)
        .await
        .map_err(|e| anyhow::anyhow!("Failed to send tx {}", e))?
        .await
        .map_err(|e| anyhow::anyhow!("Failed to submit tx {}", e))?
    {
        Some(receipt) => {
            println!(
                "Payment sent. Transaction hash: {:x}",
                receipt.transaction_hash
            );
            Ok(())
        }
        None => {
            anyhow::bail!("Payment failed");
        }
    }
}

async fn claim_nft_with_verified_proof(
    aligned_verification_data: &AlignedVerificationData,
    signer: Arc<SignerMiddleware<Provider<Http>, LocalWallet>>,
    verifier_contract_addr: &Address,
) -> anyhow::Result<()> {
    let verifier_contract = VerifierContract::new(*verifier_contract_addr, signer);

    let index_in_batch = U256::from(aligned_verification_data.index_in_batch);
    let merkle_path = Bytes::from(
        aligned_verification_data
            .batch_inclusion_proof
            .merkle_path
            .as_slice()
            .flatten()
            .to_vec(),
    );

    let receipt = verifier_contract
        .verify_batch_inclusion(
            aligned_verification_data
                .verification_data_commitment
                .proof_commitment,
            aligned_verification_data
                .verification_data_commitment
                .pub_input_commitment,
            aligned_verification_data
                .verification_data_commitment
                .proving_system_aux_data_commitment,
            aligned_verification_data
                .verification_data_commitment
                .proof_generator_addr,
            aligned_verification_data.batch_merkle_root,
            merkle_path,
            index_in_batch,
        )
        .send()
        .await
        .map_err(|e| anyhow::anyhow!("Failed to send tx {}", e))?
        .await
        .map_err(|e| anyhow::anyhow!("Failed to submit tx {}", e))?;

    match receipt {
        Some(receipt) => {
            println!(
                "Prize claimed successfully. Transaction hash: {:x}",
                receipt.transaction_hash
            );
            Ok(())
        }
        None => {
            anyhow::bail!("Failed to claim prize: no receipt");
        }
    }
}<|MERGE_RESOLUTION|>--- conflicted
+++ resolved
@@ -140,24 +140,14 @@
         .expect("Failed to read user input")
     {   return; }
 
-<<<<<<< HEAD
     let nonce = get_next_nonce(&rpc_url, wallet.address(), args.network)
-=======
-    let nonce = get_next_nonce(&rpc_url, wallet.address(), NETWORK)
->>>>>>> 2fec1361
         .await
         .expect("Failed to get next nonce");
 
     let aligned_verification_data = submit_and_wait_verification(
-<<<<<<< HEAD
         &args.rpc_url,
         &rpc_url,
         args.network,
-=======
-        BATCHER_URL,
-        &rpc_url,
-        NETWORK,
->>>>>>> 2fec1361
         &verification_data,
         max_fee,
         wallet.clone(),
@@ -222,11 +212,7 @@
     signer: Arc<SignerMiddleware<Provider<Http>, LocalWallet>>,
     network: Network,
 ) -> anyhow::Result<()> {
-<<<<<<< HEAD
     let addr = get_payment_service_address(network);
-=======
-    let addr = get_payment_service_address(NETWORK);
->>>>>>> 2fec1361
 
     let tx = TransactionRequest::new()
         .from(from)
