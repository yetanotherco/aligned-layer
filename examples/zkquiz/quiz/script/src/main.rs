--- conflicted
+++ resolved
@@ -24,17 +24,9 @@
 const BATCHER_PAYMENTS_ADDRESS: &str = "0x815aeCA64a974297942D2Bbf034ABEe22a38A003";
 const ELF: &[u8] = include_bytes!("../../program/elf/riscv32im-succinct-zkvm-elf");
 
-<<<<<<< HEAD
-/// Simple program to greet a person
 #[derive(Parser, Debug)]
 #[command(version, about, long_about = None)]
 struct Args {
-    /// Name of the person to greet
-=======
-#[derive(Parser, Debug)]
-#[command(version, about, long_about = None)]
-struct Args {
->>>>>>> 68634f40
     #[arg(short, long)]
     keystore_path: String,
     #[arg(
