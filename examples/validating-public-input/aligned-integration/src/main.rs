--- conflicted
+++ resolved
@@ -11,13 +11,13 @@
 use clap::Parser;
 use clap::ValueEnum;
 use env_logger::Env;
+use ethers::prelude::*;
+use ethers::providers::{Http, Provider};
 use ethers::signers::{LocalWallet, Signer};
 use ethers::types::U256;
-use ethers::providers::{Http, Provider};
 use ethers::utils::hex;
 use log::info;
 use serde_json::json;
-use ethers::prelude::*;
 
 const PROOF_FILE_RISC0_PATH: &str =
     "../risc_zero/fibonacci_proof_generator/risc_zero_fibonacci.proof";
@@ -66,7 +66,7 @@
     let args = Args::parse();
 
     let provider =
-    Provider::<Http>::try_from(args.rpc_url.as_str()).expect("Failed to connect to provider");
+        Provider::<Http>::try_from(args.rpc_url.as_str()).expect("Failed to connect to provider");
 
     let chain_id = provider
         .get_chainid()
@@ -128,11 +128,7 @@
     // Set a fee of 0.1 Eth
     let max_fee = U256::from(5) * U256::from(100_000_000_000_000_000u128);
 
-<<<<<<< HEAD
-    let nonce = get_nonce_from_ethereum(RPC_URL, wallet.address(), NETWORK)
-=======
-    let nonce = get_next_nonce(&args.rpc_url, wallet.address(), network)
->>>>>>> a70179d2
+    let nonce = get_nonce_from_ethereum(&args.rpc_url, wallet.address(), network)
         .await
         .expect("Failed to get next nonce");
 
