--- conflicted
+++ resolved
@@ -4,11 +4,7 @@
 edition = "2021"
 
 [dependencies]
-<<<<<<< HEAD
 aligned-sdk = { git = "https://github.com/yetanotherco/aligned_layer", rev = "a41a854bb1350cc3be68b41b8028a1e687f68c51" }
-=======
-aligned-sdk = { git = "https://github.com/yetanotherco/aligned_layer", tag = "v0.7.2" }
->>>>>>> ad1c7546
 tokio = { version = "1.37.0", features = [
     "io-std",
     "time",
